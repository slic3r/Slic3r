min_slic3r_version = 2.3.0-alpha0
0.0.3 Added Ender-2, Ender-3 BLTouch, updated Ender-3 bed texture.
<<<<<<< HEAD
0.2.5 superslicer: remove top_fan_speed
0.2.4 slic3r++ adaptation: overlapping & top pattern.
0.2.3 changed flow ratio from float to %
0.2.2 version
0.2.1 version
0.2.0 version
0.1.2 version
0.1.1 version
0.1.0 Supermerill version
=======
min_slic3r_version = 2.2.0-alpha3
>>>>>>> bb79966d
0.0.2 Updated for PrusaSlicer 2.2.0-rc
0.0.2-beta Update for PrusaSlicer 2.2.0-beta
0.0.2-alpha1 Extended list of default filaments to be installed
0.0.2-alpha0 Print bed textures are now configurable from the Preset Bundle. Requires PrusaSlicer 2.2.0-alpha3 and newer.
# The following line (max_slic3r_version) forces the users of PrusaSlicer 2.2.0-alpha3 and newer to update the profiles to 1.1.1-alpha3 and newer,
# so they will see the print bed.
max_slic3r_version = 12.2.0
min_slic3r_version = 2.2.0
0.0.1 Initial version
0.0.2 with bed version<|MERGE_RESOLUTION|>--- conflicted
+++ resolved
@@ -1,6 +1,6 @@
 min_slic3r_version = 2.3.0-alpha0
 0.0.3 Added Ender-2, Ender-3 BLTouch, updated Ender-3 bed texture.
-<<<<<<< HEAD
+min_slic3r_version = 2.2.0-alpha3
 0.2.5 superslicer: remove top_fan_speed
 0.2.4 slic3r++ adaptation: overlapping & top pattern.
 0.2.3 changed flow ratio from float to %
@@ -10,9 +10,6 @@
 0.1.2 version
 0.1.1 version
 0.1.0 Supermerill version
-=======
-min_slic3r_version = 2.2.0-alpha3
->>>>>>> bb79966d
 0.0.2 Updated for PrusaSlicer 2.2.0-rc
 0.0.2-beta Update for PrusaSlicer 2.2.0-beta
 0.0.2-alpha1 Extended list of default filaments to be installed
