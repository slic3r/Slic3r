--- conflicted
+++ resolved
@@ -183,12 +183,9 @@
         Slic3r::Config
         Slic3r::Config::Full
         Slic3r::Config::Print
-<<<<<<< HEAD
-        Slic3r::ConfSpace
-=======
         Slic3r::Config::PrintObject
         Slic3r::Config::PrintRegion
->>>>>>> ba55592b
+        Slic3r::ConfSpace
         Slic3r::ExPolygon
         Slic3r::ExPolygon::Collection
         Slic3r::Extruder
