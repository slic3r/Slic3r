#ifndef slic3r_GLGizmo_hpp_
#define slic3r_GLGizmo_hpp_

#include "../../slic3r/GUI/GLTexture.hpp"
#include "../../libslic3r/Point.hpp"
#include "../../libslic3r/BoundingBox.hpp"

#include <vector>

#define ENABLE_GIZMOS_3D 1

namespace Slic3r {

class BoundingBoxf3;
<<<<<<< HEAD
class Pointf3;
class Linef3;
=======
>>>>>>> 76d60070

namespace GUI {

class GLGizmoBase
{
protected:
    struct Grabber
    {
        static const float HalfSize;
        static const float DraggingScaleFactor;

<<<<<<< HEAD
        Pointf3 center;
        float angle_x;
        float angle_y;
=======
        Vec2d center;
>>>>>>> 76d60070
        float angle_z;
        float color[3];
        bool dragging;

        Grabber();

        void render(bool hover) const;
#if ENABLE_GIZMOS_3D
        void render_for_picking() const { render(color, false); }
#else
        void render_for_picking() const { render(color); }
#endif // ENABLE_GIZMOS_3D

    private:
#if ENABLE_GIZMOS_3D
        void render(const float* render_color, bool use_lighting) const;
#else
        void render(const float* render_color) const;
#endif // ENABLE_GIZMOS_3D
#if ENABLE_GIZMOS_3D
        void render_face(float half_size) const;
#endif // ENABLE_GIZMOS_3D
    };

public:
    enum EState
    {
        Off,
        Hover,
        On,
        Num_States
    };

protected:
    int m_group_id;
    EState m_state;
    // textures are assumed to be square and all with the same size in pixels, no internal check is done
    GLTexture m_textures[Num_States];
    int m_hover_id;
    float m_base_color[3];
    float m_drag_color[3];
    float m_highlight_color[3];
    mutable std::vector<Grabber> m_grabbers;
    bool m_is_container;

public:
    GLGizmoBase();
    virtual ~GLGizmoBase() {}

    bool init() { return on_init(); }

    int get_group_id() const { return m_group_id; }
    void set_group_id(int id) { m_group_id = id; }

    EState get_state() const { return m_state; }
    void set_state(EState state) { m_state = state; on_set_state(); }

    unsigned int get_texture_id() const { return m_textures[m_state].get_id(); }
    int get_textures_size() const { return m_textures[Off].get_width(); }

    int get_hover_id() const { return m_hover_id; }
    void set_hover_id(int id);

    void set_highlight_color(const float* color);

    void start_dragging();
    void stop_dragging();
<<<<<<< HEAD
    void update(const Linef3& mouse_ray);
    void refresh() { on_refresh(); }
=======
    void update(const Vec2d& mouse_pos);
    void refresh();
>>>>>>> 76d60070

    void render(const BoundingBoxf3& box) const { on_render(box); }
    void render_for_picking(const BoundingBoxf3& box) const { on_render_for_picking(box); }

protected:
    virtual bool on_init() = 0;
<<<<<<< HEAD
    virtual void on_set_state() {}
    virtual void on_set_hover_id() {}
    virtual void on_start_dragging() {}
    virtual void on_stop_dragging() {}
    virtual void on_update(const Linef3& mouse_ray) = 0;
    virtual void on_refresh() {}
=======
    virtual void on_set_state();
    virtual void on_start_dragging();
    virtual void on_stop_dragging();
    virtual void on_update(const Vec2d& mouse_pos) = 0;
    virtual void on_refresh();
>>>>>>> 76d60070
    virtual void on_render(const BoundingBoxf3& box) const = 0;
    virtual void on_render_for_picking(const BoundingBoxf3& box) const = 0;

    float picking_color_component(unsigned int id) const;
    void render_grabbers() const;
    void render_grabbers_for_picking() const;
};

class GLGizmoRotate : public GLGizmoBase
{
    static const float Offset;
    static const unsigned int CircleResolution;
    static const unsigned int AngleResolution;
    static const unsigned int ScaleStepsCount;
    static const float ScaleStepRad;
    static const unsigned int ScaleLongEvery;
    static const float ScaleLongTooth;
    static const float ScaleShortTooth;
    static const unsigned int SnapRegionsCount;
    static const float GrabberOffset;

public:
    enum Axis : unsigned char
    {
        X,
        Y,
        Z
    };

<<<<<<< HEAD
private:
    Axis m_axis;
    float m_angle;

    mutable Pointf3 m_center;
=======
    mutable Vec2d m_center;
>>>>>>> 76d60070
    mutable float m_radius;
    mutable bool m_keep_initial_values;

public:
    explicit GLGizmoRotate(Axis axis);

    float get_angle() const { return m_angle; }
    void set_angle(float angle);

protected:
    virtual bool on_init();
<<<<<<< HEAD
    virtual void on_set_state() { m_keep_initial_values = (m_state == On) ? false : true; }
    virtual void on_update(const Linef3& mouse_ray);
    virtual void on_refresh() { m_keep_initial_values = false; }
=======
    virtual void on_set_state();
    virtual void on_update(const Vec2d& mouse_pos);
    virtual void on_refresh();
>>>>>>> 76d60070
    virtual void on_render(const BoundingBoxf3& box) const;
    virtual void on_render_for_picking(const BoundingBoxf3& box) const;

private:
    void render_circle() const;
    void render_scale() const;
    void render_snap_radii() const;
    void render_reference_radius() const;
    void render_angle() const;
    void render_grabber() const;

    void transform_to_local() const;
    Pointf mouse_position_in_local_plane(const Linef3& mouse_ray) const;
};

class GLGizmoRotate3D : public GLGizmoBase
{
    GLGizmoRotate m_x;
    GLGizmoRotate m_y;
    GLGizmoRotate m_z;

public:
    GLGizmoRotate3D();

    float get_angle_x() const { return m_x.get_angle(); }
    void set_angle_x(float angle) { m_x.set_angle(angle); }

    float get_angle_y() const { return m_y.get_angle(); }
    void set_angle_y(float angle) { m_y.set_angle(angle); }

    float get_angle_z() const { return m_z.get_angle(); }
    void set_angle_z(float angle) { m_z.set_angle(angle); }

protected:
    virtual bool on_init();
    virtual void on_set_state()
    {
        m_x.set_state(m_state);
        m_y.set_state(m_state);
        m_z.set_state(m_state);
    }
    virtual void on_set_hover_id()
    {
        m_x.set_hover_id(m_hover_id == 0 ? 0 : -1);
        m_y.set_hover_id(m_hover_id == 1 ? 0 : -1);
        m_z.set_hover_id(m_hover_id == 2 ? 0 : -1);
    }
    virtual void on_start_dragging();
    virtual void on_stop_dragging();
    virtual void on_update(const Linef3& mouse_ray)
    {
        m_x.update(mouse_ray);
        m_y.update(mouse_ray);
        m_z.update(mouse_ray);
    }
    virtual void on_refresh()
    {
        m_x.refresh();
        m_y.refresh();
        m_z.refresh();
    }
    virtual void on_render(const BoundingBoxf3& box) const;
    virtual void on_render_for_picking(const BoundingBoxf3& box) const
    {
        m_x.render_for_picking(box);
        m_y.render_for_picking(box);
        m_z.render_for_picking(box);
    }
};

class GLGizmoScale : public GLGizmoBase
{
    static const float Offset;

    float m_scale;
    float m_starting_scale;

    Vec2d m_starting_drag_position;

public:
    GLGizmoScale();

    float get_scale() const { return m_scale; }
    void set_scale(float scale) { m_starting_scale = scale; }

protected:
    virtual bool on_init();
    virtual void on_start_dragging();
    virtual void on_update(const Linef3& mouse_ray);
    virtual void on_render(const BoundingBoxf3& box) const;
    virtual void on_render_for_picking(const BoundingBoxf3& box) const;
};

class GLGizmoScale3D : public GLGizmoBase
{
    static const float Offset;

    mutable BoundingBoxf3 m_box;

    float m_scale_x;
    float m_scale_y;
    float m_scale_z;

    float m_starting_scale_x;
    float m_starting_scale_y;
    float m_starting_scale_z;

    Pointf3 m_starting_drag_position;
    Pointf3 m_starting_center;

public:
    GLGizmoScale3D();

    float get_scale_x() const { return m_scale_x; }
    void set_scale_x(float scale) { m_starting_scale_x = scale; }

    float get_scale_y() const { return m_scale_y; }
    void set_scale_y(float scale) { m_starting_scale_y = scale; }

    float get_scale_z() const { return m_scale_z; }
    void set_scale_z(float scale) { m_starting_scale_z = scale; }

    void set_scale(float scale)
    {
        m_starting_scale_x = scale;
        m_starting_scale_y = scale;
        m_starting_scale_z = scale;
    }

protected:
    virtual bool on_init();
    virtual void on_start_dragging();
<<<<<<< HEAD
    virtual void on_update(const Linef3& mouse_ray);
=======
    virtual void on_update(const Vec2d& mouse_pos);
>>>>>>> 76d60070
    virtual void on_render(const BoundingBoxf3& box) const;
    virtual void on_render_for_picking(const BoundingBoxf3& box) const;

private:
    void render_box() const;
    void render_grabbers_connection(unsigned int id_1, unsigned int id_2) const;

    void do_scale_x(const Linef3& mouse_ray);
    void do_scale_y(const Linef3& mouse_ray);
    void do_scale_z(const Linef3& mouse_ray);
    void do_scale_uniform(const Linef3& mouse_ray);

    double calc_ratio(unsigned int preferred_plane_id, const Linef3& mouse_ray, const Pointf3& center) const;
};

} // namespace GUI
} // namespace Slic3r

#endif // slic3r_GLGizmo_hpp_
<|MERGE_RESOLUTION|>--- conflicted
+++ resolved
@@ -12,11 +12,7 @@
 namespace Slic3r {
 
 class BoundingBoxf3;
-<<<<<<< HEAD
-class Pointf3;
 class Linef3;
-=======
->>>>>>> 76d60070
 
 namespace GUI {
 
@@ -28,13 +24,9 @@
         static const float HalfSize;
         static const float DraggingScaleFactor;
 
-<<<<<<< HEAD
-        Pointf3 center;
+        Vec3d center;
         float angle_x;
         float angle_y;
-=======
-        Vec2d center;
->>>>>>> 76d60070
         float angle_z;
         float color[3];
         bool dragging;
@@ -102,33 +94,20 @@
 
     void start_dragging();
     void stop_dragging();
-<<<<<<< HEAD
     void update(const Linef3& mouse_ray);
     void refresh() { on_refresh(); }
-=======
-    void update(const Vec2d& mouse_pos);
-    void refresh();
->>>>>>> 76d60070
 
     void render(const BoundingBoxf3& box) const { on_render(box); }
     void render_for_picking(const BoundingBoxf3& box) const { on_render_for_picking(box); }
 
 protected:
     virtual bool on_init() = 0;
-<<<<<<< HEAD
     virtual void on_set_state() {}
     virtual void on_set_hover_id() {}
     virtual void on_start_dragging() {}
     virtual void on_stop_dragging() {}
     virtual void on_update(const Linef3& mouse_ray) = 0;
     virtual void on_refresh() {}
-=======
-    virtual void on_set_state();
-    virtual void on_start_dragging();
-    virtual void on_stop_dragging();
-    virtual void on_update(const Vec2d& mouse_pos) = 0;
-    virtual void on_refresh();
->>>>>>> 76d60070
     virtual void on_render(const BoundingBoxf3& box) const = 0;
     virtual void on_render_for_picking(const BoundingBoxf3& box) const = 0;
 
@@ -158,15 +137,11 @@
         Z
     };
 
-<<<<<<< HEAD
 private:
     Axis m_axis;
     float m_angle;
 
-    mutable Pointf3 m_center;
-=======
-    mutable Vec2d m_center;
->>>>>>> 76d60070
+    mutable Vec3d m_center;
     mutable float m_radius;
     mutable bool m_keep_initial_values;
 
@@ -178,15 +153,9 @@
 
 protected:
     virtual bool on_init();
-<<<<<<< HEAD
     virtual void on_set_state() { m_keep_initial_values = (m_state == On) ? false : true; }
     virtual void on_update(const Linef3& mouse_ray);
     virtual void on_refresh() { m_keep_initial_values = false; }
-=======
-    virtual void on_set_state();
-    virtual void on_update(const Vec2d& mouse_pos);
-    virtual void on_refresh();
->>>>>>> 76d60070
     virtual void on_render(const BoundingBoxf3& box) const;
     virtual void on_render_for_picking(const BoundingBoxf3& box) const;
 
@@ -199,7 +168,8 @@
     void render_grabber() const;
 
     void transform_to_local() const;
-    Pointf mouse_position_in_local_plane(const Linef3& mouse_ray) const;
+    // returns the intersection of the mouse ray with the plane perpendicular to the gizmo axis, in local coordinate
+    Vec3d mouse_position_in_local_plane(const Linef3& mouse_ray) const;
 };
 
 class GLGizmoRotate3D : public GLGizmoBase
@@ -294,8 +264,8 @@
     float m_starting_scale_y;
     float m_starting_scale_z;
 
-    Pointf3 m_starting_drag_position;
-    Pointf3 m_starting_center;
+    Vec3d m_starting_drag_position;
+    Vec3d m_starting_center;
 
 public:
     GLGizmoScale3D();
@@ -319,11 +289,7 @@
 protected:
     virtual bool on_init();
     virtual void on_start_dragging();
-<<<<<<< HEAD
     virtual void on_update(const Linef3& mouse_ray);
-=======
-    virtual void on_update(const Vec2d& mouse_pos);
->>>>>>> 76d60070
     virtual void on_render(const BoundingBoxf3& box) const;
     virtual void on_render_for_picking(const BoundingBoxf3& box) const;
 
@@ -336,7 +302,7 @@
     void do_scale_z(const Linef3& mouse_ray);
     void do_scale_uniform(const Linef3& mouse_ray);
 
-    double calc_ratio(unsigned int preferred_plane_id, const Linef3& mouse_ray, const Pointf3& center) const;
+    double calc_ratio(unsigned int preferred_plane_id, const Linef3& mouse_ray, const Vec3d& center) const;
 };
 
 } // namespace GUI
