#ifndef slic3r_Model_hpp_
#define slic3r_Model_hpp_

#include "libslic3r.h"
#include "BoundingBox.hpp"
#include "PrintConfig.hpp"
#include "Layer.hpp"
#include "Point.hpp"
#include "TriangleMesh.hpp"
#include <map>
#include <string>
#include <utility>
#include <vector>

namespace Slic3r {

class ModelInstance;
class ModelMaterial;
class ModelObject;
class ModelVolume;

typedef std::string t_model_material_id;
typedef std::string t_model_material_attribute;
typedef std::map<t_model_material_attribute,std::string> t_model_material_attributes;

typedef std::map<t_model_material_id,ModelMaterial*> ModelMaterialMap;
typedef std::vector<ModelObject*> ModelObjectPtrs;
typedef std::vector<ModelVolume*> ModelVolumePtrs;
typedef std::vector<ModelInstance*> ModelInstancePtrs;


/// Model Class representing the print bed content
/// Description of a triangular model with multiple materials, multiple instances with various affine transformations
/// and with multiple modifier meshes.
/// A model groups multiple objects, each object having possibly multiple instances,
/// all objects may share multiple materials.
class Model
{
    public:
    ModelMaterialMap materials;
    ///< Materials are owned by a model and referenced by objects through t_model_material_id.
    ///< Single material may be shared by multiple models.

    ModelObjectPtrs objects;
<<<<<<< HEAD
    ModelMaterialMap color_group;
    ///< Colors ModelMaterials specific to 3MF format read/write. This is a material group in the 3MF material extension.
    std::map<std::string, std::string> metadata;
    ///< Model Metadata <name, value>, this is needed for 3MF format read/write.
    
=======
    ///< Objects are owned by a model. Each object may have multiple instances
    ///< , each instance having its own transformation (shift, scale, rotation).

    /// Model constructor.
>>>>>>> aa20fb65
    Model();

    /// Model constructor.
    /// \param other Model the model to be copied
    Model(const Model &other);

    /// = Operator overloading.
    /// \param other Model the model to be copied
    /// \return Model& the current Model to enable operator cascading
    Model& operator= (Model other);

    /// Swap objects and materials with another model.
    /// \param other Model the model to be swapped with
    void swap(Model &other);

    /// Model destructor
    ~Model();

    /// Read a model from file.
    /// This function supports the following formats (STL, OBJ, AMF), It auto-detects the file format from the file name suffix.
    /// \param  input_file std::string the file path expressed in UTF-8
    /// \return Model the read Model
    static Model read_from_file(std::string input_file);

    /// Create a new object and add it to the current Model.
    /// \return ModelObject* a pointer to the new Model
    ModelObject* add_object();

    /// Create a new object and add it to the current Model.
    /// This function copies another model object
    /// \param other ModelObject the ModelObject to be copied
    /// \param copy_volumes if you also want to copy volumes of the other object. By default = true
    /// \return ModelObject* a pointer to the new ModelObject
    ModelObject* add_object(const ModelObject &other, bool copy_volumes = true);

    /// Delete a ModelObject from the current Model.
    /// \param idx size_t the index of the desired ModelObject
    void delete_object(size_t idx);

    /// Delete all ModelObjects found in the current Model.
    void clear_objects();

    /// Add a new ModelMaterial to the model.
    /// \param material_id t_model_material_id the id of the new ModelMaterial to be added
    /// \return ModelMaterial* a pointer to the new ModelMaterial
    ModelMaterial* add_material(t_model_material_id material_id);

    /// Add a new ModelMaterial to the current Model.
    /// This function copies another ModelMaterial, It also delete the current ModelMaterial carrying the same
    /// material id in the map.
    /// \param material_id t_model_material_id the id of the new ModelMaterial to be added
    /// \param other ModelMaterial the model material to be copied
    /// \return ModelMaterial* a pointer to the new ModelMaterial
    ModelMaterial* add_material(t_model_material_id material_id, const ModelMaterial &other);

    /// Get the ModelMaterial object instance having a certain material id.
    /// Returns null if the ModelMaterial object instance is not found.
    /// \param material_id t_model_material_id the id of the needed ModelMaterial object instance
    /// \return ModelMaterial* a pointer to the ModelMaterial object instance or null if not found
    ModelMaterial* get_material(t_model_material_id material_id);

    /// Delete a ModelMaterial carrying a certain material id if found.
    /// \param material_id t_model_material_id the id of the ModelMaterial to be deleted
    void delete_material(t_model_material_id material_id);

    /// Delete all the ModelMaterial objects found in the current Model.
    void clear_materials();

    /// Check if any ModelObject has no ModelInstances.
    /// \return bool true means there exists at least one ModelObject with no ModelInstance objects
    bool has_objects_with_no_instances() const;

    /// Add a new ModelInstance to each ModelObject having no ModelInstance objects
    /// \return bool
    bool add_default_instances();

    /// Get the bounding box of the transformed instances.
    /// \return BoundingBoxf3 a bounding box object.
    BoundingBoxf3 bounding_box() const;

    /// Repair the ModelObjects of the current Model.
    /// This function calls repair function on each TriangleMesh of each model object volume
    void repair();

    /// Center the total bounding box of the instances around a point.
    /// This transformation works in the XY plane only and no transformation in Z is performed.
    /// \param point pointf object to center the model instances of model objects around
    void center_instances_around_point(const Pointf &point);
    
    void align_instances_to_origin();

    /// Translate each ModelObject with x, y, z units.
    /// \param x coordf_t units in the x direction
    /// \param y coordf_t units in the y direction
    /// \param z coordf_t units in the z direction
    void translate(coordf_t x, coordf_t y, coordf_t z);

    /// Flatten all ModelInstances to a single mesh
    /// after performing instance transformations (if the object was rotated or translated).
    /// \return TriangleMesh a single TriangleMesh object
    TriangleMesh mesh() const;

    /// Flatten all ModelVolumes to a single mesh without any extra processing (i.e. without applying any instance duplication and/or transformation).
    /// \return TriangleMesh a single TriangleMesh object
    TriangleMesh raw_mesh() const;

    /// Arrange ModelInstances. ModelInstances of the same ModelObject do not preserve their relative positions.
    /// It uses the given BoundingBoxf as a hint, but falls back to free arrangement if it's not possible to fit all the parts in it.
    /// \param sizes Pointfs& number of parts
    /// \param dist coordf_t distance between cells
    /// \param bb BoundingBoxf* (optional) pointer to the bounding box of the area to fill
    /// \param out Pointfs& vector of the output positions
    /// \return bool whether the function finished arranging objects or it is impossible to arrange
    bool _arrange(const Pointfs &sizes, coordf_t dist, const BoundingBoxf* bb, Pointfs &out) const;

    /// Arrange ModelObjects preserving their ModelInstance count but altering their ModelInstance positions.
    /// \param dist coordf_t distance between cells
    /// \param bb BoundingBoxf* (optional) pointer to the bounding box of the area to fill
    /// \return bool whether the function finished arranging objects or it is impossible to arrange
    bool arrange_objects(coordf_t dist, const BoundingBoxf* bb = NULL);

    /// Duplicate the ModelInstances of each ModelObject as a whole preserving their relative positions.
    /// This function croaks if the duplicated objects do not fit the print bed.
    /// \param copies_num size_t number of copies
    /// \param dist coordf_t distance between cells
    /// \param bb BoundingBoxf* (optional) pointer to the bounding box of the area to fill
    void duplicate(size_t copies_num, coordf_t dist, const BoundingBoxf* bb = NULL);

    /// Duplicate each entire ModelInstances of the each ModelObject as a whole.
    /// This function will append more instances to each object
    /// and then calls arrange_objects() function to automatically rearrange everything.
    /// \param copies_num size_t number of copies
    /// \param dist coordf_t distance between cells
    /// \param bb BoundingBoxf* (optional) pointer to the bounding box of the area to fill
    void duplicate_objects(size_t copies_num, coordf_t dist, const BoundingBoxf* bb = NULL);


    /// Duplicate a single ModelObject and arranges them on a grid.
    /// Grid duplication is not supported with multiple objects. It throws an exception if there is more than one ModelObject.
    /// It also throws an exception if there are no ModelObjects in the current Model.
    /// \param x size_t number of duplicates in x direction
    /// \param y size_t offset  number of duplicates in y direction
    /// \param dist coordf_t distance supposed to be between the duplicated ModelObjects
    void duplicate_objects_grid(size_t x, size_t y, coordf_t dist);

    /// This function calls the print_info() function of each ModelObject.
    void print_info() const;

    /// Check to see if the current Model has characteristics of having multiple parts (usually multiple volumes, etc).
    /// \return bool
    bool looks_like_multipart_object() const;


    /// Take all of the ModelObjects in the current Model and combines them into a single ModelObject
    void convert_multipart_object();
};

/// Model Material class
/// Material, which may be shared across multiple ModelObjects of a single Model.
class ModelMaterial
{
    friend class Model;
    public:
    t_model_material_attributes attributes;
    ///< Attributes are defined by the AMF file format, but they don't seem to be used by Slic3r for any purpose.

    DynamicPrintConfig config;
<<<<<<< HEAD
    int material_group;
    ///< The material belong to which group. Specific to 3MF file format. By default = 0 which means it's a base material or AMF material.
=======
    ///< Dynamic configuration storage for the object specific configuration values, overriding the global configuration.
>>>>>>> aa20fb65

    /// Get the parent model owing this material
    /// \return Model* the onwer Model
    Model* get_model() const { return this->model; };

    /// Apply attributes defined by the AMF file format
    /// \param attributes t_model_material_attributes the attributes map
    void apply(const t_model_material_attributes &attributes);

    private:
    Model* model; ///<Parent, owning this material.

    /// Constructor
    /// \param model the parent model owning this material.
    ModelMaterial(Model *model);

    /// Constructor
    /// \param model Model* the parent model owning this material.
    /// \param other ModelMaterial& the other model material to be copied
    ModelMaterial(Model *model, const ModelMaterial &other);
};

/// Model Object class
/// A printable object, possibly having multiple print volumes (each with its own set of parameters and materials),
/// and possibly having multiple modifier volumes, each modifier volume with its set of parameters and materials.
/// Each ModelObject may be instantiated multiple times, each instance having different placement on the print bed,
/// different rotation and different uniform scaling.
class ModelObject
{
    friend class Model;
    public:
    std::string name;
    ///< This ModelObject name.

    std::string input_file;
    ///< Input file path.

    ModelInstancePtrs instances;
    ///< Instances of this ModelObject. Each instance defines a shift on the print bed, rotation around the Z axis and a uniform scaling.
    ///< Instances are owned by this ModelObject.

    ModelVolumePtrs volumes;
<<<<<<< HEAD
    // Configuration parameters specific to a single ModelObject, overriding the global Slic3r settings.
    DynamicPrintConfig config;
    // Variation of a layer thickness for spans of Z coordinates.
    t_layer_height_ranges layer_height_ranges;
    int part_number; ///< It's used for the 3MF items part numbers in the build element.
=======
    ///< Printable and modifier volumes, each with its material ID and a set of override parameters.
    ///< ModelVolumes are owned by this ModelObject.

    DynamicPrintConfig config; ///< Configuration parameters specific to a single ModelObject, overriding the global Slic3r settings.


    t_layer_height_ranges layer_height_ranges; ///< Variation of a layer thickness for spans of Z coordinates.
>>>>>>> aa20fb65

    Pointf3 origin_translation;
    ///< This vector accumulates the total translation applied to the object by the
    ///< center_around_origin() method. Callers might want to apply the same translation
    ///< to new volumes before adding them to this object in order to preserve alignment
    ///< when user expects that.

    // these should be private but we need to expose them via XS until all methods are ported
    BoundingBoxf3 _bounding_box;
    bool _bounding_box_valid;

    ///  Get the owning parent Model.
    /// \return parent Model* pointer to the owner Model
    Model* get_model() const { return this->model; };

    /// Add a new ModelVolume to the current ModelObject. The mesh is copied into the newly created ModelVolume.
    /// \param mesh TriangularMesh
    /// \return ModelVolume* pointer to the new volume
    ModelVolume* add_volume(const TriangleMesh &mesh);

    /// Add a new ModelVolume to the current ModelObject.
    /// \param volume the ModelVolume object to be copied
    /// \return ModelVolume* pointer to the new volume
    ModelVolume* add_volume(const ModelVolume &volume);

    /// Delete a ModelVolume object.
    /// \param idx size_t the index of the ModelVolume to be deleted
    void delete_volume(size_t idx);

    /// Delete all ModelVolumes in the
    void clear_volumes();

    /// Add a new ModelInstance to the current ModelObject.
    /// \return ModelInstance* a pointer to the new instance
    ModelInstance* add_instance();

    /// Add a new ModelInstance to the current ModelObject.
    /// \param instance the ModelInstance to be copied
    /// \return ModelInstance* a pointer to the new instance
    ModelInstance* add_instance(const ModelInstance &instance);

    /// Delete a ModelInstance.
    /// \param idx size_t the index of the ModelInstance to be deleted
    void delete_instance(size_t idx);

    /// Delete the last created ModelInstance object.
    void delete_last_instance();

    /// Delete all ModelInstance objects found in the current ModelObject.
    void clear_instances();

    /// Get the bounding box of the *transformed* instances.
    BoundingBoxf3 bounding_box();

    /// Invalidate the bounding box in the current ModelObject.
    void invalidate_bounding_box();

    /// Repair all TriangleMesh objects found in each ModelVolume.
    void repair();

    /// Flatten all volumes and instances into a single mesh and applying all the ModelInstances transformations.
    TriangleMesh mesh() const;

    /// Flatten all volumes into a single mesh.
    TriangleMesh raw_mesh() const;

    /// Get the raw bounding box.
    /// This function croaks when there are no ModelInstances for this ModelObject
    /// \return BoundingBoxf3
    BoundingBoxf3 raw_bounding_box() const;

    /// Get the bounding box of the *transformed* given instance.
    /// \param instance_idx size_t the index of the ModelInstance in the ModelInstance vector
    /// \return BoundingBoxf3 the bounding box at the given index
    BoundingBoxf3 instance_bounding_box(size_t instance_idx) const;

    /// Align the current ModelObject to ground by translating the ModelVolumes in the z axis the needed units.
    void align_to_ground();

    /// Center the current ModelObject to origin by translating the ModelVolumes
    void center_around_origin();

    /// Translate the current ModelObject by translating ModelVolumes with (x,y,z) units.
    /// This function calls translate(coordf_t x, coordf_t y, coordf_t z) to translate every TriangleMesh in each ModelVolume.
    /// \param vector Vectorf3 the translation vector
    void translate(const Vectorf3 &vector);

    /// Translate the current ModelObject by translating ModelVolumes with (x,y,z) units.
    /// \param x coordf_t the x units
    /// \param y coordf_t the y units
    /// \param z coordf_t the z units
    void translate(coordf_t x, coordf_t y, coordf_t z);

    /// Scale the current ModelObject by scaling its ModelVolumes.
    /// This function calls scale(const Pointf3 &versor) to scale every TriangleMesh in each ModelVolume.
    /// \param factor float the scaling factor
    void scale(float factor);

    /// Scale the current ModelObject by scaling its ModelVolumes.
    /// \param versor Pointf3 the scaling factor in a 3d vector.
    void scale(const Pointf3 &versor);

    /// Scale the current ModelObject to fit by altering the scaling factor of ModelInstances.
    /// It operates on the total size by duplicating the object according to all the instances.
    /// \param size Sizef3 the size vector
    void scale_to_fit(const Sizef3 &size);

    /// Rotate the current ModelObject by rotating ModelVolumes.
    /// \param angle float the angle in radians
    /// \param axis Axis the axis to be rotated around
    void rotate(float angle, const Axis &axis);

    /// Mirror the current Model around a certain axis.
    /// \param axis Axis enum member
    void mirror(const Axis &axis);

    /// Transform the current ModelObject by a certain ModelInstance attributes.
    /// Inverse transformation is applied to all the ModelInstances, so that the final size/position/rotation of the transformed objects doesn't change.
    /// \param instance ModelInstance the instance used to transform the current ModelObject
    /// \param dont_translate bool whether to translate the current ModelObject or not
    void transform_by_instance(ModelInstance instance, bool dont_translate = false);

    /// Get the number of the unique ModelMaterial objects in this ModelObject.
    /// \return size_t the materials count
    size_t materials_count() const;

    /// Get the number of the facets found in all ModelVolume objects in this ModelObject which are not modifier volumes.
    /// \return size_t the facets count
    size_t facets_count() const;

    /// Know whether there exists a TriangleMesh object that needed repair or not.
    /// \return bool
    bool needed_repair() const;

    /// Cut (Slice) the current ModelObject along a certain axis at a certain coordinate.
    /// \param axis Axis the axis to slice at (X = 0 or Y or Z)
    /// \param z coordf_t the point at the certain axis to cut(slice) the Model at
    /// \param model Model* pointer to the Model which will get the resulting objects added
    void cut(Axis axis, coordf_t z, Model* model) const;

    /// Split the meshes of the ModelVolume in this ModelObject if there exists only one ModelVolume in this ModelObject.
    /// \param new_objects ModelObjectPtrs the generated ModelObjects after the single ModelVolume split
    void split(ModelObjectPtrs* new_objects);

    /// Update the bounding box in this ModelObject
    void update_bounding_box();   // this is a private method but we expose it until we need to expose it via XS

    /// Print the current info of this ModelObject
    void print_info() const;

    private:
    Model* model; ///< Parent object, owning this ModelObject.

    /// Constructor
    /// \param model Model the owner Model.
    ModelObject(Model *model);

    /// Constructor
    /// \param model Model the owner Model.
    /// \param other ModelObject the other ModelObject to be copied
    /// \param copy_volumes bool whether to also copy its volumes or not, by default = true
    ModelObject(Model *model, const ModelObject &other, bool copy_volumes = true);

    /// = Operator overloading
    /// \param other ModelObject the other ModelObject to be copied
    /// \return ModelObject& the current ModelObject to enable operator cascading
    ModelObject& operator= (ModelObject other);

    /// Swap the attributes between another ModelObject
    /// \param other ModelObject the other ModelObject to be swapped with.
    void swap(ModelObject &other);

    /// Destructor
    ~ModelObject();
};

/// An object STL, or a modifier volume, over which a different set of parameters shall be applied.
/// ModelVolume instances are owned by a ModelObject.
class ModelVolume
{
    friend class ModelObject;
    public:

    std::string name;   ///< Name of this ModelVolume object
    TriangleMesh mesh;  ///< The triangular model.
    DynamicPrintConfig config;
    ///< Configuration parameters specific to an object model geometry or a modifier volume,
    ///< overriding the global Slic3r settings and the ModelObject settings.

    bool modifier;  ///< Is it an object to be printed, or a modifier volume?

    /// Get the parent object owning this modifier volume.
    /// \return ModelObject* pointer to the owner ModelObject
    ModelObject* get_object() const { return this->object; };

    /// Get the material id of this ModelVolume object
    /// \return t_model_material_id the material id string
    t_model_material_id material_id() const;

    /// Set the material id to this ModelVolume object
    /// \param material_id t_model_material_id the id of the material
    void material_id(t_model_material_id material_id);

    /// Get the current ModelMaterial in this ModelVolume object
    /// \return ModelMaterial* a pointer to the ModelMaterial
    ModelMaterial* material() const;

    /// Add a new ModelMaterial to this ModelVolume
    /// \param material_id t_model_material_id the id of the material to be added
    /// \param material ModelMaterial the material to be coppied
    void set_material(t_model_material_id material_id, const ModelMaterial &material);

    /// Add a unique ModelMaterial to the current ModelVolume
    /// \return ModelMaterial* pointer to the new ModelMaterial
    ModelMaterial* assign_unique_material();

    private:
    ///< Parent object owning this ModelVolume.
    ModelObject* object;
    ///< The id of the this ModelVolume
    t_model_material_id _material_id;

    /// Constructor
    /// \param object ModelObject* pointer to the owner ModelObject
    /// \param mesh TriangleMesh the mesh of the new ModelVolume object
    ModelVolume(ModelObject *object, const TriangleMesh &mesh);

    /// Constructor
    /// \param object ModelObject* pointer to the owner ModelObject
    /// \param other ModelVolume the ModelVolume object to be copied
    ModelVolume(ModelObject *object, const ModelVolume &other);

    /// = Operator overloading
    /// \param other ModelVolume a volume to be copied in the current ModelVolume object
    /// \return ModelVolume& the current ModelVolume to enable operator cascading
    ModelVolume& operator= (ModelVolume other);

    /// Swap attributes between another ModelVolume object
    /// \param other ModelVolume the other volume object
    void swap(ModelVolume &other);
};

/// A single instance of a ModelObject.
/// Knows the affine transformation of an object.
class ModelInstance
{
    friend class ModelObject;
    public:
    double rotation;            ///< Rotation around the Z axis, in radians around mesh center point
    double scaling_factor;      ///< scaling factor
    Pointf offset;              ///< offset in unscaled coordinates

    /// Get the owning ModelObject
    /// \return ModelObject* pointer to the owner ModelObject
    ModelObject* get_object() const { return this->object; };

    /// Transform an external TriangleMesh object
    /// \param mesh TriangleMesh* pointer to the the mesh
    /// \param dont_translate bool whether to translate the mesh or not
    void transform_mesh(TriangleMesh* mesh, bool dont_translate = false) const;

    /// Calculate a bounding box of a transformed mesh. To be called on an external mesh.
    /// \param mesh TriangleMesh* pointer to the the mesh
    /// \param dont_translate bool whether to translate the bounding box or not
    /// \return BoundingBoxf3 the bounding box after transformation
    BoundingBoxf3 transform_mesh_bounding_box(const TriangleMesh* mesh, bool dont_translate = false) const;

    /// Transform an external bounding box.
    /// \param bbox BoundingBoxf3 the bounding box to be transformed
    /// \param dont_translate bool whether to translate the bounding box or not
    /// \return BoundingBoxf3 the bounding box after transformation
    BoundingBoxf3 transform_bounding_box(const BoundingBoxf3 &bbox, bool dont_translate = false) const;

    /// Rotate or scale an external polygon. It does not translate the polygon.
    /// \param polygon Polygon* a pointer to the Polygon
    void transform_polygon(Polygon* polygon) const;

    private:
    ModelObject* object; ///< Parent object, owning this instance.

    /// Constructor
    /// \param object ModelObject* pointer to the owner ModelObject
    ModelInstance(ModelObject *object);

    /// Constructor
    /// \param object ModelObject* pointer to the owner ModelObject
    /// \param other ModelInstance an instance to be copied in the new ModelInstance object
    ModelInstance(ModelObject *object, const ModelInstance &other);

    /// = Operator overloading
    /// \param other ModelInstance an instance to be copied in the current ModelInstance object
    /// \return ModelInstance& the current ModelInstance to enable operator cascading
    ModelInstance& operator= (ModelInstance other);

    /// Swap attributes between another ModelInstance object
    /// \param other ModelInstance& the other instance object
    void swap(ModelInstance &other);
};

}

#endif<|MERGE_RESOLUTION|>--- conflicted
+++ resolved
@@ -42,18 +42,15 @@
     ///< Single material may be shared by multiple models.
 
     ModelObjectPtrs objects;
-<<<<<<< HEAD
+    ///< Objects are owned by a model. Each object may have multiple instances
+    ///< , each instance having its own transformation (shift, scale, rotation).
+
     ModelMaterialMap color_group;
     ///< Colors ModelMaterials specific to 3MF format read/write. This is a material group in the 3MF material extension.
     std::map<std::string, std::string> metadata;
     ///< Model Metadata <name, value>, this is needed for 3MF format read/write.
-    
-=======
-    ///< Objects are owned by a model. Each object may have multiple instances
-    ///< , each instance having its own transformation (shift, scale, rotation).
 
     /// Model constructor.
->>>>>>> aa20fb65
     Model();
 
     /// Model constructor.
@@ -142,7 +139,7 @@
     /// This transformation works in the XY plane only and no transformation in Z is performed.
     /// \param point pointf object to center the model instances of model objects around
     void center_instances_around_point(const Pointf &point);
-    
+
     void align_instances_to_origin();
 
     /// Translate each ModelObject with x, y, z units.
@@ -221,12 +218,10 @@
     ///< Attributes are defined by the AMF file format, but they don't seem to be used by Slic3r for any purpose.
 
     DynamicPrintConfig config;
-<<<<<<< HEAD
+    ///< Dynamic configuration storage for the object specific configuration values, overriding the global configuration.
+
     int material_group;
     ///< The material belong to which group. Specific to 3MF file format. By default = 0 which means it's a base material or AMF material.
-=======
-    ///< Dynamic configuration storage for the object specific configuration values, overriding the global configuration.
->>>>>>> aa20fb65
 
     /// Get the parent model owing this material
     /// \return Model* the onwer Model
@@ -269,21 +264,14 @@
     ///< Instances are owned by this ModelObject.
 
     ModelVolumePtrs volumes;
-<<<<<<< HEAD
-    // Configuration parameters specific to a single ModelObject, overriding the global Slic3r settings.
-    DynamicPrintConfig config;
-    // Variation of a layer thickness for spans of Z coordinates.
-    t_layer_height_ranges layer_height_ranges;
-    int part_number; ///< It's used for the 3MF items part numbers in the build element.
-=======
     ///< Printable and modifier volumes, each with its material ID and a set of override parameters.
     ///< ModelVolumes are owned by this ModelObject.
 
     DynamicPrintConfig config; ///< Configuration parameters specific to a single ModelObject, overriding the global Slic3r settings.
 
-
     t_layer_height_ranges layer_height_ranges; ///< Variation of a layer thickness for spans of Z coordinates.
->>>>>>> aa20fb65
+
+    int part_number; ///< It's used for the 3MF items part numbers in the build element.
 
     Pointf3 origin_translation;
     ///< This vector accumulates the total translation applied to the object by the
