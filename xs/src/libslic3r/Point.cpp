#include "Point.hpp"
#include "Line.hpp"
#include "MultiPoint.hpp"
#include <algorithm>
#include <cmath>

namespace Slic3r {

Point::Point(double x, double y, double z)
{
    this->x = lrint(x);
    this->y = lrint(y);
    this->z = lrint(z);
}

bool
Point::operator==(const Point& rhs) const
{
    return this->coincides_with(rhs);
}

std::string
Point::wkt() const
{
    std::ostringstream ss;
    ss << "POINT(" << this->x << " " << this->y << " " << this->z << ")";
    return ss.str();
}

std::string
Point::dump_perl() const
{
    std::ostringstream ss;
    ss << "[" << this->x << "," << this->y << "," << this->z << "]";
    return ss.str();
}

void
Point::scale(double factor)
{
    this->x *= factor;
    this->y *= factor;
    this->z *= factor;
}

void
Point::translate(double x, double y)
{
    this->x += x;
    this->y += y;
}

void
Point::translate(double x, double y, double z)
{
    this->translate(x,y);
    this->z += z;
}

void
Point::translate(const Vector &vector)
{
    this->translate(vector.x, vector.y);
}

void
Point::rotate(double angle)
{
    double cur_x = (double)this->x;
    double cur_y = (double)this->y;
    double s     = sin(angle);
    double c     = cos(angle);
    this->x = (coord_t)round(c * cur_x - s * cur_y);
    this->y = (coord_t)round(c * cur_y + s * cur_x);
}

void
Point::rotate(double angle, const Point &center)
{
    double cur_x = (double)this->x;
    double cur_y = (double)this->y;
    double s     = sin(angle);
    double c     = cos(angle);
    double dx    = cur_x - (double)center.x;
    double dy    = cur_y - (double)center.y;
    this->x = (coord_t)round( (double)center.x + c * dx - s * dy );
    this->y = (coord_t)round( (double)center.y + c * dy + s * dx );
}

bool
Point::coincides_with_epsilon(const Point &point) const
{
    return std::abs(this->x - point.x) < SCALED_EPSILON && std::abs(this->y - point.y) < SCALED_EPSILON;
}

int
Point::nearest_point_index(const Points &points) const
{
    PointConstPtrs p;
    p.reserve(points.size());
    for (Points::const_iterator it = points.begin(); it != points.end(); ++it)
        p.push_back(&*it);
    return this->nearest_point_index(p);
}

int
Point::nearest_point_index(const PointConstPtrs &points) const
{
    int idx = -1;
    double distance = -1;  // double because long is limited to 2147483647 on some platforms and it's not enough
    
    for (PointConstPtrs::const_iterator it = points.begin(); it != points.end(); ++it) {
        /* If the X distance of the candidate is > than the total distance of the
           best previous candidate, we know we don't want it */
        double d = pow(this->x - (*it)->x, 2);
        if (distance != -1 && d > distance) continue;
        
        /* If the Y distance of the candidate is > than the total distance of the
           best previous candidate, we know we don't want it */
        d += pow(this->y - (*it)->y, 2);
        if (distance != -1 && d > distance) continue;
        
        idx = it - points.begin();
        distance = d;
        
        if (distance < EPSILON) break;
    }
    
    return idx;
}

/* This method finds the point that is closest to both this point and the supplied one */
size_t
Point::nearest_waypoint_index(const Points &points, const Point &dest) const
{
    size_t idx = -1;
    double distance = -1;  // double because long is limited to 2147483647 on some platforms and it's not enough
    
    for (Points::const_iterator p = points.begin(); p != points.end(); ++p) {
        // distance from this to candidate
        double d = pow(this->x - p->x, 2) + pow(this->y - p->y, 2);
        
        // distance from candidate to dest
        d += pow(p->x - dest.x, 2) + pow(p->y - dest.y, 2);
        
        // if the total distance is greater than current min distance, ignore it
        if (distance != -1 && d > distance) continue;
        
        idx = p - points.begin();
        distance = d;
        
        if (distance < EPSILON) break;
    }
    
    return idx;
}

int
Point::nearest_point_index(const PointPtrs &points) const
{
    PointConstPtrs p;
    p.reserve(points.size());
    for (PointPtrs::const_iterator it = points.begin(); it != points.end(); ++it)
        p.push_back(*it);
    return this->nearest_point_index(p);
}

bool
Point::nearest_point(const Points &points, Point* point) const
{
    int idx = this->nearest_point_index(points);
    if (idx == -1) return false;
    *point = points.at(idx);
    return true;
}

bool
Point::nearest_waypoint(const Points &points, const Point &dest, Point* point) const
{
    int idx = this->nearest_waypoint_index(points, dest);
    if (idx == -1) return false;
    *point = points.at(idx);
    return true;
}

double
Point::distance_to(const Point &point) const
{
    double dx = ((double)point.x - this->x);
    double dy = ((double)point.y - this->y);
    double dz = ((double)point.z - this->z);
    return sqrt(dx*dx + dy*dy + dz*dz);
}

/* distance to the closest point of line */
double
Point::distance_to(const Line &line) const
{
    const double dx = line.b.x - line.a.x;
    const double dy = line.b.y - line.a.y;
    
    const double l2 = dx*dx + dy*dy;  // avoid a sqrt
    if (l2 == 0.0) return this->distance_to(line.a);   // line.a == line.b case
    
    // Consider the line extending the segment, parameterized as line.a + t (line.b - line.a).
    // We find projection of this point onto the line. 
    // It falls where t = [(this-line.a) . (line.b-line.a)] / |line.b-line.a|^2
    const double t = ((this->x - line.a.x) * dx + (this->y - line.a.y) * dy) / l2;
    if (t < 0.0)      return this->distance_to(line.a);  // beyond the 'a' end of the segment
    else if (t > 1.0) return this->distance_to(line.b);  // beyond the 'b' end of the segment
    Point projection(
        line.a.x + t * dx,
        line.a.y + t * dy
    );
    return this->distance_to(projection);
}

double
Point::perp_distance_to(const Line &line) const
{
    if (line.a.coincides_with(line.b)) return this->distance_to(line.a);
    
    double n = (double)(line.b.x - line.a.x) * (double)(line.a.y - this->y)
        - (double)(line.a.x - this->x) * (double)(line.b.y - line.a.y);
    
    return std::abs(n) / line.length();
}

/* Three points are a counter-clockwise turn if ccw > 0, clockwise if
 * ccw < 0, and collinear if ccw = 0 because ccw is a determinant that
 * gives the signed area of the triangle formed by p1, p2 and this point.
 * In other words it is the 2D cross product of p1-p2 and p1-this, i.e.
 * z-component of their 3D cross product.
 * We return double because it must be big enough to hold 2*max(|coordinate|)^2
 */
double
Point::ccw(const Point &p1, const Point &p2) const
{
    return (double)(p2.x - p1.x)*(double)(this->y - p1.y) - (double)(p2.y - p1.y)*(double)(this->x - p1.x);
}

double
Point::ccw(const Line &line) const
{
    return this->ccw(line.a, line.b);
}

// returns the CCW angle between this-p1 and this-p2
// i.e. this assumes a CCW rotation from p1 to p2 around this
double
Point::ccw_angle(const Point &p1, const Point &p2) const
{
    double angle = atan2(p1.x - this->x, p1.y - this->y)
                 - atan2(p2.x - this->x, p2.y - this->y);
    
    // we only want to return only positive angles
    return angle <= 0 ? angle + 2*PI : angle;
}

Point
Point::projection_onto(const MultiPoint &poly) const
{
    Point running_projection = poly.first_point();
    double running_min = this->distance_to(running_projection);
    
    Lines lines = poly.lines();
    for (Lines::const_iterator line = lines.begin(); line != lines.end(); ++line) {
        Point point_temp = this->projection_onto(*line);
        if (this->distance_to(point_temp) < running_min) {
	        running_projection = point_temp;
	        running_min = this->distance_to(running_projection);
        }
    }
    return running_projection;
}

Point
Point::projection_onto(const Line &line) const
{
    if (line.a.coincides_with(line.b)) return line.a;
    
    /*
        (Ported from VisiLibity by Karl J. Obermeyer)
        The projection of point_temp onto the line determined by
        line_segment_temp can be represented as an affine combination
        expressed in the form projection of
        Point = theta*line_segment_temp.first + (1.0-theta)*line_segment_temp.second.
        If theta is outside the interval [0,1], then one of the Line_Segment's endpoints
        must be closest to calling Point.
    */
    double theta = ( (double)(line.b.x - this->x)*(double)(line.b.x - line.a.x) + (double)(line.b.y- this->y)*(double)(line.b.y - line.a.y) ) 
          / ( (double)pow(line.b.x - line.a.x, 2) + (double)pow(line.b.y - line.a.y, 2) );
    
    if (0.0 <= theta && theta <= 1.0)
        return theta * line.a + (1.0-theta) * line.b;
    
    // Else pick closest endpoint.
    if (this->distance_to(line.a) < this->distance_to(line.b)) {
        return line.a;
    } else {
        return line.b;
    }
}

Point
Point::negative() const
{
    return Point(-this->x, -this->y);
}

Vector
Point::vector_to(const Point &point) const
{
    return Vector(point.x - this->x, point.y - this->y);
}

// Align a coordinate to a grid. The coordinate may be negative,
// the aligned value will never be bigger than the original one.
static coord_t
_align_to_grid(const coord_t coord, const coord_t spacing) {
    // Current C++ standard defines the result of integer division to be rounded to zero,
    // for both positive and negative numbers. Here we want to round down for negative
    // numbers as well.
    assert(spacing > 0);
    coord_t aligned = (coord < 0) ?
            ((coord - spacing + 1) / spacing) * spacing :
            (coord / spacing) * spacing;
    assert(aligned <= coord);
    return aligned;
}

void
Point::align_to_grid(const Point &spacing, const Point &base)
{
    this->x = base.x + _align_to_grid(this->x - base.x, spacing.x);
    this->y = base.y + _align_to_grid(this->y - base.y, spacing.y);
}

Point
operator+(const Point& point1, const Point& point2)
{
    return Point(point1.x + point2.x, point1.y + point2.y, point1.z + point2.z);
}

Point
operator-(const Point& point1, const Point& point2)
{
    return Point(point1.x - point2.x, point1.y - point2.y, point1.z - point2.z);
}

Point
operator*(double scalar, const Point& point2)
{
    return Point(scalar * point2.x, scalar * point2.y, scalar * point2.z);
}

bool
Point3::operator==(const Point3& rhs) const
{
    return this->coincides_with(rhs);
}

std::string
Point3::wkt() const
{
    std::ostringstream ss;
    ss << "POINT3(" << this->x << " " << this->y << " " << this->z << ")";
    return ss.str();
}

void
Point3::scale(double factor)
{
    Point::scale(factor);
    this->z *= factor;
}

void
Point3::translate(double x, double y, double z)
{
    Point::translate(x, y);
    this->z += z;
}

void
Point3::translate(const Vector3 &vector)
{
    this->translate(vector.x, vector.y, vector.z);
}

void
Point3::rotate_z(double angle)
{
    Point::rotate(angle);
}

void
Point3::rotate_z(double angle, const Point3 &center)
{
    Point::rotate(angle, Point(center.x, center.y));
}

std::ostream&
operator<<(std::ostream &stm, const Pointf &pointf)
{
    return stm << pointf.x << "," << pointf.y;
}

std::string
Pointf::wkt() const
{
    std::ostringstream ss;
    ss << "POINT(" << this->x << " " << this->y << ")";
    return ss.str();
}

std::string
Pointf::dump_perl() const
{
    std::ostringstream ss;
    ss << "[" << this->x << "," << this->y << "]";
    return ss.str();
}

void
Pointf::scale(double factor)
{
    this->x *= factor;
    this->y *= factor;
}

void
Pointf::translate(double x, double y)
{
    this->x += x;
    this->y += y;
}

void
Pointf::translate(const Vectorf &vector)
{
    this->translate(vector.x, vector.y);
}

void
Pointf::rotate(double angle)
{
    double cur_x = this->x;
    double cur_y = this->y;
    double s     = sin(angle);
    double c     = cos(angle);
    this->x = c * cur_x - s * cur_y;
    this->y = c * cur_y + s * cur_x;
}

void
Pointf::rotate(double angle, const Pointf &center)
{
    double cur_x = this->x;
    double cur_y = this->y;
    double s     = sin(angle);
    double c     = cos(angle);
    this->x = center.x + c * (cur_x - center.x) - s * (cur_y - center.y);
    this->y = center.y + c * (cur_y - center.y) + s * (cur_x - center.x);
}

Pointf
Pointf::negative() const
{
    return Pointf(-this->x, -this->y);
}

Vectorf
Pointf::vector_to(const Pointf &point) const
{
    return Vectorf(point.x - this->x, point.y - this->y);
}

<<<<<<< HEAD
std::string
Pointf3::wkt() const
{
    std::ostringstream ss;
    ss << "POINTF3(" << this->x << " " << this->y << " " << this->z << ")";
    return ss.str();
=======
std::ostream&
operator<<(std::ostream &stm, const Pointf3 &pointf3)
{
    return stm << pointf3.x << "," << pointf3.y << "," << pointf3.z;
>>>>>>> ce6b7c8f
}

void
Pointf3::scale(double factor)
{
    Pointf::scale(factor);
    this->z *= factor;
}

void
Pointf3::translate(const Vectorf3 &vector)
{
    this->translate(vector.x, vector.y, vector.z);
}

void
Pointf3::translate(double x, double y, double z)
{
    Pointf::translate(x, y);
    this->z += z;
}

void
Pointf3::rotate_z(double angle)
{
    Pointf::rotate(angle);
}

void
Pointf3::rotate_z(double angle, const Pointf3 &center)
{
    Pointf::rotate(angle, Pointf(center.x, center.y));
}

double
Pointf3::distance_to(const Pointf3 &point) const
{
    double dx = ((double)point.x - this->x);
    double dy = ((double)point.y - this->y);
    double dz = ((double)point.z - this->z);
    return sqrt(dx*dx + dy*dy + dz*dz);
}

Pointf3
Pointf3::negative() const
{
    return Pointf3(-this->x, -this->y, -this->z);
}

Vectorf3
Pointf3::vector_to(const Pointf3 &point) const
{
    return Vectorf3(point.x - this->x, point.y - this->y, point.z - this->z);
}

}<|MERGE_RESOLUTION|>--- conflicted
+++ resolved
@@ -108,24 +108,24 @@
 {
     int idx = -1;
     double distance = -1;  // double because long is limited to 2147483647 on some platforms and it's not enough
-    
+
     for (PointConstPtrs::const_iterator it = points.begin(); it != points.end(); ++it) {
         /* If the X distance of the candidate is > than the total distance of the
            best previous candidate, we know we don't want it */
         double d = pow(this->x - (*it)->x, 2);
         if (distance != -1 && d > distance) continue;
-        
+
         /* If the Y distance of the candidate is > than the total distance of the
            best previous candidate, we know we don't want it */
         d += pow(this->y - (*it)->y, 2);
         if (distance != -1 && d > distance) continue;
-        
+
         idx = it - points.begin();
         distance = d;
-        
+
         if (distance < EPSILON) break;
     }
-    
+
     return idx;
 }
 
@@ -135,23 +135,23 @@
 {
     size_t idx = -1;
     double distance = -1;  // double because long is limited to 2147483647 on some platforms and it's not enough
-    
+
     for (Points::const_iterator p = points.begin(); p != points.end(); ++p) {
         // distance from this to candidate
         double d = pow(this->x - p->x, 2) + pow(this->y - p->y, 2);
-        
+
         // distance from candidate to dest
         d += pow(p->x - dest.x, 2) + pow(p->y - dest.y, 2);
-        
+
         // if the total distance is greater than current min distance, ignore it
         if (distance != -1 && d > distance) continue;
-        
+
         idx = p - points.begin();
         distance = d;
-        
+
         if (distance < EPSILON) break;
     }
-    
+
     return idx;
 }
 
@@ -198,12 +198,12 @@
 {
     const double dx = line.b.x - line.a.x;
     const double dy = line.b.y - line.a.y;
-    
+
     const double l2 = dx*dx + dy*dy;  // avoid a sqrt
     if (l2 == 0.0) return this->distance_to(line.a);   // line.a == line.b case
-    
+
     // Consider the line extending the segment, parameterized as line.a + t (line.b - line.a).
-    // We find projection of this point onto the line. 
+    // We find projection of this point onto the line.
     // It falls where t = [(this-line.a) . (line.b-line.a)] / |line.b-line.a|^2
     const double t = ((this->x - line.a.x) * dx + (this->y - line.a.y) * dy) / l2;
     if (t < 0.0)      return this->distance_to(line.a);  // beyond the 'a' end of the segment
@@ -219,10 +219,10 @@
 Point::perp_distance_to(const Line &line) const
 {
     if (line.a.coincides_with(line.b)) return this->distance_to(line.a);
-    
+
     double n = (double)(line.b.x - line.a.x) * (double)(line.a.y - this->y)
         - (double)(line.a.x - this->x) * (double)(line.b.y - line.a.y);
-    
+
     return std::abs(n) / line.length();
 }
 
@@ -252,7 +252,7 @@
 {
     double angle = atan2(p1.x - this->x, p1.y - this->y)
                  - atan2(p2.x - this->x, p2.y - this->y);
-    
+
     // we only want to return only positive angles
     return angle <= 0 ? angle + 2*PI : angle;
 }
@@ -262,7 +262,7 @@
 {
     Point running_projection = poly.first_point();
     double running_min = this->distance_to(running_projection);
-    
+
     Lines lines = poly.lines();
     for (Lines::const_iterator line = lines.begin(); line != lines.end(); ++line) {
         Point point_temp = this->projection_onto(*line);
@@ -278,7 +278,7 @@
 Point::projection_onto(const Line &line) const
 {
     if (line.a.coincides_with(line.b)) return line.a;
-    
+
     /*
         (Ported from VisiLibity by Karl J. Obermeyer)
         The projection of point_temp onto the line determined by
@@ -288,12 +288,12 @@
         If theta is outside the interval [0,1], then one of the Line_Segment's endpoints
         must be closest to calling Point.
     */
-    double theta = ( (double)(line.b.x - this->x)*(double)(line.b.x - line.a.x) + (double)(line.b.y- this->y)*(double)(line.b.y - line.a.y) ) 
+    double theta = ( (double)(line.b.x - this->x)*(double)(line.b.x - line.a.x) + (double)(line.b.y- this->y)*(double)(line.b.y - line.a.y) )
           / ( (double)pow(line.b.x - line.a.x, 2) + (double)pow(line.b.y - line.a.y, 2) );
-    
+
     if (0.0 <= theta && theta <= 1.0)
         return theta * line.a + (1.0-theta) * line.b;
-    
+
     // Else pick closest endpoint.
     if (this->distance_to(line.a) < this->distance_to(line.b)) {
         return line.a;
@@ -476,19 +476,12 @@
     return Vectorf(point.x - this->x, point.y - this->y);
 }
 
-<<<<<<< HEAD
 std::string
 Pointf3::wkt() const
 {
     std::ostringstream ss;
     ss << "POINTF3(" << this->x << " " << this->y << " " << this->z << ")";
     return ss.str();
-=======
-std::ostream&
-operator<<(std::ostream &stm, const Pointf3 &pointf3)
-{
-    return stm << pointf3.x << "," << pointf3.y << "," << pointf3.z;
->>>>>>> ce6b7c8f
 }
 
 void
