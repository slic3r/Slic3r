--- conflicted
+++ resolved
@@ -1289,10 +1289,7 @@
     def->cli = "small-perimeter-length=f";
     def->min = 0;
     def->default_value = new ConfigOptionFloat(20);
-<<<<<<< HEAD
-=======
-
->>>>>>> fb2fefd4
+
     def = this->add("solid_infill_below_area", coFloat);
     def->label = __TRANS("Solid infill threshold area");
     def->category = __TRANS("Infill");
