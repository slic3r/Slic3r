--- conflicted
+++ resolved
@@ -645,105 +645,7 @@
     def->tooltip = "Slic3r can upload G-code files to OctoPrint. This field should contain the API Key required for authentication.";
     def->cli = "octoprint-apikey=s";
     def->default_value = new ConfigOptionString("");
-    
-<<<<<<< HEAD
-    Options["octoprint_host"].type = coString;
-    Options["octoprint_host"].label = "Host or IP";
-    Options["octoprint_host"].tooltip = "Slic3r can upload G-code files to OctoPrint. This field should contain the hostname or IP address of the OctoPrint instance.";
-    Options["octoprint_host"].cli = "octoprint-host=s";
-    Options["octoprint_host"].default_value = new ConfigOptionString("");
-
-    Options["only_retract_when_crossing_perimeters"].type = coBool;
-    Options["only_retract_when_crossing_perimeters"].label = "Only retract when crossing perimeters";
-    Options["only_retract_when_crossing_perimeters"].tooltip = "Disables retraction when the travel path does not exceed the upper layer's perimeters (and thus any ooze will be probably invisible).";
-    Options["only_retract_when_crossing_perimeters"].cli = "only-retract-when-crossing-perimeters!";
-    Options["only_retract_when_crossing_perimeters"].default_value = new ConfigOptionBool(true);
-
-    Options["ooze_prevention"].type = coBool;
-    Options["ooze_prevention"].label = "Enable";
-    Options["ooze_prevention"].tooltip = "This option will drop the temperature of the inactive extruders to prevent oozing. It will enable a tall skirt automatically and move extruders outside such skirt when changing temperatures.";
-    Options["ooze_prevention"].cli = "ooze-prevention!";
-    Options["ooze_prevention"].default_value = new ConfigOptionBool(false);
-
-    Options["output_filename_format"].type = coString;
-    Options["output_filename_format"].label = "Output filename format";
-    Options["output_filename_format"].tooltip = "You can use all configuration options as variables inside this template. For example: [layer_height], [fill_density] etc. You can also use [timestamp], [year], [month], [day], [hour], [minute], [second], [version], [input_filename], [input_filename_base].";
-    Options["output_filename_format"].cli = "output-filename-format=s";
-    Options["output_filename_format"].full_width = true;
-    Options["output_filename_format"].default_value = new ConfigOptionString("[input_filename_base].gcode");
-
-    Options["overhangs"].type = coBool;
-    Options["overhangs"].label = "Detect bridging perimeters";
-    Options["overhangs"].category = "Layers and Perimeters";
-    Options["overhangs"].tooltip = "Experimental option to adjust flow for overhangs (bridge flow will be used), to apply bridge speed to them and enable fan.";
-    Options["overhangs"].cli = "overhangs!";
-    Options["overhangs"].default_value = new ConfigOptionBool(true);
-
-    Options["overridable"].type = coStrings;
-    Options["overridable"].label = "Overridable options";
-    {
-        ConfigOptionStrings* opt = new ConfigOptionStrings();
-        opt->values.push_back("support_material");
-        Options["overridable"].default_value = opt;
-    }
-
-    Options["perimeter_acceleration"].type = coFloat;
-    Options["perimeter_acceleration"].label = "Perimeters";
-    Options["perimeter_acceleration"].tooltip = "This is the acceleration your printer will use for perimeters. A high value like 9000 usually gives good results if your hardware is up to the job. Set zero to disable acceleration control for perimeters.";
-    Options["perimeter_acceleration"].sidetext = "mm/s²";
-    Options["perimeter_acceleration"].cli = "perimeter-acceleration=f";
-    Options["perimeter_acceleration"].default_value = new ConfigOptionFloat(0);
-
-    Options["perimeter_extruder"].type = coInt;
-    Options["perimeter_extruder"].label = "Perimeter extruder";
-    Options["perimeter_extruder"].category = "Extruders";
-    Options["perimeter_extruder"].tooltip = "The extruder to use when printing perimeters and brim. First extruder is 1.";
-    Options["perimeter_extruder"].cli = "perimeter-extruder=i";
-    Options["perimeter_extruder"].aliases.push_back("perimeters_extruder");
-    Options["perimeter_extruder"].min = 1;
-    Options["perimeter_extruder"].default_value = new ConfigOptionInt(1);
-
-    Options["perimeter_extrusion_width"].type = coFloatOrPercent;
-    Options["perimeter_extrusion_width"].label = "Perimeters";
-    Options["perimeter_extrusion_width"].category = "Extrusion Width";
-    Options["perimeter_extrusion_width"].tooltip = "Set this to a non-zero value to set a manual extrusion width for perimeters. You may want to use thinner extrudates to get more accurate surfaces. If expressed as percentage (for example 200%) it will be computed over layer height.";
-    Options["perimeter_extrusion_width"].sidetext = "mm or % (leave 0 for default)";
-    Options["perimeter_extrusion_width"].cli = "perimeter-extrusion-width=s";
-    Options["perimeter_extrusion_width"].aliases.push_back("perimeters_extrusion_width");
-    Options["perimeter_extrusion_width"].default_value = new ConfigOptionFloatOrPercent(0, false);
-
-    Options["perimeter_speed"].type = coFloat;
-    Options["perimeter_speed"].label = "Perimeters";
-    Options["perimeter_speed"].category = "Speed";
-    Options["perimeter_speed"].tooltip = "Speed for perimeters (contours, aka vertical shells). Set to zero for auto.";
-    Options["perimeter_speed"].sidetext = "mm/s";
-    Options["perimeter_speed"].cli = "perimeter-speed=f";
-    Options["perimeter_speed"].aliases.push_back("perimeter_feed_rate");
-    Options["perimeter_speed"].min = 0;
-    Options["perimeter_speed"].default_value = new ConfigOptionFloat(60);
-
-    Options["perimeters"].type = coInt;
-    Options["perimeters"].label = "Perimeters";
-    Options["perimeters"].category = "Layers and Perimeters";
-    Options["perimeters"].tooltip = "This option sets the number of perimeters to generate for each layer. Note that Slic3r may increase this number automatically when it detects sloping surfaces which benefit from a higher number of perimeters if the Extra Perimeters option is enabled.";
-    Options["perimeters"].sidetext = "(minimum)";
-    Options["perimeters"].cli = "perimeters=i";
-    Options["perimeters"].aliases.push_back("perimeter_offsets");
-    Options["perimeters"].min = 0;
-    Options["perimeters"].default_value = new ConfigOptionInt(3);
-
-    Options["post_process"].type = coStrings;
-    Options["post_process"].label = "Post-processing scripts";
-    Options["post_process"].tooltip = "If you want to process the output G-code through custom scripts, just list their absolute paths here. Separate multiple scripts with a semicolon. Scripts will be passed the absolute path to the G-code file as the first argument, and they can access the Slic3r config settings by reading environment variables.";
-    Options["post_process"].cli = "post-process=s@";
-    Options["post_process"].gui_flags = "serialized";
-    Options["post_process"].multiline = true;
-    Options["post_process"].full_width = true;
-    Options["post_process"].height = 60;
-
-    Options["print_settings_id"].type = coString;
-    Options["print_settings_id"].default_value = new ConfigOptionString("");
-=======
+
     def = this->add("octoprint_host", coString);
     def->label = "Host or IP";
     def->tooltip = "Slic3r can upload G-code files to OctoPrint. This field should contain the hostname or IP address of the OctoPrint instance.";
@@ -775,6 +677,14 @@
     def->tooltip = "Experimental option to adjust flow for overhangs (bridge flow will be used), to apply bridge speed to them and enable fan.";
     def->cli = "overhangs!";
     def->default_value = new ConfigOptionBool(true);
+    
+    def = this->add("overridable", coStrings);
+    def->label = "Overridable options";
+    {
+        ConfigOptionStrings* opt = new ConfigOptionStrings();
+        opt->values.push_back("support_material");
+        def->default_value = opt;
+    }
 
     def = this->add("perimeter_acceleration", coFloat);
     def->label = "Perimeters";
@@ -829,10 +739,10 @@
     def->multiline = true;
     def->full_width = true;
     def->height = 60;
+    def->default_value = new ConfigOptionStrings();
 
     def = this->add("print_settings_id", coString);
     def->default_value = new ConfigOptionString("");
->>>>>>> 3ec3aaf9
     
     def = this->add("printer_settings_id", coString);
     def->default_value = new ConfigOptionString("");
