#include "PrintConfig.hpp"
#include <boost/algorithm/string/replace.hpp>
#include <boost/lexical_cast.hpp>
#include <boost/thread.hpp>

namespace Slic3r {

PrintConfigDef::PrintConfigDef()
{
    ConfigOptionDef external_fill_pattern;
    external_fill_pattern.type = coEnum;
    external_fill_pattern.enum_keys_map = ConfigOptionEnum<InfillPattern>::get_enum_values();
    external_fill_pattern.enum_values.push_back("rectilinear");
    external_fill_pattern.enum_values.push_back("concentric");
    external_fill_pattern.enum_values.push_back("hilbertcurve");
    external_fill_pattern.enum_values.push_back("archimedeanchords");
    external_fill_pattern.enum_values.push_back("octagramspiral");
    external_fill_pattern.enum_labels.push_back(__TRANS("Rectilinear"));
    external_fill_pattern.enum_labels.push_back(__TRANS("Concentric"));
    external_fill_pattern.enum_labels.push_back(__TRANS("Hilbert Curve"));
    external_fill_pattern.enum_labels.push_back(__TRANS("Archimedean Chords"));
    external_fill_pattern.enum_labels.push_back(__TRANS("Octagram Spiral"));
    
    ConfigOptionDef* def;

    def = this->add("adaptive_slicing", coBool);
    def->label = "Use adaptive slicing";
    def->category = "Layers and Perimeters";
    def->tooltip = "Automatically determine layer heights by the objects topology instead of using the static value.";
    def->cli = "adaptive-slicing!";
    def->default_value = new ConfigOptionBool(false);

    def = this->add("adaptive_slicing_quality", coPercent);
    def->label = "Adaptive quality";
    def->category = "Layers and Perimeters";
    def->tooltip = "Controls the quality / printing time tradeoff for adaptive layer generation. 0 -> fastest printing with max layer height, 100 -> highest quality, min layer height";
    def->sidetext = "%";
    def->cli = "adaptive_slicing_quality=f";
    def->min = 0;
    def->max = 100;
    def->gui_type = "slider";
    def->width = 200;
    def->default_value = new ConfigOptionPercent(75);

    def = this->add("avoid_crossing_perimeters", coBool);
    def->label = __TRANS("Avoid crossing perimeters");
    def->category = __TRANS("Layers and Perimeters");
    def->tooltip = __TRANS("Optimize travel moves in order to minimize the crossing of perimeters. This is mostly useful with Bowden extruders which suffer from oozing. This feature slows down both the print and the G-code generation.");
    def->cli = "avoid-crossing-perimeters!";
    def->default_value = new ConfigOptionBool(false);

    def = this->add("bed_shape", coPoints);
    def->label = __TRANS("Bed shape");
    {
        ConfigOptionPoints* opt = new ConfigOptionPoints();
        opt->values.push_back(Pointf(0,0));
        opt->values.push_back(Pointf(200,0));
        opt->values.push_back(Pointf(200,200));
        opt->values.push_back(Pointf(0,200));
        def->default_value = opt;
    }
    def->cli = "bed-shape=s";

    def = this->add("has_heatbed", coBool);
<<<<<<< HEAD
    def->label = "Has heated bed";
    def->tooltip = "Unselecting this will suppress automatic generation of bed heating gcode.";
    def->cli = "has-heatbed!";
=======
    def->label = __TRANS("Has heated bed");
    def->tooltip = __TRANS("Unselecting this will suppress automatic generation of bed heating gcode.");
    def->cli = "has_heatbed!";
>>>>>>> 8a8ee8a5
    def->default_value = new ConfigOptionBool(true);
    
    def = this->add("bed_temperature", coInt);
    def->label = __TRANS("Other layers");
    def->tooltip = __TRANS("Bed temperature for layers after the first one.");
    def->cli = "bed-temperature=i";
    def->full_label = __TRANS("Bed temperature");
    def->min = 0;
    def->max = 300;
    def->default_value = new ConfigOptionInt(0);

    def = this->add("before_layer_gcode", coString);
<<<<<<< HEAD
    def->label = "Before layer change G-code";
    def->tooltip = "This custom code is inserted at every layer change, right before the Z move. Note that you can use placeholder variables for all Slic3r settings as well as [layer_num], [layer_z] and [current_retraction].";
=======
    def->label = __TRANS("Before layer change G-code");
    def->tooltip = __TRANS("This custom code is inserted at every layer change, right before the Z move. Note that you can use placeholder variables for all Slic3r settings as well as [layer_num] and [layer_z].");
>>>>>>> 8a8ee8a5
    def->cli = "before-layer-gcode=s";
    def->multiline = true;
    def->full_width = true;
    def->height = 50;
    def->default_value = new ConfigOptionString("");

    def = this->add("between_objects_gcode", coString);
    def->label = "Between objects G-code";
    def->tooltip = "This code is inserted between objects when using sequential printing. By default extruder and bed temperature are reset using non-wait command; however if M104, M109, M140 or M190 are detected in this custom code, Slic3r will not add temperature commands. Note that you can use placeholder variables for all Slic3r settings, so you can put a \"M109 S[first_layer_temperature]\" command wherever you want.";
    def->cli = "between-objects-gcode=s";
    def->multiline = true;
    def->full_width = true;
    def->height = 120;
    def->default_value = new ConfigOptionString("");

    def = this->add("bottom_infill_pattern", external_fill_pattern);
    def->label = __TRANS("Bottom");
    def->full_label = __TRANS("Bottom infill pattern");
    def->category = __TRANS("Infill");
    def->tooltip = __TRANS("Infill pattern for bottom layers. This only affects the external visible layer, and not its adjacent solid shells.");
    def->cli = "bottom-infill-pattern=s";
    def->default_value = new ConfigOptionEnum<InfillPattern>(ipRectilinear);

    def = this->add("bottom_solid_layers", coInt);
    def->label = __TRANS("Bottom");
    def->category = __TRANS("Layers and Perimeters");
    def->tooltip = __TRANS("Number of solid layers to generate on bottom surfaces.");
    def->cli = "bottom-solid-layers=i";
    def->full_label = __TRANS("Bottom solid layers");
    def->min = 0;
    def->default_value = new ConfigOptionInt(3);

    def = this->add("bridge_acceleration", coFloat);
    def->label = __TRANS("Bridge");
    def->category = __TRANS("Speed > Acceleration");
    def->tooltip = __TRANS("This is the acceleration your printer will use for bridges. Set zero to disable acceleration control for bridges.");
    def->sidetext = "mm/s²";
    def->cli = "bridge-acceleration=f";
    def->min = 0;
    def->default_value = new ConfigOptionFloat(0);

    def = this->add("bridge_fan_speed", coInt);
    def->label = __TRANS("Bridges fan speed");
    def->tooltip = __TRANS("This fan speed is enforced during all bridges and overhangs.");
    def->sidetext = "%";
    def->cli = "bridge-fan-speed=i";
    def->min = 0;
    def->max = 100;
    def->default_value = new ConfigOptionInt(100);

    def = this->add("bridge_flow_ratio", coFloat);
    def->label = __TRANS("Bridge flow ratio");
    def->category = __TRANS("Advanced");
    def->tooltip = __TRANS("This factor affects the amount of plastic for bridging. You can decrease it slightly to pull the extrudates and prevent sagging, although default settings are usually good and you should experiment with cooling (use a fan) before tweaking this.");
    def->cli = "bridge-flow-ratio=f";
    def->min = 0;
    def->default_value = new ConfigOptionFloat(1);

    def = this->add("bridge_speed", coFloat);
    def->label = __TRANS("Bridges");
    def->gui_type = "f_enum_open";
    def->category = __TRANS("Speed");
    def->tooltip = __TRANS("Speed for printing bridges.");
    def->sidetext = "mm/s";
    def->cli = "bridge-speed=f";
    def->aliases.push_back("bridge_feed_rate");
    def->min = 0;
    def->enum_values.push_back("0");
    def->enum_labels.push_back("auto");
    def->default_value = new ConfigOptionFloat(60);

    def = this->add("brim_connections_width", coFloat);
    def->label = __TRANS("Brim connections width");
    def->category = __TRANS("Skirt and brim");
    def->tooltip = __TRANS("If set to a positive value, straight connections will be built on the first layer between adjacent objects.");
    def->sidetext = "mm";
    def->cli = "brim-connections-width=f";
    def->min = 0;
    def->default_value = new ConfigOptionFloat(0);

    def = this->add("brim_width", coFloat);
    def->label = __TRANS("Exterior brim width");
    def->category = __TRANS("Skirt and brim");
    def->tooltip = __TRANS("Horizontal width of the brim that will be printed around each object on the first layer.");
    def->sidetext = "mm";
    def->cli = "brim-width=f";
    def->min = 0;
    def->default_value = new ConfigOptionFloat(0);
    
    def = this->add("compatible_printers", coStrings);
    def->label = __TRANS("Compatible printers");
    def->default_value = new ConfigOptionStrings();

    def = this->add("complete_objects", coBool);
    def->label = __TRANS("Complete individual objects");
    def->category = __TRANS("Advanced");
    def->tooltip = __TRANS("When printing multiple objects or copies, this feature will complete each object before moving onto next one (and starting it from its bottom layer). This feature is useful to avoid the risk of ruined prints. Slic3r should warn and prevent you from extruder collisions, but beware.");
    def->cli = "complete-objects!";
    def->default_value = new ConfigOptionBool(false);

    def = this->add("cooling", coBool);
    def->label = __TRANS("Enable auto cooling");
    def->tooltip = __TRANS("This flag enables the automatic cooling logic that adjusts print speed and fan speed according to layer printing time.");
    def->cli = "cooling!";
    def->default_value = new ConfigOptionBool(true);

    def = this->add("default_acceleration", coFloat);
    def->label = __TRANS("Default");
    def->category = __TRANS("Speed > Acceleration");
    def->tooltip = __TRANS("This is the acceleration your printer will be reset to after the role-specific acceleration values are used (perimeter/infill). Set zero to prevent resetting acceleration at all.");
    def->sidetext = "mm/s²";
    def->cli = "default-acceleration=f";
    def->min = 0;
    def->default_value = new ConfigOptionFloat(0);

    def = this->add("disable_fan_first_layers", coInt);
    def->label = __TRANS("Disable fan for the first");
    def->tooltip = __TRANS("This disables the fan completely for the first N layers to aid in the adhesion of media to the bed. (default 3)");
    def->sidetext = __TRANS("layers");
    def->cli = "disable-fan-first-layers=i";
    def->min = 0;
    def->max = 1000;
    def->default_value = new ConfigOptionInt(3);

    def = this->add("dont_support_bridges", coBool);
    def->label = __TRANS("Don't support bridges");
    def->category = __TRANS("Support material");
    def->tooltip = __TRANS("Experimental option for preventing support material from being generated under bridged areas.");
    def->cli = "dont-support-bridges!";
    def->default_value = new ConfigOptionBool(true);

    def = this->add("duplicate_distance", coFloat);
    def->label = __TRANS("Distance between copies");
    def->tooltip = __TRANS("Distance used for the auto-arrange feature of the plater.");
    def->sidetext = "mm";
    def->cli = "duplicate-distance=f";
    def->aliases.push_back("multiply_distance");
    def->min = 0;
    def->default_value = new ConfigOptionFloat(6);

    def = this->add("end_gcode", coString);
<<<<<<< HEAD
    def->label = "End G-code";
    def->tooltip = "This end procedure is inserted at the end of the output file. Note that you can use placeholder variables for all Slic3r settings. If Slic3r detects M104, M109, M140 or M190 in your custom codes, such commands will not be prepended automatically so you're free to customize the order of heating commands and other custom actions.";
=======
    def->label = __TRANS("End G-code");
    def->tooltip = __TRANS("This end procedure is inserted at the end of the output file. Note that you can use placeholder variables for all Slic3r settings.");
>>>>>>> 8a8ee8a5
    def->cli = "end-gcode=s";
    def->multiline = true;
    def->full_width = true;
    def->height = 120;
    def->default_value = new ConfigOptionString("M104 S0 ; turn off temperature\nG28 X0  ; home X axis\nM84     ; disable motors\n");

    def = this->add("end_filament_gcode", coStrings);
<<<<<<< HEAD
    def->label = "End G-code";
    def->tooltip = "This end procedure is inserted at the end of the output file, before the printer end gcode. Note that you can use placeholder variables for all Slic3r settings. If you have multiple extruders, the gcode is processed in extruder order. If Slic3r detects M104, M109, M140 or M190 in your custom codes, such commands will not be prepended automatically so you're free to customize the order of heating commands and other custom actions.";
=======
    def->label = __TRANS("End G-code");
    def->tooltip = __TRANS("This end procedure is inserted at the end of the output file, before the printer end gcode. Note that you can use placeholder variables for all Slic3r settings. If you have multiple extruders, the gcode is processed in extruder order.");
>>>>>>> 8a8ee8a5
    def->cli = "end-filament-gcode=s@";
    def->multiline = true;
    def->full_width = true;
    def->height = 120;
    {
        ConfigOptionStrings* opt = new ConfigOptionStrings();
        opt->values.push_back("; Filament-specific end gcode \n;END gcode for filament\n");
        def->default_value = opt;
    }

    def = this->add("external_fill_pattern", external_fill_pattern);
    def->label = __TRANS("Top/bottom fill pattern");
    def->category = __TRANS("Infill");
    def->tooltip = __TRANS("Fill pattern for top/bottom infill. This only affects the external visible layer, and not its adjacent solid shells.");
    def->cli = "external-fill-pattern|external-infill-pattern|solid-fill-pattern=s";
    def->aliases.push_back("solid_fill_pattern");
    def->shortcut.push_back("top_infill_pattern");
    def->shortcut.push_back("bottom_infill_pattern");
    
    def = this->add("external_perimeter_extrusion_width", coFloatOrPercent);
    def->label = __TRANS("↳ external");
    def->full_label = __TRANS("External perimeters extrusion width");
    def->gui_type = "f_enum_open";
    def->category = __TRANS("Extrusion Width");
    def->tooltip = __TRANS("Set this to a non-zero value to set a manual extrusion width for external perimeters. If auto is chosen, a value will be used that maximizes accuracy of the external visible surfaces. If expressed as percentage (for example 200%) it will be computed over layer height.");
    def->sidetext = "mm or %";
    def->cli = "external-perimeter-extrusion-width=s";
    def->min = 0;
    def->enum_values.push_back("0");
    def->enum_labels.push_back("auto");
    def->default_value = new ConfigOptionFloatOrPercent(0, false);

    def = this->add("external_perimeter_speed", coFloatOrPercent);
    def->label = __TRANS("↳ external");
    def->full_label = __TRANS("External perimeters speed");
    def->gui_type = "f_enum_open";
    def->category = __TRANS("Speed");
    def->tooltip = __TRANS("This separate setting will affect the speed of external perimeters (the visible ones). If expressed as percentage (for example: 80%) it will be calculated on the perimeters speed setting above.");
    def->sidetext = "mm/s or %";
    def->cli = "external-perimeter-speed=s";
    def->ratio_over = "perimeter_speed";
    def->min = 0;
    def->enum_values.push_back("0");
    def->enum_labels.push_back("auto");
    def->default_value = new ConfigOptionFloatOrPercent(50, true);

    def = this->add("external_perimeters_first", coBool);
    def->label = __TRANS("External perimeters first");
    def->category = __TRANS("Layers and Perimeters");
    def->tooltip = __TRANS("Print contour perimeters from the outermost one to the innermost one instead of the default inverse order.");
    def->cli = "external-perimeters-first!";
    def->default_value = new ConfigOptionBool(false);

    def = this->add("extra_perimeters", coBool);
    def->label = __TRANS("Extra perimeters if needed");
    def->category = __TRANS("Layers and Perimeters");
    def->tooltip = __TRANS("Add more perimeters when needed for avoiding gaps in sloping walls.");
    def->cli = "extra-perimeters!";
    def->default_value = new ConfigOptionBool(true);

    def = this->add("extruder", coInt);
    def->gui_type = "i_enum_open";
    def->label = __TRANS("Extruder");
    def->category = __TRANS("Extruders");
    def->tooltip = __TRANS("The extruder to use (unless more specific extruder settings are specified).");
    def->cli = "extruder=i";
    def->min = 0;  // 0 = inherit defaults
    def->enum_labels.push_back("default");  // override label for item 0
    def->enum_labels.push_back("1");
    def->enum_labels.push_back("2");
    def->enum_labels.push_back("3");
    def->enum_labels.push_back("4");

    def = this->add("extruder_clearance_height", coFloat);
    def->label = __TRANS("Height");
    def->tooltip = __TRANS("Set this to the vertical distance between your nozzle tip and (usually) the X carriage rods. In other words, this is the height of the clearance cylinder around your extruder, and it represents the maximum depth the extruder can peek before colliding with other printed objects.");
    def->sidetext = "mm";
    def->cli = "extruder-clearance-height=f";
    def->min = 0;
    def->default_value = new ConfigOptionFloat(20);

    def = this->add("extruder_clearance_radius", coFloat);
    def->label = __TRANS("Radius");
    def->tooltip = __TRANS("Set this to the clearance radius around your extruder. If the extruder is not centered, choose the largest value for safety. This setting is used to check for collisions and to display the graphical preview in the plater.");
    def->sidetext = "mm";
    def->cli = "extruder-clearance-radius=f";
    def->min = 0;
    def->default_value = new ConfigOptionFloat(20);

    def = this->add("extruder_offset", coPoints);
    def->label = __TRANS("Extruder offset");
    def->tooltip = __TRANS("If your firmware doesn't handle the extruder displacement you need the G-code to take it into account. This option lets you specify the displacement of each extruder with respect to the first one. It expects positive coordinates (they will be subtracted from the XY coordinate).");
    def->sidetext = "mm";
    def->cli = "extruder-offset=s@";
    {
        ConfigOptionPoints* opt = new ConfigOptionPoints();
        opt->values.push_back(Pointf(0,0));
        def->default_value = opt;
    }

    def = this->add("extrusion_axis", coString);
    def->label = __TRANS("Extrusion axis");
    def->tooltip = __TRANS("Use this option to set the axis letter associated to your printer's extruder (usually E but some printers use A).");
    def->cli = "extrusion-axis=s";
    def->default_value = new ConfigOptionString("E");

    def = this->add("extrusion_multiplier", coFloats);
    def->label = __TRANS("Extrusion multiplier");
    def->tooltip = __TRANS("This factor changes the amount of flow proportionally. You may need to tweak this setting to get nice surface finish and correct single wall widths. Usual values are between 0.9 and 1.1. If you think you need to change this more, check filament diameter and your firmware E steps.");
    def->cli = "extrusion-multiplier=f@";
    {
        ConfigOptionFloats* opt = new ConfigOptionFloats();
        opt->values.push_back(1);
        def->default_value = opt;
    }
    
    def = this->add("extrusion_width", coFloatOrPercent);
    def->label = __TRANS("Default extrusion width");
    def->gui_type = "f_enum_open";
    def->category = __TRANS("Extrusion Width");
    def->tooltip = __TRANS("Set this to a non-zero value to set a manual extrusion width. If expressed as percentage (for example: 230%) it will be computed over layer height.");
    def->sidetext = "mm or %";
    def->cli = "extrusion-width=s";
    def->min = 0;
    def->enum_values.push_back("0");
    def->enum_labels.push_back("auto");
    def->default_value = new ConfigOptionFloatOrPercent(0, false);

    def = this->add("fan_always_on", coBool);
    def->label = __TRANS("Keep fan always on");
    def->tooltip = __TRANS("If this is enabled, fan will never be disabled and will be kept running at least at its minimum speed. Useful for PLA, harmful for ABS.");
    def->cli = "fan-always-on!";
    def->default_value = new ConfigOptionBool(false);

    def = this->add("fan_below_layer_time", coInt);
    def->label = __TRANS("Enable fan if layer print time is below");
    def->tooltip = __TRANS("If layer print time is estimated below this number of seconds, fan will be enabled and its speed will be calculated by interpolating the minimum and maximum speeds.");
    def->sidetext = "approximate seconds";
    def->cli = "fan-below-layer-time=i";
    def->width = 60;
    def->min = 0;
    def->max = 1000;
    def->default_value = new ConfigOptionInt(60);

    def = this->add("filament_colour", coStrings);
    def->label = __TRANS("Color");
    def->tooltip = __TRANS("This is only used in the Slic3r interface as a visual help.");
    def->cli = "filament-color=s@";
    def->gui_type = "color";
    {
        ConfigOptionStrings* opt = new ConfigOptionStrings();
        opt->values.push_back("#FFFFFF");
        def->default_value = opt;
    }

    def = this->add("filament_notes", coStrings);
    def->label = __TRANS("Filament notes");
    def->tooltip = __TRANS("You can put your notes regarding the filament here.");
    def->cli = "filament-notes=s@";
    def->multiline = true;
    def->full_width = true;
    def->height = 130;
    {
        ConfigOptionStrings* opt = new ConfigOptionStrings();
        opt->values.push_back("");
        def->default_value = opt;
    }

    def = this->add("filament_max_volumetric_speed", coFloats);
    def->label = __TRANS("Max volumetric speed");
    def->tooltip = __TRANS("Maximum volumetric speed allowed for this filament. Limits the maximum volumetric speed of a print to the minimum of print and filament volumetric speed. Set to zero for no limit.");
    def->sidetext = "mm³/s";
    def->cli = "filament-max-volumetric-speed=f@";
    def->min = 0;
    {
        ConfigOptionFloats* opt = new ConfigOptionFloats();
        opt->values.push_back(0.f);
        def->default_value = opt;
    }

    def = this->add("filament_diameter", coFloats);
    def->label = __TRANS("Diameter");
    def->tooltip = __TRANS("Enter your filament diameter here. Good precision is required, so use a caliper and do multiple measurements along the filament, then compute the average.");
    def->sidetext = "mm";
    def->cli = "filament-diameter=f@";
    def->min = 0;
    {
        ConfigOptionFloats* opt = new ConfigOptionFloats();
        opt->values.push_back(3);
        def->default_value = opt;
    }

    def = this->add("filament_density", coFloats);
    def->label = __TRANS("Density");
    def->tooltip = __TRANS("Enter your filament density here. This is only for statistical information. A decent way is to weigh a known length of filament and compute the ratio of the length to volume. Better is to calculate the volume directly through displacement.");
    def->sidetext = "g/cm³";
    def->cli = "filament-density=f@";
    def->min = 0;
    {
        ConfigOptionFloats* opt = new ConfigOptionFloats();
        opt->values.push_back(0);
        def->default_value = opt;
    }

    def = this->add("filament_cost", coFloats);
    def->label = __TRANS("Cost");
    def->tooltip = __TRANS("Enter your filament cost per kg here. This is only for statistical information.");
    def->sidetext = __TRANS("money/kg");
    def->cli = "filament-cost=f@";
    def->min = 0;
    {
        ConfigOptionFloats* opt = new ConfigOptionFloats();
        opt->values.push_back(0);
        def->default_value = opt;
    }
    
    def = this->add("filament_settings_id", coString);
    def->default_value = new ConfigOptionString("");
    
    def = this->add("fill_angle", coFloat);
    def->label = __TRANS("Fill angle");
    def->category = __TRANS("Infill");
    def->tooltip = __TRANS("Default base angle for infill orientation. Cross-hatching will be applied to this. Bridges will be infilled using the best direction Slic3r can detect, so this setting does not affect them.");
    def->sidetext = "°";
    def->cli = "fill-angle=i";
    def->min = 0;
    def->max = 359;
    def->default_value = new ConfigOptionFloat(45);

    def = this->add("fill_density", coPercent);
    def->gui_type = "f_enum_open";
    def->gui_flags = "show_value";
    def->label = __TRANS("Fill density");
    def->category = __TRANS("Infill");
    def->tooltip = __TRANS("Density of internal infill, expressed in the range 0% - 100%.");
    def->sidetext = "%";
    def->cli = "fill-density=s";
    def->min = 0;
    def->max = 100;
    def->enum_values.push_back("0");
    def->enum_values.push_back("5");
    def->enum_values.push_back("10");
    def->enum_values.push_back("15");
    def->enum_values.push_back("20");
    def->enum_values.push_back("25");
    def->enum_values.push_back("30");
    def->enum_values.push_back("40");
    def->enum_values.push_back("50");
    def->enum_values.push_back("60");
    def->enum_values.push_back("70");
    def->enum_values.push_back("80");
    def->enum_values.push_back("90");
    def->enum_values.push_back("100");
    def->enum_labels.push_back("0%");
    def->enum_labels.push_back("5%");
    def->enum_labels.push_back("10%");
    def->enum_labels.push_back("15%");
    def->enum_labels.push_back("20%");
    def->enum_labels.push_back("25%");
    def->enum_labels.push_back("30%");
    def->enum_labels.push_back("40%");
    def->enum_labels.push_back("50%");
    def->enum_labels.push_back("60%");
    def->enum_labels.push_back("70%");
    def->enum_labels.push_back("80%");
    def->enum_labels.push_back("90%");
    def->enum_labels.push_back("100%");
    def->default_value = new ConfigOptionPercent(20);

    def = this->add("fill_gaps", coBool);
    def->label = __TRANS("Fill gaps");
    def->category = __TRANS("Infill");
    def->tooltip = __TRANS("If this is enabled, gaps will be filled with single passes. Enable this for better quality, disable it for shorter printing times.");
    def->cli = "fill-gaps!";
    def->default_value = new ConfigOptionBool(true);

    def = this->add("fill_pattern", coEnum);
    def->label = __TRANS("Fill pattern");
    def->category = __TRANS("Infill");
    def->tooltip = __TRANS("Fill pattern for general low-density infill.");
    def->cli = "fill-pattern=s";
    def->enum_keys_map = ConfigOptionEnum<InfillPattern>::get_enum_values();
    def->enum_values.push_back("rectilinear");
    def->enum_values.push_back("alignedrectilinear");
    def->enum_values.push_back("grid");
    def->enum_values.push_back("triangles");
    def->enum_values.push_back("stars");
    def->enum_values.push_back("cubic");
    def->enum_values.push_back("concentric");
    def->enum_values.push_back("honeycomb");
    def->enum_values.push_back("3dhoneycomb");
    def->enum_values.push_back("gyroid");
    def->enum_values.push_back("hilbertcurve");
    def->enum_values.push_back("archimedeanchords");
    def->enum_values.push_back("octagramspiral");
    def->enum_labels.push_back("Rectilinear");
    def->enum_labels.push_back("Aligned Rectilinear");
    def->enum_labels.push_back("Grid");
    def->enum_labels.push_back("Triangles");
    def->enum_labels.push_back("Stars");
    def->enum_labels.push_back("Cubic");
    def->enum_labels.push_back("Concentric");
    def->enum_labels.push_back("Honeycomb");
    def->enum_labels.push_back("3D Honeycomb");
    def->enum_labels.push_back("Gyroid");
    def->enum_labels.push_back("Hilbert Curve");
    def->enum_labels.push_back("Archimedean Chords");
    def->enum_labels.push_back("Octagram Spiral");
    def->default_value = new ConfigOptionEnum<InfillPattern>(ipStars);

    def = this->add("first_layer_acceleration", coFloat);
    def->label = __TRANS("First layer");
    def->category = __TRANS("Speed > Acceleration");
    def->tooltip = __TRANS("This is the acceleration your printer will use for first layer. Set zero to disable acceleration control for first layer.");
    def->sidetext = "mm/s²";
    def->cli = "first-layer-acceleration=f";
    def->min = 0;
    def->default_value = new ConfigOptionFloat(0);

    def = this->add("first_layer_bed_temperature", coInt);
    def->label = __TRANS("First layer");
    def->tooltip = __TRANS("Heated build plate temperature for the first layer. Set this to zero to disable bed temperature control commands in the output.");
    def->cli = "first-layer-bed-temperature=i";
    def->max = 0;
    def->max = 300;
    def->default_value = new ConfigOptionInt(0);

    def = this->add("first_layer_extrusion_width", coFloatOrPercent);
    def->label = __TRANS("First layer");
    def->gui_type = "f_enum_open";
    def->category = __TRANS("Extrusion Width");
    def->tooltip = __TRANS("Set this to a non-zero value to set a manual extrusion width for first layer. You can use this to force fatter extrudates for better adhesion. If expressed as percentage (for example 120%) it will be computed over first layer height.");
    def->sidetext = "mm or %";
    def->cli = "first-layer-extrusion-width=s";
    def->ratio_over = "first_layer_height";
    def->min = 0;
    def->enum_values.push_back("200%");
    def->enum_labels.push_back("default");
    def->enum_values.push_back("0");
    def->enum_labels.push_back("auto");
    def->default_value = new ConfigOptionFloatOrPercent(200, true);

    def = this->add("first_layer_height", coFloatOrPercent);
    def->label = __TRANS("First layer height");
    def->category = __TRANS("Layers and Perimeters");
    def->tooltip = __TRANS("When printing with very low layer heights, you might still want to print a thicker bottom layer to improve adhesion and tolerance for non perfect build plates. This can be expressed as an absolute value or as a percentage (for example: 150%) over the default layer height.");
    def->sidetext = "mm or %";
    def->cli = "first-layer-height=s";
    def->ratio_over = "layer_height";
    def->default_value = new ConfigOptionFloatOrPercent(0.35, false);

    def = this->add("first_layer_speed", coFloatOrPercent);
    def->label = __TRANS("First layer speed");
    def->category = __TRANS("Speed");
    def->tooltip = __TRANS("If expressed as absolute value in mm/s, this speed will be applied to all the print moves of the first layer, regardless of their type. If expressed as a percentage (for example: 40%) it will scale the default speeds.");
    def->sidetext = "mm/s or %";
    def->cli = "first-layer-speed=s";
    def->min = 0;
    def->default_value = new ConfigOptionFloatOrPercent(30, false);

    def = this->add("first_layer_temperature", coInts);
    def->label = __TRANS("First layer");
    def->tooltip = __TRANS("Extruder temperature for first layer. If you want to control temperature manually during print, set this to zero to disable temperature control commands in the output file.");
    def->cli = "first-layer-temperature=i@";
    def->min = 0;
    def->max = 500;
    {
        ConfigOptionInts* opt = new ConfigOptionInts();
        opt->values.push_back(200);
        def->default_value = opt;
    }
    
<<<<<<< HEAD
    def = this->add("gap_fill_speed", coFloatOrPercent);
    def->label = "↳ gaps";
=======
    def = this->add("gap_fill_speed", coFloat);
    def->label = __TRANS("↳ gaps");
>>>>>>> 8a8ee8a5
    def->full_label = "Gap fill speed";
    def->gui_type = "f_enum_open";
    def->category = __TRANS("Speed");
    def->tooltip = __TRANS("Speed for filling gaps. Since these are usually single lines you might want to use a low speed for better sticking. If expressed as percentage (for example: 80%) it will be calculated on the infill speed setting above.");
    def->sidetext = "mm/s or %";
    def->cli = "gap-fill-speed=s";
    def->ratio_over = "infill_speed";
    def->min = 0;
    def->enum_values.push_back("0");
    def->enum_labels.push_back("auto");
    def->default_value = new ConfigOptionFloatOrPercent(20, false);

    def = this->add("gcode_arcs", coBool);
    def->label = __TRANS("Use native G-code arcs");
    def->tooltip = __TRANS("This experimental feature tries to detect arcs from segments and generates G2/G3 arc commands instead of multiple straight G1 commands.");
    def->cli = "gcode-arcs!";
    def->default_value = new ConfigOptionBool(0);

    def = this->add("gcode_comments", coBool);
    def->label = __TRANS("Verbose G-code");
    def->tooltip = __TRANS("Enable this to get a commented G-code file, with each line explained by a descriptive text. If you print from SD card, the additional weight of the file could make your firmware slow down.");
    def->cli = "gcode-comments!";
    def->default_value = new ConfigOptionBool(0);

    def = this->add("gcode_flavor", coEnum);
    def->label = __TRANS("G-code flavor");
    def->tooltip = __TRANS("Some G/M-code commands, including temperature control and others, are not universal. Set this option to your printer's firmware to get a compatible output. The \"No extrusion\" flavor prevents Slic3r from exporting any extrusion value at all.");
    def->cli = "gcode-flavor=s";
    def->enum_keys_map = ConfigOptionEnum<GCodeFlavor>::get_enum_values();
    def->enum_values.push_back("reprap");
    def->enum_values.push_back("repetier");
    def->enum_values.push_back("teacup");
    def->enum_values.push_back("makerware");
    def->enum_values.push_back("sailfish");
    def->enum_values.push_back("mach3");
    def->enum_values.push_back("machinekit");
    def->enum_values.push_back("smoothie");
    def->enum_values.push_back("no-extrusion");
    def->enum_labels.push_back("RepRap (Marlin/Sprinter)");
    def->enum_labels.push_back("Repetier");
    def->enum_labels.push_back("Teacup");
    def->enum_labels.push_back("MakerWare (MakerBot)");
    def->enum_labels.push_back("Sailfish (MakerBot)");
    def->enum_labels.push_back("Mach3/LinuxCNC");
    def->enum_labels.push_back("Machinekit");
    def->enum_labels.push_back("Smoothieware");
    def->enum_labels.push_back("No extrusion");
    def->default_value = new ConfigOptionEnum<GCodeFlavor>(gcfRepRap);

    def = this->add("host_type", coEnum);
    def->label = "Host type";
    def->tooltip = "Select Octoprint or Duet to connect to your machine via LAN";
    def->cli = "host-type=s";
    def->enum_keys_map = ConfigOptionEnum<HostType>::get_enum_values();
    def->enum_values.push_back("octoprint");
    def->enum_values.push_back("duet");
    def->enum_labels.push_back("Octoprint");
    def->enum_labels.push_back("Duet");
    def->default_value = new ConfigOptionEnum<HostType>(htOctoprint);
    
    def = this->add("infill_acceleration", coFloat);
    def->label = __TRANS("Infill");
    def->category = __TRANS("Speed > Acceleration");
    def->tooltip = __TRANS("This is the acceleration your printer will use for infill. Set zero to disable acceleration control for infill.");
    def->sidetext = "mm/s²";
    def->cli = "infill-acceleration=f";
    def->min = 0;
    def->default_value = new ConfigOptionFloat(0);

    def = this->add("infill_every_layers", coInt);
    def->label = __TRANS("Combine infill every");
    def->category = __TRANS("Infill");
    def->tooltip = __TRANS("This feature allows to combine infill and speed up your print by extruding thicker infill layers while preserving thin perimeters, thus accuracy.");
    def->sidetext = "layers";
    def->cli = "infill-every-layers=i";
    def->full_label = "Combine infill every n layers";
    def->min = 1;
    def->default_value = new ConfigOptionInt(1);

    def = this->add("infill_extruder", coInt);
    def->label = __TRANS("Infill extruder");
    def->category = __TRANS("Extruders");
    def->tooltip = __TRANS("The extruder to use when printing infill.");
    def->cli = "infill-extruder=i";
    def->min = 1;
    def->default_value = new ConfigOptionInt(1);

    def = this->add("infill_extrusion_width", coFloatOrPercent);
    def->label = __TRANS("Infill");
    def->gui_type = "f_enum_open";
    def->category = __TRANS("Extrusion Width");
    def->tooltip = __TRANS("Set this to a non-zero value to set a manual extrusion width for infill. You may want to use fatter extrudates to speed up the infill and make your parts stronger. If expressed as percentage (for example 90%) it will be computed over layer height.");
    def->sidetext = "mm or %";
    def->cli = "infill-extrusion-width=s";
    def->min = 0;
    def->enum_values.push_back("0");
    def->enum_labels.push_back("default");
    def->default_value = new ConfigOptionFloatOrPercent(0, false);

    def = this->add("infill_first", coBool);
    def->label = __TRANS("Infill before perimeters");
    def->category = __TRANS("Infill");
    def->tooltip = __TRANS("This option will switch the print order of perimeters and infill, making the latter first.");
    def->cli = "infill-first!";
    def->default_value = new ConfigOptionBool(false);

    def = this->add("infill_only_where_needed", coBool);
    def->label = __TRANS("Only infill where needed");
    def->category = __TRANS("Infill");
    def->tooltip = __TRANS("This option will limit infill to the areas actually needed for supporting ceilings (it will act as internal support material). If enabled, slows down the G-code generation due to the multiple checks involved.");
    def->cli = "infill-only-where-needed!";
    def->default_value = new ConfigOptionBool(false);

    def = this->add("infill_overlap", coFloatOrPercent);
    def->label = __TRANS("Infill/perimeters overlap");
    def->category = __TRANS("Advanced");
    def->tooltip = __TRANS("This setting applies an additional overlap between infill and perimeters for better bonding. Theoretically this shouldn't be needed, but backlash might cause gaps. If expressed as percentage (example: 15%) it is calculated over perimeter extrusion width.");
    def->sidetext = "mm or %";
    def->cli = "infill-overlap=s";
    def->ratio_over = "perimeter_extrusion_width";
    def->default_value = new ConfigOptionFloatOrPercent(55, true);

    def = this->add("infill_speed", coFloat);
    def->label = __TRANS("Infill");
    def->gui_type = "f_enum_open";
    def->category = __TRANS("Speed");
    def->tooltip = __TRANS("Speed for printing the internal fill.");
    def->sidetext = "mm/s";
    def->cli = "infill-speed=f";
    def->aliases.push_back("print_feed_rate");
    def->aliases.push_back("infill_feed_rate");
    def->min = 0;
    def->enum_values.push_back("0");
    def->enum_labels.push_back("auto");
    def->default_value = new ConfigOptionFloat(80);

    def = this->add("interior_brim_width", coFloat);
    def->label = __TRANS("Interior brim width");
    def->category = __TRANS("Skirt and brim");
    def->tooltip = __TRANS("Horizontal width of the brim that will be printed inside object holes on the first layer.");
    def->sidetext = "mm";
    def->cli = "interior-brim-width=f";
    def->min = 0;
    def->default_value = new ConfigOptionFloat(0);

    def = this->add("interface_shells", coBool);
    def->label = __TRANS("Interface shells");
    def->tooltip = __TRANS("Force the generation of solid shells between adjacent materials/volumes. Useful for multi-extruder prints with translucent materials or manual soluble support material.");
    def->cli = "interface-shells!";
    def->category = __TRANS("Layers and Perimeters");
    def->default_value = new ConfigOptionBool(false);

    def = this->add("label_printed_objects", coBool);
    def->label = "Label Prints with Object ID";
    def->tooltip = "Enable this to add comments in the G-Code that label print moves with what object they belong. Can be used with Octoprint CancelObject plugin.";
    def->cli = "label-printed-objects!";
    def->default_value = new ConfigOptionBool(0);

    def = this->add("layer_gcode", coString);
<<<<<<< HEAD
    def->label = "After layer change G-code";
    def->tooltip = "This custom code is inserted at every layer change, right after the Z move and before the extruder moves to the first layer point. Note that you can use placeholder variables for all Slic3r settings as well as [layer_num], [layer_z] and [current_retraction].";
=======
    def->label = __TRANS("After layer change G-code");
    def->tooltip = __TRANS("This custom code is inserted at every layer change, right after the Z move and before the extruder moves to the first layer point. Note that you can use placeholder variables for all Slic3r settings as well as [layer_num] and [layer_z].");
>>>>>>> 8a8ee8a5
    def->cli = "after-layer-gcode|layer-gcode=s";
    def->multiline = true;
    def->full_width = true;
    def->height = 50;
    def->default_value = new ConfigOptionString("");

    def = this->add("layer_height", coFloat);
    def->label = __TRANS("Layer height");
    def->category = __TRANS("Layers and Perimeters");
    def->tooltip = __TRANS("This setting controls the height (and thus the total number) of the slices/layers. Thinner layers give better accuracy but take more time to print.");
    def->sidetext = "mm";
    def->cli = "layer-height=f";
    def->min = 0;
    def->default_value = new ConfigOptionFloat(0.3);

    def = this->add("match_horizontal_surfaces", coBool);
    def->label = "Match horizontal surfaces";
    def->tooltip = "Try to match horizontal surfaces during the slicing process. Matching is not guaranteed, very small surfaces and multiple surfaces with low vertical distance might cause bad results.";
    def->cli = "match-horizontal-surfaces!";
    def->default_value = new ConfigOptionBool(false);

    def = this->add("max_fan_speed", coInt);
    def->label = __TRANS("Max");
    def->tooltip = __TRANS("This setting represents the maximum speed of your fan.");
    def->sidetext = "%";
    def->cli = "max-fan-speed=i";
    def->min = 0;
    def->max = 100;
    def->default_value = new ConfigOptionInt(100);

    def = this->add("max_layer_height", coFloats);
	def->label = "Max";
	def->tooltip = "This is the highest printable layer height for this extruder and limits the resolution for adaptive slicing. Typical values are slightly smaller than nozzle_diameter.";
	def->sidetext = "mm";
	def->cli = "max-layer-height=f@";
	def->min = 0;
	{
		ConfigOptionFloats* opt = new ConfigOptionFloats();
		opt->values.push_back(0.3);
		def->default_value = opt;
	}

    def = this->add("max_print_speed", coFloat);
    def->label = __TRANS("Max print speed");
    def->category = __TRANS("Speed");
    def->tooltip = __TRANS("When setting other speed settings to 0 Slic3r will autocalculate the optimal speed in order to keep constant extruder pressure. This experimental setting is used to set the highest print speed you want to allow.");
    def->sidetext = "mm/s";
    def->cli = "max-print-speed=f";
    def->min = 1;
    def->default_value = new ConfigOptionFloat(80);

    def = this->add("max_volumetric_speed", coFloat);
<<<<<<< HEAD
    def->label = "Max volumetric speed";
    def->category = "Speed";
    def->tooltip = "If set to a non-zero value, extrusion will be limited to this volumetric speed. You may want to set it to your extruder maximum. As a hint, you can read calculated volumetric speeds in the comments of any G-code file you export from Slic3r.";
=======
    def->label = __TRANS("Max volumetric speed");
    def->category = __TRANS("Speed");
    def->tooltip = __TRANS("This experimental setting is used to set the maximum volumetric speed your extruder supports.");
>>>>>>> 8a8ee8a5
    def->sidetext = "mm³/s";
    def->cli = "max-volumetric-speed=f";
    def->min = 0;
    def->default_value = new ConfigOptionFloat(0);

    def = this->add("min_fan_speed", coInt);
    def->label = __TRANS("Min");
    def->tooltip = __TRANS("This setting represents the minimum PWM your fan needs to work.");
    def->sidetext = "%";
    def->cli = "min-fan-speed=i";
    def->min = 0;
    def->max = 100;
    def->default_value = new ConfigOptionInt(35);


    def = this->add("min_shell_thickness", coFloat);
    def->label = "Minimum shell thickness";
    def->category = "Layers and Perimeters";
    def->sidetext = "mm";
    def->tooltip = "Alternative method of configuring perimeters and top/bottom layers. If this is above 0 extra perimeters and solid layers will be generated when necessary";
    def->cli = "min-shell-thickness=f";
    def->min = 0;
    def->default_value = new ConfigOptionFloat(0);

    def = this->add("min_top_bottom_shell_thickness", coFloat);
    def->label = "Minimum shell thickness";
    def->category = "Layers and Perimeters";
    def->sidetext = "mm";
    def->tooltip = "Alternative method of configuring top/bottom layers. If this is above 0 extra solid layers will be generated when necessary";
    def->cli = "min-vertical-shell-thickness=f";
    def->min = 0;
    def->default_value = new ConfigOptionFloat(0);

    def = this->add("min_layer_height", coFloats);
    def->label = "Min";
    def->tooltip = "This is the lowest printable layer height for this extruder and limits the resolution for adaptive slicing. Typical values are 0.1 or 0.05.";
    def->sidetext = "mm";
    def->cli = "min-layer-height=f@";
    def->min = 0;
    {
        ConfigOptionFloats* opt = new ConfigOptionFloats();
        opt->values.push_back(0.15);
        def->default_value = opt;
    }

    def = this->add("min_print_speed", coFloat);
    def->label = __TRANS("Min print speed");
    def->tooltip = __TRANS("Slic3r will not scale speed down below this speed.");
    def->sidetext = "mm/s";
    def->cli = "min-print-speed=f";
    def->min = 0;
    def->default_value = new ConfigOptionFloat(10);

    def = this->add("min_skirt_length", coFloat);
    def->label = __TRANS("Minimum extrusion length");
    def->category = __TRANS("Skirt and brim");
    def->tooltip = __TRANS("Generate no less than the number of skirt loops required to consume the specified amount of filament on the bottom layer. For multi-extruder machines, this minimum applies to each extruder.");
    def->sidetext = "mm";
    def->cli = "min-skirt-length=f";
    def->min = 0;
    def->default_value = new ConfigOptionFloat(0);

    def = this->add("notes", coString);
    def->label = __TRANS("Configuration notes");
    def->tooltip = __TRANS("You can put here your personal notes. This text will be added to the G-code header comments.");
    def->cli = "notes=s";
    def->multiline = true;
    def->full_width = true;
    def->height = 130;
    def->default_value = new ConfigOptionString("");

    def = this->add("nozzle_diameter", coFloats);
    def->label = __TRANS("Nozzle diameter");
    def->tooltip = __TRANS("This is the diameter of your extruder nozzle (for example: 0.5, 0.35 etc.)");
    def->sidetext = "mm";
    def->cli = "nozzle-diameter=f@";
    {
        ConfigOptionFloats* opt = new ConfigOptionFloats();
        opt->values.push_back(0.5);
        def->default_value = opt;
    }

    def = this->add("octoprint_apikey", coString);
    def->label = __TRANS("API Key");
    def->tooltip = __TRANS("Slic3r can upload G-code files to OctoPrint. This field should contain the API Key required for authentication.");
    def->cli = "octoprint-apikey=s";
    def->default_value = new ConfigOptionString("");

<<<<<<< HEAD
    def = this->add("print_host", coString);
    def->label = "Host or IP";
    def->tooltip = "Slic3r can upload G-code files to an Octoprint/Duet server. This field should contain the hostname or IP address of the server instance.";
=======
    def = this->add("octoprint_host", coString);
    def->label = __TRANS("Host or IP");
    def->tooltip = __TRANS("Slic3r can upload G-code files to OctoPrint. This field should contain the hostname or IP address of the OctoPrint instance.");
>>>>>>> 8a8ee8a5
    def->cli = "octoprint-host=s";
    def->default_value = new ConfigOptionString("");

    def = this->add("only_retract_when_crossing_perimeters", coBool);
    def->label = __TRANS("Only retract when crossing perimeters");
    def->category = __TRANS("Layers and Perimeters");
    def->tooltip = __TRANS("Disables retraction when the travel path does not exceed the upper layer's perimeters (and thus any ooze will be probably invisible).");
    def->cli = "only-retract-when-crossing-perimeters!";
    def->default_value = new ConfigOptionBool(true);

    def = this->add("ooze_prevention", coBool);
    def->label = __TRANS("Enable");
    def->full_label = "Ooze Prevention";
    def->category = __TRANS("Extruders");
    def->tooltip = __TRANS("During multi-extruder prints, this option will drop the temperature of the inactive extruders to prevent oozing. It will enable a tall skirt automatically and move extruders outside such skirt when changing temperatures.");
    def->cli = "ooze-prevention!";
    def->default_value = new ConfigOptionBool(false);

    def = this->add("output_filename_format", coString);
    def->label = __TRANS("Output filename format");
    def->tooltip = __TRANS("You can use all configuration options as variables inside this template. For example: [layer_height], [fill_density] etc. You can also use [timestamp], [year], [month], [day], [hour], [minute], [second], [version], [input_filename], [input_filename_base].");
    def->cli = "output-filename-format=s";
    def->full_width = true;
    def->default_value = new ConfigOptionString("[input_filename_base].gcode");

    def = this->add("overhangs", coBool);
    def->label = __TRANS("Detect bridging perimeters");
    def->category = __TRANS("Layers and Perimeters");
    def->tooltip = __TRANS("Experimental option to adjust flow for overhangs (bridge flow will be used), to apply bridge speed to them and enable fan.");
    def->cli = "overhangs|detect-bridging-perimeters!";
    def->default_value = new ConfigOptionBool(true);
    
<<<<<<< HEAD
    def = this->add("shortcuts", coStrings);
    def->label = "Shortcuts";
    def->aliases.push_back("overridable");
=======
    def = this->add("overridable", coStrings);
    def->label = __TRANS("Overridable options");
>>>>>>> 8a8ee8a5
    {
        ConfigOptionStrings* opt = new ConfigOptionStrings();
        opt->values.push_back("support_material");
        def->default_value = opt;
    }

    def = this->add("perimeter_acceleration", coFloat);
    def->label = __TRANS("Perimeters");
    def->category = __TRANS("Speed > Acceleration");
    def->tooltip = __TRANS("This is the acceleration your printer will use for perimeters. A high value like 9000 usually gives good results if your hardware is up to the job. Set zero to disable acceleration control for perimeters.");
    def->sidetext = "mm/s²";
    def->cli = "perimeter-acceleration=f";
    def->default_value = new ConfigOptionFloat(0);

    def = this->add("perimeter_extruder", coInt);
    def->label = __TRANS("Perimeter extruder");
    def->category = __TRANS("Extruders");
    def->tooltip = __TRANS("The extruder to use when printing perimeters and brim. First extruder is 1.");
    def->cli = "perimeter-extruder=i";
    def->aliases.push_back("perimeters_extruder");
    def->min = 1;
    def->default_value = new ConfigOptionInt(1);

    def = this->add("perimeter_extrusion_width", coFloatOrPercent);
    def->label = __TRANS("Perimeters");
    def->gui_type = "f_enum_open";
    def->category = __TRANS("Extrusion Width");
    def->tooltip = __TRANS("Set this to a non-zero value to set a manual extrusion width for perimeters. You may want to use thinner extrudates to get more accurate surfaces. If expressed as percentage (for example 200%) it will be computed over layer height.");
    def->sidetext = "mm or %";
    def->cli = "perimeter-extrusion-width=s";
    def->aliases.push_back("perimeters_extrusion_width");
    def->min = 0;
    def->enum_values.push_back("0");
    def->enum_labels.push_back("default");
    def->default_value = new ConfigOptionFloatOrPercent(0, false);

    def = this->add("perimeter_speed", coFloat);
    def->label = __TRANS("Perimeters");
    def->gui_type = "f_enum_open";
    def->category = __TRANS("Speed");
    def->tooltip = __TRANS("Speed for perimeters (contours, aka vertical shells).");
    def->sidetext = "mm/s";
    def->cli = "perimeter-speed=f";
    def->aliases.push_back("perimeter_feed_rate");
    def->min = 0;
    def->enum_values.push_back("0");
    def->enum_labels.push_back("auto");
    def->default_value = new ConfigOptionFloat(60);

    def = this->add("perimeters", coInt);
    def->label = __TRANS("Perimeters");
    def->category = __TRANS("Layers and Perimeters");
    def->tooltip = __TRANS("This option sets the number of perimeters to generate for each layer. Note that Slic3r may increase this number automatically when it detects sloping surfaces which benefit from a higher number of perimeters if the Extra Perimeters option is enabled.");
    def->sidetext = "(minimum)";
    def->cli = "perimeters=i";
    def->aliases.push_back("perimeter_offsets");
    def->min = 0;
    def->default_value = new ConfigOptionInt(3);

    def = this->add("post_process", coStrings);
    def->label = __TRANS("Post-processing scripts");
    def->tooltip = __TRANS("If you want to process the output G-code through custom scripts, just list their absolute paths here. Separate multiple scripts on individual lines. Scripts will be passed the absolute path to the G-code file as the first argument, and they can access the Slic3r config settings by reading environment variables.");
    def->cli = "post-process=s@";
    def->multiline = true;
    def->full_width = true;
    def->height = 60;
    def->default_value = new ConfigOptionStrings();

    def = this->add("printer_notes", coString);
    def->label = "Printer notes";
    def->tooltip = "You can put your notes regarding the printer here. This text will be added to the G-code header comments.";
    def->cli = "printer-notes=s";
    def->multiline = true;
    def->full_width = true;
    def->height = 130;
    def->default_value = new ConfigOptionString("");

    def = this->add("print_settings_id", coString);
    def->default_value = new ConfigOptionString("");
    
    def = this->add("printer_settings_id", coString);
    def->default_value = new ConfigOptionString("");

    def = this->add("pressure_advance", coFloat);
    def->label = __TRANS("Pressure advance");
    def->category = __TRANS("Extruder");
    def->tooltip = __TRANS("When set to a non-zero value, this experimental option enables pressure regulation. It's the K constant for the advance algorithm that pushes more or less filament upon speed changes. It's useful for Bowden-tube extruders. Reasonable values are in range 0-10.");
    def->cli = "pressure-advance=f";
    def->min = 0;
    def->default_value = new ConfigOptionFloat(0);

    def = this->add("raft_layers", coInt);
    def->label = __TRANS("Raft layers");
    def->category = __TRANS("Support material");
    def->tooltip = __TRANS("The object will be raised by this number of layers, and support material will be generated under it.");
    def->sidetext = "layers";
    def->cli = "raft-layers=i";
    def->min = 0;
    def->default_value = new ConfigOptionInt(0);

    def = this->add("regions_overlap", coFloat);
    def->label = "Regions/extruders overlap";
    def->category = "Extruders";
    def->tooltip = "This setting applies an additional overlap between regions printed with distinct extruders or distinct settings. This shouldn't be needed under normal circumstances.";
    def->sidetext = "mm";
    def->cli = "regions-overlap=s";
    def->default_value = new ConfigOptionFloat(0);

    def = this->add("raft_offset", coFloat);
    def->label = __TRANS("Raft offset");
    def->category = __TRANS("Support material");
    def->tooltip = __TRANS("Horizontal margin between object base layer and raft contour.");
    def->sidetext = "mm";
    def->cli = "raft-offset=f";
    def->min = 0;
    def->default_value = new ConfigOptionFloat(4);

    def = this->add("resolution", coFloat);
    def->label = __TRANS("Resolution (deprecated)");
    def->tooltip = __TRANS("Minimum detail resolution, used to simplify the input file for speeding up the slicing job and reducing memory usage. High-resolution models often carry more detail than printers can render. Set to zero to disable any simplification and use full resolution from input.");
    def->sidetext = "mm";
    def->cli = "resolution=f";
    def->min = 0;
    def->default_value = new ConfigOptionFloat(0);

    def = this->add("retract_before_travel", coFloats);
    def->label = __TRANS("Minimum travel after retraction");
    def->category = __TRANS("Retraction");
    def->tooltip = __TRANS("Retraction is not triggered when travel moves are shorter than this length.");
    def->sidetext = "mm";
    def->cli = "retract-before-travel=f@";
    {
        ConfigOptionFloats* opt = new ConfigOptionFloats();
        opt->values.push_back(2);
        def->default_value = opt;
    }
    
    def = this->add("retract_layer_change", coBools);
    def->label = __TRANS("Retract on layer change");
    def->category = __TRANS("Retraction");
    def->tooltip = __TRANS("This flag enforces a retraction whenever a Z move is done.");
    def->cli = "retract-layer-change!";
    {
        ConfigOptionBools* opt = new ConfigOptionBools();
        opt->values.push_back(false);
        def->default_value = opt;
    }

    def = this->add("retract_length", coFloats);
    def->label = __TRANS("Length");
    def->category = __TRANS("Retraction");
    def->full_label = "Retraction Length";
    def->tooltip = __TRANS("When retraction is triggered, filament is pulled back by the specified amount (the length is measured on raw filament, before it enters the extruder).");
    def->sidetext = "mm (zero to disable)";
    def->cli = "retract-length=f@";
    {
        ConfigOptionFloats* opt = new ConfigOptionFloats();
        opt->values.push_back(2);
        def->default_value = opt;
    }

    def = this->add("retract_length_toolchange", coFloats);
    def->label = __TRANS("Length");
    def->full_label = "Retraction Length (Toolchange)";
    def->tooltip = __TRANS("When retraction is triggered before changing tool, filament is pulled back by the specified amount (the length is measured on raw filament, before it enters the extruder).");
    def->sidetext = "mm (zero to disable)";
    def->cli = "retract-length-toolchange=f@";
    {
        ConfigOptionFloats* opt = new ConfigOptionFloats();
        opt->values.push_back(10);
        def->default_value = opt;
    }

    def = this->add("retract_lift", coFloats);
    def->label = __TRANS("Lift Z");
    def->category = __TRANS("Retraction");
    def->tooltip = __TRANS("If you set this to a positive value, Z is quickly raised every time a retraction is triggered. When using multiple extruders, only the setting for the first extruder will be considered.");
    def->sidetext = "mm";
    def->cli = "retract-lift=f@";
    {
        ConfigOptionFloats* opt = new ConfigOptionFloats();
        opt->values.push_back(0);
        def->default_value = opt;
    }

    def = this->add("retract_lift_above", coFloats);
    def->label = __TRANS("Above Z");
    def->full_label = "Only lift Z above";
    def->category = __TRANS("Retraction");
    def->tooltip = __TRANS("If you set this to a positive value, Z lift will only take place above the specified absolute Z. You can tune this setting for skipping lift on the first layers.");
    def->sidetext = "mm";
    def->cli = "retract-lift-above=f@";
    {
        ConfigOptionFloats* opt = new ConfigOptionFloats();
        opt->values.push_back(0);
        def->default_value = opt;
    }

    def = this->add("retract_lift_below", coFloats);
    def->label = __TRANS("Below Z");
    def->full_label = "Only lift Z below";
    def->category = __TRANS("Retraction");
    def->tooltip = __TRANS("If you set this to a positive value, Z lift will only take place below the specified absolute Z. You can tune this setting for limiting lift to the first layers.");
    def->sidetext = "mm";
    def->cli = "retract-lift-below=f@";
    {
        ConfigOptionFloats* opt = new ConfigOptionFloats();
        opt->values.push_back(0);
        def->default_value = opt;
    }

    def = this->add("retract_restart_extra", coFloats);
    def->label = __TRANS("Extra length on restart");
    def->category = __TRANS("Retraction");
    def->tooltip = __TRANS("When the retraction is compensated after the travel move, the extruder will push this additional amount of filament. This setting is rarely needed.");
    def->sidetext = "mm";
    def->cli = "retract-restart-extra=f@";
    {
        ConfigOptionFloats* opt = new ConfigOptionFloats();
        opt->values.push_back(0);
        def->default_value = opt;
    }

    def = this->add("retract_restart_extra_toolchange", coFloats);
    def->label = __TRANS("Extra length on restart");
    def->tooltip = __TRANS("When the retraction is compensated after changing tool, the extruder will push this additional amount of filament.");
    def->sidetext = "mm";
    def->cli = "retract-restart-extra-toolchange=f@";
    {
        ConfigOptionFloats* opt = new ConfigOptionFloats();
        opt->values.push_back(0);
        def->default_value = opt;
    }

    def = this->add("retract_speed", coFloats);
    def->label = __TRANS("Speed");
    def->category = __TRANS("Retraction");
    def->tooltip = __TRANS("The speed for retractions (it only applies to the extruder motor). If you use the Firmware Retraction option, please note this value still affects the auto-speed pressure regulator.");
    def->sidetext = "mm/s";
    def->cli = "retract-speed=f@";
    {
        ConfigOptionFloats* opt = new ConfigOptionFloats();
        opt->values.push_back(40);
        def->default_value = opt;
    }

    def = this->add("seam_position", coEnum);
    def->label = __TRANS("Seam position");
    def->category = __TRANS("Layers and Perimeters");
    def->tooltip = __TRANS("Position of perimeters starting points.");
    def->cli = "seam-position=s";
    def->enum_keys_map = ConfigOptionEnum<SeamPosition>::get_enum_values();
    def->enum_values.push_back("random");
    def->enum_values.push_back("nearest");
    def->enum_values.push_back("aligned");
    def->enum_values.push_back("rear");
    def->enum_labels.push_back("Random");
    def->enum_labels.push_back("Nearest");
    def->enum_labels.push_back("Aligned");
    def->enum_labels.push_back("Rear");
    def->default_value = new ConfigOptionEnum<SeamPosition>(spAligned);

    def = this->add("serial_port", coString);
    def->gui_type = "select_open";
    def->label = "";
    def->full_label = "Serial port";
    def->tooltip = __TRANS("USB/serial port for printer connection.");
    def->cli = "serial-port=s";
    def->width = 200;
    def->default_value = new ConfigOptionString("");

    def = this->add("serial_speed", coInt);
    def->gui_type = "i_enum_open";
    def->label = __TRANS("Speed");
    def->full_label = "Serial port speed";
    def->tooltip = __TRANS("Speed (baud) of USB/serial port for printer connection.");
    def->cli = "serial-speed=i";
    def->min = 1;
    def->max = 500000;
    def->enum_values.push_back("57600");
    def->enum_values.push_back("115200");
    def->enum_values.push_back("250000");
    def->default_value = new ConfigOptionInt(250000);

    def = this->add("skirt_distance", coFloat);
    def->label = __TRANS("Distance from object");
    def->category = __TRANS("Skirt and brim");
    def->tooltip = __TRANS("Distance between skirt and object(s). Set this to zero to attach the skirt to the object(s) and get a brim for better adhesion.");
    def->sidetext = "mm";
    def->cli = "skirt-distance=f";
    def->min = 0;
    def->default_value = new ConfigOptionFloat(6);

    def = this->add("skirt_height", coInt);
    def->label = __TRANS("Skirt height");
    def->category = __TRANS("Skirt and brim");
    def->tooltip = __TRANS("Height of skirt expressed in layers. Set this to a tall value to use skirt as a shield against drafts.");
    def->sidetext = "layers";
    def->cli = "skirt-height=i";
    def->default_value = new ConfigOptionInt(1);

    def = this->add("skirts", coInt);
    def->label = __TRANS("Loops (minimum)");
    def->category = __TRANS("Skirt and brim");
    def->full_label = "Skirt Loops";
    def->tooltip = __TRANS("Number of loops for the skirt. If the Minimum Extrusion Length option is set, the number of loops might be greater than the one configured here. Set this to zero to disable skirt completely.");
    def->cli = "skirts=i";
    def->min = 0;
    def->default_value = new ConfigOptionInt(1);
    
    def = this->add("slowdown_below_layer_time", coInt);
    def->label = __TRANS("Slow down if layer print time is below");
    def->tooltip = __TRANS("If layer print time is estimated below this number of seconds, print moves speed will be scaled down to extend duration to this value.");
    def->sidetext = "approximate seconds";
    def->cli = "slowdown-below-layer-time=i";
    def->width = 60;
    def->min = 0;
    def->max = 1000;
    def->default_value = new ConfigOptionInt(5);

    def = this->add("small_perimeter_speed", coFloatOrPercent);
    def->label = __TRANS("↳ small");
    def->full_label = "Small perimeters speed";
    def->gui_type = "f_enum_open";
    def->category = __TRANS("Speed");
    def->tooltip = __TRANS("This separate setting will affect the speed of perimeters having radius <= 6.5mm (usually holes). If expressed as percentage (for example: 80%) it will be calculated on the perimeters speed setting above.");
    def->sidetext = "mm/s or %";
    def->cli = "small-perimeter-speed=s";
    def->ratio_over = "perimeter_speed";
    def->min = 0;
    def->enum_values.push_back("0");
    def->enum_labels.push_back("auto");
    def->default_value = new ConfigOptionFloatOrPercent(15, false);

    def = this->add("solid_infill_below_area", coFloat);
    def->label = __TRANS("Solid infill threshold area");
    def->category = __TRANS("Infill");
    def->tooltip = __TRANS("Force solid infill for regions having a smaller area than the specified threshold.");
    def->sidetext = "mm²";
    def->cli = "solid-infill-below-area=f";
    def->min = 0;
    def->default_value = new ConfigOptionFloat(70);

    def = this->add("solid_infill_extruder", coInt);
    def->label = __TRANS("Solid infill extruder");
    def->category = __TRANS("Extruders");
    def->tooltip = __TRANS("The extruder to use when printing solid infill.");
    def->cli = "solid-infill-extruder=i";
    def->min = 1;
    def->default_value = new ConfigOptionInt(1);

    def = this->add("solid_infill_every_layers", coInt);
    def->label = __TRANS("Solid infill every");
    def->category = __TRANS("Infill");
    def->tooltip = __TRANS("This feature allows to force a solid layer every given number of layers. Zero to disable. You can set this to any value (for example 9999); Slic3r will automatically choose the maximum possible number of layers to combine according to nozzle diameter and layer height.");
    def->sidetext = "layers";
    def->cli = "solid-infill-every-layers=i";
    def->min = 0;
    def->default_value = new ConfigOptionInt(0);

    def = this->add("solid_infill_extrusion_width", coFloatOrPercent);
    def->label = __TRANS("↳ solid");
    def->full_label = "Solid infill extrusion width";
    def->gui_type = "f_enum_open";
    def->category = __TRANS("Extrusion Width");
    def->tooltip = __TRANS("Set this to a non-zero value to set a manual extrusion width for infill for solid surfaces. If expressed as percentage (for example 90%) it will be computed over layer height.");
    def->sidetext = "mm or %";
    def->cli = "solid-infill-extrusion-width=s";
    def->min = 0;
    def->enum_values.push_back("0");
    def->enum_labels.push_back("default");
    def->default_value = new ConfigOptionFloatOrPercent(0, false);

    def = this->add("solid_infill_speed", coFloatOrPercent);
    def->label = __TRANS("↳ solid");
    def->full_label = "Solid infill speed";
    def->gui_type = "f_enum_open";
    def->category = __TRANS("Speed");
    def->tooltip = __TRANS("Speed for printing solid regions (top/bottom/internal horizontal shells). This can be expressed as a percentage (for example: 80%) over the default infill speed above.");
    def->sidetext = "mm/s or %";
    def->cli = "solid-infill-speed=s";
    def->ratio_over = "infill_speed";
    def->aliases.push_back("solid_infill_feed_rate");
    def->min = 0;
    def->enum_values.push_back("0");
    def->enum_labels.push_back("auto");
    def->default_value = new ConfigOptionFloatOrPercent(20, false);

    def = this->add("solid_layers", coInt);
    def->label = __TRANS("Solid layers");
    def->tooltip = __TRANS("Number of solid layers to generate on top and bottom surfaces.");
    def->cli = "solid-layers=i";
    def->shortcut.push_back("top_solid_layers");
    def->shortcut.push_back("bottom_solid_layers");
    def->min = 0;

    def = this->add("spiral_vase", coBool);
    def->label = __TRANS("Spiral vase");
    def->category = __TRANS("Layers and Perimeters");
    def->tooltip = __TRANS("This feature will raise Z gradually while printing a single-walled object in order to remove any visible seam. This option requires a single perimeter, no infill, no top solid layers and no support material. You can still set any number of bottom solid layers as well as skirt/brim loops. It won't work when printing more than an object.");
    def->cli = "spiral-vase!";
    def->default_value = new ConfigOptionBool(false);

    def = this->add("standby_temperature_delta", coInt);
    def->label = __TRANS("Temperature variation");
    def->full_label = "Standby temperature delta";
    def->category = __TRANS("Extruders");
    def->tooltip = __TRANS("Temperature difference to be applied when an extruder is not active.  Enables a full-height \"sacrificial\" skirt on which the nozzles are periodically wiped.");
    def->sidetext = "∆°C";
    def->cli = "standby-temperature-delta=i";
    def->min = -500;
    def->max = 500;
    def->default_value = new ConfigOptionInt(-5);

    def = this->add("start_gcode", coString);
    def->label = __TRANS("Start G-code");
    def->tooltip = __TRANS("This start procedure is inserted at the beginning, after bed has reached the target temperature and extruder just started heating, and before extruder has finished heating. If Slic3r detects M104, M109, M140 or M190 in your custom codes, such commands will not be prepended automatically so you're free to customize the order of heating commands and other custom actions. Note that you can use placeholder variables for all Slic3r settings, so you can put a \"M109 S[first_layer_temperature]\" command wherever you want.");
    def->cli = "start-gcode=s";
    def->multiline = true;
    def->full_width = true;
    def->height = 120;
    def->default_value = new ConfigOptionString("G28 ; home all axes\nG1 Z5 F5000 ; lift nozzle\n");

    def = this->add("start_filament_gcode", coStrings);
    def->label = __TRANS("Start G-code");
    def->tooltip = __TRANS("This start procedure is inserted at the beginning, after any printer start gcode. This is used to override settings for a specific filament. If Slic3r detects M104, M109, M140 or M190 in your custom codes, such commands will not be prepended automatically so you're free to customize the order of heating commands and other custom actions. Note that you can use placeholder variables for all Slic3r settings, so you can put a \"M109 S[first_layer_temperature]\" command wherever you want. If you have multiple extruders, the gcode is processed in extruder order.");
    def->cli = "start-filament-gcode=s@";
    def->multiline = true;
    def->full_width = true;
    def->height = 120;
    {
        ConfigOptionStrings* opt = new ConfigOptionStrings();
        opt->values.push_back("; Filament gcode\n");
        def->default_value = opt;
    }

    def = this->add("support_material", coBool);
    def->label = __TRANS("Generate support material");
    def->category = __TRANS("Support material");
    def->tooltip = __TRANS("Enable support material generation.");
    def->cli = "support-material!";
    def->default_value = new ConfigOptionBool(false);

    def = this->add("support_material_angle", coInt);
    def->label = __TRANS("Pattern angle");
    def->category = __TRANS("Support material");
    def->tooltip = __TRANS("Use this setting to rotate the support material pattern on the horizontal plane.");
    def->sidetext = "°";
    def->cli = "support-material-angle=i";
    def->min = 0;
    def->max = 359;
    def->default_value = new ConfigOptionInt(0);

    def = this->add("support_material_buildplate_only", coBool);
    def->label = __TRANS("Support on build plate only");
    def->category = __TRANS("Support material");
    def->tooltip = __TRANS("Only create support if it lies on a build plate. Don't create support on a print.");
    def->cli = "support-material-buildplate-only!";
    def->default_value = new ConfigOptionBool(false);

    def = this->add("support_material_contact_distance", coFloat);
    def->gui_type = "f_enum_open";
    def->label = __TRANS("Contact Z distance");
    def->category = __TRANS("Support material");
    def->tooltip = __TRANS("The vertical distance between object and support material interface. Setting this to 0 will also prevent Slic3r from using bridge flow and speed for the first object layer.");
    def->sidetext = "mm";
    def->cli = "support-material-contact-distance=f";
    def->min = 0;
    def->enum_values.push_back("0");
    def->enum_values.push_back("0.2");
    def->enum_labels.push_back("0 (soluble)");
    def->enum_labels.push_back("0.2 (detachable)");
    def->default_value = new ConfigOptionFloat(0.2);

    def = this->add("support_material_max_layers", coInt);
    def->label = "Max layer count for supports";
    def->category = "Support material";
    def->tooltip = "Disable support generation above this layer. Setting this to 0 will disable this feature.";
    def->sidetext = "layers";
    def->cli = "support-material-max-layers=f";
    def->full_label = "Maximum layer count for support generation";
    def->min = 0;
    def->default_value = new ConfigOptionInt(0);

    def = this->add("support_material_enforce_layers", coInt);
    def->label = __TRANS("Enforce support for the first");
    def->category = __TRANS("Support material");
    def->tooltip = __TRANS("Generate support material for the specified number of layers counting from bottom, regardless of whether normal support material is enabled or not and regardless of any angle threshold. This is useful for getting more adhesion of objects having a very thin or poor footprint on the build plate.");
    def->sidetext = "layers";
    def->cli = "support-material-enforce-layers=f";
    def->full_label = "Enforce support for the first n layers";
    def->min = 0;
    def->default_value = new ConfigOptionInt(0);

    def = this->add("support_material_extruder", coInt);
    def->label = __TRANS("Support material/raft/skirt extruder");
    def->category = __TRANS("Extruders");
    def->tooltip = __TRANS("The extruder to use when printing support material, raft and skirt.");
    def->cli = "support-material-extruder=i";
    def->min = 1;
    def->default_value = new ConfigOptionInt(1);

    def = this->add("support_material_extrusion_width", coFloatOrPercent);
    def->label = __TRANS("Support material");
    def->gui_type = "f_enum_open";
    def->category = __TRANS("Extrusion Width");
    def->tooltip = __TRANS("Set this to a non-zero value to set a manual extrusion width for support material. If expressed as percentage (for example 90%) it will be computed over layer height.");
    def->sidetext = "mm or %";
    def->cli = "support-material-extrusion-width=s";
    def->min = 0;
    def->enum_values.push_back("0");
    def->enum_labels.push_back("default");
    def->default_value = new ConfigOptionFloatOrPercent(0, false);

    def = this->add("support_material_interface_extruder", coInt);
    def->label = __TRANS("Support material/raft interface extruder");
    def->category = __TRANS("Extruders");
    def->tooltip = __TRANS("The extruder to use when printing support material interface. This affects raft too.");
    def->cli = "support-material-interface-extruder=i";
    def->min = 1;
    def->default_value = new ConfigOptionInt(1);

    def = this->add("support_material_interface_extrusion_width", coFloatOrPercent);
    def->label = "Support interface";
    def->gui_type = "f_enum_open";
    def->category = "Extrusion Width";
    def->tooltip = "Set this to a non-zero value to set a manual extrusion width for support material interface. If expressed as percentage (for example 90%) it will be computed over layer height.";
    def->sidetext = "mm or %";
    def->cli = "support-material-interface-extrusion-width=s";
    def->min = 0;
    def->enum_values.push_back("0");
    def->enum_labels.push_back("default");
    def->default_value = new ConfigOptionFloatOrPercent(0, false);

    def = this->add("support_material_interface_layers", coInt);
    def->label = __TRANS("Interface layers");
    def->category = __TRANS("Support material");
    def->tooltip = __TRANS("Number of interface layers to insert between the object(s) and support material.");
    def->sidetext = "layers";
    def->cli = "support-material-interface-layers=i";
    def->min = 0;
    def->default_value = new ConfigOptionInt(3);

    def = this->add("support_material_interface_spacing", coFloat);
    def->label = __TRANS("Interface pattern spacing");
    def->category = __TRANS("Support material");
    def->tooltip = __TRANS("Spacing between interface lines. Set zero to get a solid interface.");
    def->sidetext = "mm";
    def->cli = "support-material-interface-spacing=f";
    def->min = 0;
    def->default_value = new ConfigOptionFloat(0);

    def = this->add("support_material_interface_speed", coFloatOrPercent);
<<<<<<< HEAD
    def->label = "↳ interface";
    def->full_label = "Support material interface speed";
=======
    def->label = __TRANS("↳ interface");
    def->label = __TRANS("Interface Speed");
    def->category = __TRANS("Support material interface speed");
>>>>>>> 8a8ee8a5
    def->gui_type = "f_enum_open";
    def->category = __TRANS("Support material");
    def->tooltip = __TRANS("Speed for printing support material interface layers. If expressed as percentage (for example 50%) it will be calculated over support material speed.");
    def->sidetext = "mm/s or %";
    def->cli = "support-material-interface-speed=s";
    def->ratio_over = "support_material_speed";
    def->min = 0;
    def->enum_values.push_back("0");
    def->enum_labels.push_back("auto");
    def->default_value = new ConfigOptionFloatOrPercent(100, true);

    def = this->add("support_material_pattern", coEnum);
    def->label = __TRANS("Pattern");
    def->category = __TRANS("Support material");
    def->tooltip = __TRANS("Pattern used to generate support material.");
    def->cli = "support-material-pattern=s";
    def->enum_keys_map = ConfigOptionEnum<SupportMaterialPattern>::get_enum_values();
    def->enum_values.push_back("rectilinear");
    def->enum_values.push_back("rectilinear-grid");
    def->enum_values.push_back("honeycomb");
    def->enum_values.push_back("pillars");
    def->enum_labels.push_back("rectilinear");
    def->enum_labels.push_back("rectilinear grid");
    def->enum_labels.push_back("honeycomb");
    def->enum_labels.push_back("pillars");
    def->default_value = new ConfigOptionEnum<SupportMaterialPattern>(smpPillars);

    def = this->add("support_material_pillar_size", coFloat);
    def->label = "Pillar size";
    def->category = "Support material";
    def->tooltip = "Size of the pillars in the pillar support pattern";
    def->sidetext = "mm";
    def->cli = "support-material-pillar-size=f";
    def->min = 0;
    def->default_value = new ConfigOptionFloat(2.5);

    def = this->add("support_material_pillar_spacing", coFloat);
    def->label = "Pillar spacing";
    def->category = "Support material";
    def->tooltip = "Spacing between pillars in the pillar support pattern";
    def->sidetext = "mm";
    def->cli = "support-material-pillar-spacing=f";
    def->min = 0;
    def->default_value = new ConfigOptionFloat(10);

    def = this->add("support_material_spacing", coFloat);
    def->label = __TRANS("Pattern spacing");
    def->category = __TRANS("Support material");
    def->tooltip = __TRANS("Spacing between support material lines.");
    def->sidetext = "mm";
    def->cli = "support-material-spacing=f";
    def->min = 0;
    def->default_value = new ConfigOptionFloat(2.5);




    def = this->add("support_material_speed", coFloat);
    def->label = __TRANS("Support material");
    def->gui_type = "f_enum_open";
    def->category = __TRANS("Support material");
    def->tooltip = __TRANS("Speed for printing support material.");
    def->sidetext = "mm/s";
    def->cli = "support-material-speed=f";
    def->min = 0;
    def->enum_values.push_back("0");
    def->enum_labels.push_back("auto");
    def->default_value = new ConfigOptionFloat(60);

    def = this->add("support_material_threshold", coFloatOrPercent);
    def->label = __TRANS("Overhang threshold");
    def->category = __TRANS("Support material");
    def->tooltip = __TRANS("Support material will not be generated for overhangs whose slope angle (90° = vertical) is above the given threshold. In other words, this value represent the most horizontal slope (measured from the horizontal plane) that you can print without support material. Set to a percentage to automatically detect based on some % of overhanging perimeter width instead (recommended).");
    def->sidetext = "° (or %)";
    def->cli = "support-material-threshold=s";
    def->min = 0;
    def->max = 300;
    def->default_value = new ConfigOptionFloatOrPercent(60, true);

    def = this->add("temperature", coInts);
    def->label = __TRANS("Other layers");
    def->tooltip = __TRANS("Extruder temperature for layers after the first one. Set this to zero to disable temperature control commands in the output.");
    def->cli = "temperature=i@";
    def->full_label = "Temperature";
    def->max = 0;
    def->max = 500;
    {
        ConfigOptionInts* opt = new ConfigOptionInts();
        opt->values.push_back(200);
        def->default_value = opt;
    }
    
    def = this->add("thin_walls", coBool);
    def->label = __TRANS("Detect thin walls");
    def->category = __TRANS("Layers and Perimeters");
    def->tooltip = __TRANS("Detect single-width walls (parts where two extrusions don't fit and we need to collapse them into a single trace).");
    def->cli = "thin-walls!";
    def->default_value = new ConfigOptionBool(true);

    def = this->add("threads", coInt);
    def->label = __TRANS("Threads");
    def->tooltip = __TRANS("Threads are used to parallelize long-running tasks. Optimal threads number is slightly above the number of available cores/processors.");
    def->readonly = true;
    def->cli = "threads=i";
    def->min = 1;
    {
        unsigned int threads = boost::thread::hardware_concurrency();
        def->default_value = new ConfigOptionInt(threads > 0 ? threads : 2);
    }
    
    def = this->add("toolchange_gcode", coString);
<<<<<<< HEAD
    def->label = "Tool change G-code";
    def->tooltip = "This custom code is inserted right before every extruder change. Note that you can use placeholder variables for all Slic3r settings as well as [previous_extruder], [next_extruder], [previous_retraction] and [next_retraction].";
=======
    def->label = __TRANS("Tool change G-code");
    def->tooltip = __TRANS("This custom code is inserted right before every extruder change. Note that you can use placeholder variables for all Slic3r settings as well as [previous_extruder] and [next_extruder].");
>>>>>>> 8a8ee8a5
    def->cli = "toolchange-gcode=s";
    def->multiline = true;
    def->full_width = true;
    def->height = 50;
    def->default_value = new ConfigOptionString("");

    def = this->add("top_infill_extrusion_width", coFloatOrPercent);
    def->label = __TRANS("↳ top solid");
    def->full_label = "Top solid infill extrusion width";
    def->gui_type = "f_enum_open";
    def->category = __TRANS("Extrusion Width");
    def->tooltip = __TRANS("Set this to a non-zero value to set a manual extrusion width for infill for top surfaces. You may want to use thinner extrudates to fill all narrow regions and get a smoother finish. If expressed as percentage (for example 90%) it will be computed over layer height.");
    def->sidetext = "mm or %";
    def->cli = "top-infill-extrusion-width=s";
    def->min = 0;
    def->enum_values.push_back("0");
    def->enum_labels.push_back("default");
    def->default_value = new ConfigOptionFloatOrPercent(0, false);

    def = this->add("top_infill_pattern", external_fill_pattern);
    def->label = __TRANS("Top");
    def->full_label = "Top infill pattern";
    def->category = __TRANS("Infill");
    def->tooltip = __TRANS("Infill pattern for top layers. This only affects the external visible layer, and not its adjacent solid shells.");
    def->cli = "top-infill-pattern=s";
    def->default_value = new ConfigOptionEnum<InfillPattern>(ipRectilinear);

    def = this->add("top_solid_infill_speed", coFloatOrPercent);
    def->label = __TRANS("↳ top solid");
    def->full_label = "Top solid infill speed";
    def->gui_type = "f_enum_open";
    def->category = __TRANS("Speed");
    def->tooltip = __TRANS("Speed for printing top solid layers (it only applies to the uppermost external layers and not to their internal solid layers). You may want to slow down this to get a nicer surface finish. This can be expressed as a percentage (for example: 80%) over the solid infill speed above.");
    def->sidetext = "mm/s or %";
    def->cli = "top-solid-infill-speed=s";
    def->ratio_over = "solid_infill_speed";
    def->min = 0;
    def->enum_values.push_back("0");
    def->enum_labels.push_back("auto");
    def->default_value = new ConfigOptionFloatOrPercent(15, false);

    def = this->add("top_solid_layers", coInt);
    def->label = __TRANS("Top");
    def->category = __TRANS("Layers and Perimeters");
    def->tooltip = __TRANS("Number of solid layers to generate on top surfaces.");
    def->cli = "top-solid-layers=i";
    def->full_label = "Top solid layers";
    def->min = 0;
    def->default_value = new ConfigOptionInt(3);

    def = this->add("travel_speed", coFloat);
    def->label = __TRANS("Travel");
    def->category = __TRANS("Speed");
    def->tooltip = __TRANS("Speed for travel moves (jumps between distant extrusion points).");
    def->sidetext = "mm/s";
    def->cli = "travel-speed=f";
    def->aliases.push_back("travel_feed_rate");
    def->min = 1;
    def->default_value = new ConfigOptionFloat(130);

    def = this->add("use_firmware_retraction", coBool);
    def->label = __TRANS("Use firmware retraction");
    def->tooltip = __TRANS("This experimental setting uses G10 and G11 commands to have the firmware handle the retraction. This is only supported in recent Marlin.");
    def->cli = "use-firmware-retraction!";
    def->default_value = new ConfigOptionBool(false);

    def = this->add("use_relative_e_distances", coBool);
    def->label = __TRANS("Use relative E distances");
    def->tooltip = __TRANS("If your firmware requires relative E values, check this, otherwise leave it unchecked. Most firmwares use absolute values.");
    def->cli = "use-relative-e-distances!";
    def->default_value = new ConfigOptionBool(false);

    def = this->add("use_set_and_wait_extruder", coBool);
    def->label = "Use Set-and-Wait GCode (Extruder)";
    def->tooltip = "If your firmware supports a set and wait gcode for temperature changes, use it for automatically inserted temperature gcode for all extruders. Does not affect custom gcode.";
    def->cli = "use-set-and-wait-extruder!";
    def->default_value = new ConfigOptionBool(false);

    def = this->add("use_set_and_wait_bed", coBool);
    def->label = "Use Set-and-Wait GCode (Bed)";
    def->tooltip = "If your firmware supports a set and wait gcode for temperature changes, use it for automatically inserted temperature gcode for the heatbed. Does not affect custom gcode.";
    def->cli = "use-set-and-wait-heatbed!";
    def->default_value = new ConfigOptionBool(false);


    def = this->add("use_volumetric_e", coBool);
    def->label = __TRANS("Use volumetric E");
    def->tooltip = __TRANS("This experimental setting uses outputs the E values in cubic millimeters instead of linear millimeters. If your firmware doesn't already know filament diameter(s), you can put commands like 'M200 D[filament_diameter_0] T0' in your start G-code in order to turn volumetric mode on and use the filament diameter associated to the filament selected in Slic3r. This is only supported in recent Marlin.");
    def->cli = "use-volumetric-e!";
    def->default_value = new ConfigOptionBool(false);

    def = this->add("vibration_limit", coFloat);
    def->label = __TRANS("Vibration limit (deprecated)");
    def->tooltip = __TRANS("This experimental option will slow down those moves hitting the configured frequency limit. The purpose of limiting vibrations is to avoid mechanical resonance. Set zero to disable.");
    def->sidetext = "Hz";
    def->cli = "vibration-limit=f";
    def->min = 0;
    def->default_value = new ConfigOptionFloat(0);

    def = this->add("wipe", coBools);
    def->label = __TRANS("Wipe while retracting");
    def->category = __TRANS("Retraction");
    def->tooltip = __TRANS("This flag will move the nozzle while retracting to minimize the possible blob on leaky extruders.");
    def->cli = "wipe!";
    {
        ConfigOptionBools* opt = new ConfigOptionBools();
        opt->values.push_back(false);
        def->default_value = opt;
    }

    def = this->add("xy_size_compensation", coFloat);
    def->label = __TRANS("XY Size Compensation");
    def->category = __TRANS("Advanced");
    def->tooltip = __TRANS("The object will be grown/shrunk in the XY plane by the configured value (negative = inwards, positive = outwards). This might be useful for fine-tuning hole sizes.");
    def->sidetext = "mm";
    def->cli = "xy-size-compensation=f";
    def->default_value = new ConfigOptionFloat(0);

    def = this->add("z_offset", coFloat);
    def->label = __TRANS("Z offset");
    def->tooltip = __TRANS("This value will be added (or subtracted) from all the Z coordinates in the output G-code. It is used to compensate for bad Z endstop position: for example, if your endstop zero actually leaves the nozzle 0.3mm far from the print bed, set this to -0.3 (or fix your endstop).");
    def->sidetext = "mm";
    def->cli = "z-offset=f";
    def->default_value = new ConfigOptionFloat(0);

    def = this->add("z_steps_per_mm", coFloat);
<<<<<<< HEAD
    def->label = "Z full steps/mm";
    def->tooltip = "Set this to the number of *full* steps (not microsteps) needed for moving the Z axis by 1mm; you can calculate this by dividing the number of microsteps configured in your firmware by the microstepping amount (8, 16, 32). Slic3r will round your configured layer height to the nearest multiple of that value in order to ensure the best accuracy. This is most useful for machines with imperial leadscrews or belt-driven Z or for unusual layer heights with metric leadscrews. If you still experience wobbling, try using 4 * full_step to achieve the same motor phase pattern for every layer (important for belt driven z-axis). Set to zero to disable this experimental feature.";
=======
    def->label = __TRANS("Z full steps/mm");
    def->tooltip = __TRANS("Set this to the number of *full* steps (not microsteps) needed for moving the Z axis by 1mm; you can calculate this by dividing the number of microsteps configured in your firmware by the microstepping amount (8, 16, 32). Slic3r will round your configured layer height to the nearest multiple of that value in order to ensure the best accuracy. This is most useful for machines with imperial leadscrews or belt-driven Z or for unusual layer heights with metric leadscrews. Set to zero to disable this experimental feature.");
>>>>>>> 8a8ee8a5
    def->cli = "z-steps-per-mm=f";
    def->default_value = new ConfigOptionFloat(0);

    def = this->add("sequential_print_priority", coInt);
    def->label = "Sequential Printing Priority";
    def->category = "Advanced";
    def->tooltip ="Set this to alter object priority for sequential printing. Objects are first sorted by priority (smaller integers print first), then by height.";
    def->cli = "sequential-print-priority=i";
    def->default_value = new ConfigOptionInt(0);
}

const PrintConfigDef print_config_def;

void
DynamicPrintConfig::normalize() {
    if (this->has("extruder")) {
        int extruder = this->option("extruder")->getInt();
        this->erase("extruder");
        if (extruder != 0) {
            if (!this->has("infill_extruder"))
                this->option("infill_extruder", true)->setInt(extruder);
            if (!this->has("perimeter_extruder"))
                this->option("perimeter_extruder", true)->setInt(extruder);
            if (!this->has("support_material_extruder"))
                this->option("support_material_extruder", true)->setInt(extruder);
            if (!this->has("support_material_interface_extruder"))
                this->option("support_material_interface_extruder", true)->setInt(extruder);
        }
    }
    
    /*
    if (this->has("external_fill_pattern")) {
        InfillPattern p = this->opt<ConfigOptionEnum<InfillPattern> >("external_fill_pattern");
        this->erase("external_fill_pattern");
        if (!this->has("bottom_infill_pattern"))
            this->opt<ConfigOptionEnum<InfillPattern> >("bottom_infill_pattern", true)->value = p;
        if (!this->has("top_infill_pattern"))
            this->opt<ConfigOptionEnum<InfillPattern> >("top_infill_pattern", true)->value = p;
    }
    */
    
    if (!this->has("solid_infill_extruder") && this->has("infill_extruder"))
        this->option("solid_infill_extruder", true)->setInt(this->option("infill_extruder")->getInt());
    
    if (this->has("spiral_vase") && this->opt<ConfigOptionBool>("spiral_vase", true)->value) {
        {
            // this should be actually done only on the spiral layers instead of all
            ConfigOptionBools* opt = this->opt<ConfigOptionBools>("retract_layer_change", true);
            opt->values.assign(opt->values.size(), false);  // set all values to false
        }
        {
            this->opt<ConfigOptionInt>("perimeters", true)->value       = 1;
            this->opt<ConfigOptionInt>("top_solid_layers", true)->value = 0;
            this->opt<ConfigOptionPercent>("fill_density", true)->value  = 0;
        }
    }
}

double
PrintConfigBase::min_object_distance() const
{
    double extruder_clearance_radius = this->option("extruder_clearance_radius")->getFloat();
    double duplicate_distance = this->option("duplicate_distance")->getFloat();
    
    // min object distance is max(duplicate_distance, clearance_radius)
    return (this->option("complete_objects")->getBool() && extruder_clearance_radius > duplicate_distance)
        ? extruder_clearance_radius
        : duplicate_distance;
}

bool
PrintConfigBase::set_deserialize(t_config_option_key opt_key, std::string str, bool append)
{
    this->_handle_legacy(opt_key, str);
    if (opt_key.empty()) return true; // ignore option
    return ConfigBase::set_deserialize(opt_key, str, append);
}

void
PrintConfigBase::_handle_legacy(t_config_option_key &opt_key, std::string &value) const
{
    // handle legacy options
    if (opt_key == "extrusion_width_ratio" || opt_key == "bottom_layer_speed_ratio"
        || opt_key == "first_layer_height_ratio") {
        boost::replace_first(opt_key, "_ratio", "");
        if (opt_key == "bottom_layer_speed") opt_key = "first_layer_speed";
        try {
            float v = boost::lexical_cast<float>(value);
            if (v != 0) 
                value = boost::lexical_cast<std::string>(v*100) + "%";
        } catch (boost::bad_lexical_cast &) {
            value = "0";
        }
    } else if (opt_key == "gcode_flavor" && value == "makerbot") {
        value = "makerware";
    } else if (opt_key == "fill_density" && value.find("%") == std::string::npos) {
        try {
            // fill_density was turned into a percent value
            float v = boost::lexical_cast<float>(value);
            value = boost::lexical_cast<std::string>(v*100) + "%";
        } catch (boost::bad_lexical_cast &) {}
    } else if (opt_key == "randomize_start" && value == "1") {
        opt_key = "seam_position";
        value = "random";
    } else if (opt_key == "bed_size" && !value.empty()) {
        opt_key = "bed_shape";
        ConfigOptionPoint p;
        p.deserialize(value);
        std::ostringstream oss;
        oss << "0x0," << p.value.x << "x0," << p.value.x << "x" << p.value.y << ",0x" << p.value.y;
        value = oss.str();
    } else if (opt_key == "octoprint_host" && !value.empty()) {
        opt_key = "print_host";
    } else if ((opt_key == "perimeter_acceleration" && value == "25")
        || (opt_key == "infill_acceleration" && value == "50")) {
        /*  For historical reasons, the world's full of configs having these very low values;
            to avoid unexpected behavior we need to ignore them. Banning these two hard-coded
            values is a dirty hack and will need to be removed sometime in the future, but it
            will avoid lots of complaints for now. */
        value = "0";
    } else if (opt_key == "support_material_threshold" && value == "0") {
        // 0 used to be automatic threshold, but we introduced percent values so let's
        // transform it into the default value
        value = "60%";
    }
    
    // cemetery of old config settings
    if (opt_key == "duplicate_x" || opt_key == "duplicate_y" || opt_key == "multiply_x" 
        || opt_key == "multiply_y" || opt_key == "support_material_tool" 
        || opt_key == "acceleration" || opt_key == "adjust_overhang_flow" 
        || opt_key == "standby_temperature" || opt_key == "scale" || opt_key == "rotate" 
        || opt_key == "duplicate" || opt_key == "duplicate_grid" || opt_key == "rotate" 
        || opt_key == "scale"  || opt_key == "duplicate_grid" 
        || opt_key == "start_perimeters_at_concave_points" 
        || opt_key == "start_perimeters_at_non_overhang" || opt_key == "randomize_start" 
        || opt_key == "seal_position" || opt_key == "bed_size" || opt_key == "octoprint_host" 
        || opt_key == "print_center" || opt_key == "g0" || opt_key == "threads")
    {
        opt_key = "";
        return;
    }
    
    if (!this->def->has(opt_key)) {
        //printf("Unknown option %s\n", opt_key.c_str());
        opt_key = "";
        return;
    }
}

CLIConfigDef::CLIConfigDef()
{
    ConfigOptionDef* def;
    
    def = this->add("cut", coFloat);
    def->label = __TRANS("Cut");
    def->tooltip = __TRANS("Cut model at the given Z.");
    def->cli = "cut";
    def->default_value = new ConfigOptionFloat(0);
    
    def = this->add("cut_grid", coFloat);
    def->label = __TRANS("Cut");
    def->tooltip = __TRANS("Cut model in the XY plane into tiles of the specified max size.");
    def->cli = "cut-grid";
    def->default_value = new ConfigOptionPoint();
    
    def = this->add("cut_x", coFloat);
    def->label = __TRANS("Cut");
    def->tooltip = __TRANS("Cut model at the given X.");
    def->cli = "cut-x";
    def->default_value = new ConfigOptionFloat(0);
    
    def = this->add("cut_y", coFloat);
    def->label = __TRANS("Cut");
    def->tooltip = __TRANS("Cut model at the given Y.");
    def->cli = "cut-y";
    def->default_value = new ConfigOptionFloat(0);
    
    def = this->add("export_obj", coBool);
    def->label = __TRANS("Export SVG");
    def->tooltip = __TRANS("Export the model as OBJ.");
    def->cli = "export-obj";
    def->default_value = new ConfigOptionBool(false);
    
    def = this->add("export_pov", coBool);
    def->label = __TRANS("Export POV");
    def->tooltip = __TRANS("Export the model as POV-Ray definition.");
    def->cli = "export-pov";
    def->default_value = new ConfigOptionBool(false);
    
    def = this->add("export_svg", coBool);
    def->label = __TRANS("Export SVG");
    def->tooltip = __TRANS("Slice the model and export slices as SVG.");
    def->cli = "export-svg";
    def->default_value = new ConfigOptionBool(false);

    def = this->add("export_3mf", coBool);
    def->label = "Export 3MF";
    def->tooltip = "Slice the model and export slices as 3MF.";
    def->cli = "export-3mf";
    def->default_value = new ConfigOptionBool(false);

    def = this->add("slice", coBool);
    def->label = "Slice";
    def->tooltip = "Slice the model and export gcode.";
    def->cli = "slice";
    def->default_value = new ConfigOptionBool(false);

    def = this->add("help", coBool);
    def->label = "Help";
    def->tooltip = "Show this help.";
    def->cli = "help";
    def->default_value = new ConfigOptionBool(false);

    def = this->add("gui", coBool);
    def->label = "Use GUI";
    def->tooltip = "Start the Slic3r GUI.";
    def->cli = "gui";
    def->default_value = new ConfigOptionBool(false);
    
    def = this->add("info", coBool);
    def->label = __TRANS("Output Model Info");
    def->tooltip = __TRANS("Write information about the model to the console.");
    def->cli = "info";
    def->default_value = new ConfigOptionBool(false);
    
    def = this->add("load", coStrings);
    def->label = __TRANS("Load config file");
    def->tooltip = __TRANS("Load configuration from the specified file. It can be used more than once to load options from multiple files.");
    def->cli = "load";
    def->default_value = new ConfigOptionStrings();
    
    def = this->add("output", coString);
    def->label = __TRANS("Output File");
    def->tooltip = __TRANS("The file where the output will be written (if not specified, it will be based on the input file).");
    def->cli = "output";
    def->default_value = new ConfigOptionString("");
    
    def = this->add("rotate", coFloat);
    def->label = __TRANS("Rotate");
    def->tooltip = __TRANS("Rotation angle around the Z axis in degrees (0-360, default: 0).");
    def->cli = "rotate";
    def->default_value = new ConfigOptionFloat(0);
    
    def = this->add("rotate_x", coFloat);
    def->label = __TRANS("Rotate around X");
    def->tooltip = __TRANS("Rotation angle around the X axis in degrees (0-360, default: 0).");
    def->cli = "rotate-x";
    def->default_value = new ConfigOptionFloat(0);
    
    def = this->add("rotate_y", coFloat);
    def->label = __TRANS("Rotate around Y");
    def->tooltip = __TRANS("Rotation angle around the Y axis in degrees (0-360, default: 0).");
    def->cli = "rotate-y";
    def->default_value = new ConfigOptionFloat(0);
    
    def = this->add("save", coString);
    def->label = __TRANS("Save config file");
    def->tooltip = __TRANS("Save configuration to the specified file.");
    def->cli = "save";
    def->default_value = new ConfigOptionString();
    
    def = this->add("scale", coFloat);
    def->label = __TRANS("Scale");
    def->tooltip = __TRANS("Scaling factor (default: 1).");
    def->cli = "scale";
    def->default_value = new ConfigOptionFloat(1);
    
    def = this->add("scale_to_fit", coPoint3);
    def->label = __TRANS("Scale to Fit");
    def->tooltip = __TRANS("Scale to fit the given volume.");
    def->cli = "scale-to-fit";
    def->default_value = new ConfigOptionPoint3(Pointf3(0,0,0));

    def = this->add("center", coPoint3);
    def->label = "Center";
    def->tooltip = "Center the print around the given center (default: 100, 100).";
    def->cli = "center";
    def->default_value = new ConfigOptionPoint(Pointf(100,100));
}

const CLIConfigDef cli_config_def;

std::ostream&
print_cli_options(std::ostream& out) {
    for (const auto& opt : print_config_def.options) {
        if (opt.second.cli.size() != 0) {
            out << "\t" << std::left << std::setw(40) << std::string("--") + opt.second.cli; 
            out << "\t" << opt.second.tooltip << "\n";
            if (opt.second.default_value != nullptr) 
                out << "\t" << std::setw(40) << " " << "\t" << " (default: " << opt.second.default_value->serialize() << ")";
            out << "\n";
        }
    }
    std::cerr << std::endl;
    return out;
}

}<|MERGE_RESOLUTION|>--- conflicted
+++ resolved
@@ -62,15 +62,9 @@
     def->cli = "bed-shape=s";
 
     def = this->add("has_heatbed", coBool);
-<<<<<<< HEAD
-    def->label = "Has heated bed";
-    def->tooltip = "Unselecting this will suppress automatic generation of bed heating gcode.";
-    def->cli = "has-heatbed!";
-=======
     def->label = __TRANS("Has heated bed");
     def->tooltip = __TRANS("Unselecting this will suppress automatic generation of bed heating gcode.");
     def->cli = "has_heatbed!";
->>>>>>> 8a8ee8a5
     def->default_value = new ConfigOptionBool(true);
     
     def = this->add("bed_temperature", coInt);
@@ -83,13 +77,8 @@
     def->default_value = new ConfigOptionInt(0);
 
     def = this->add("before_layer_gcode", coString);
-<<<<<<< HEAD
-    def->label = "Before layer change G-code";
-    def->tooltip = "This custom code is inserted at every layer change, right before the Z move. Note that you can use placeholder variables for all Slic3r settings as well as [layer_num], [layer_z] and [current_retraction].";
-=======
     def->label = __TRANS("Before layer change G-code");
-    def->tooltip = __TRANS("This custom code is inserted at every layer change, right before the Z move. Note that you can use placeholder variables for all Slic3r settings as well as [layer_num] and [layer_z].");
->>>>>>> 8a8ee8a5
+    def->tooltip = __TRANS("This custom code is inserted at every layer change, right before the Z move. Note that you can use placeholder variables for all Slic3r settings as well as [layer_num], [layer_z] and [current_retraction].");
     def->cli = "before-layer-gcode=s";
     def->multiline = true;
     def->full_width = true;
@@ -231,13 +220,8 @@
     def->default_value = new ConfigOptionFloat(6);
 
     def = this->add("end_gcode", coString);
-<<<<<<< HEAD
-    def->label = "End G-code";
-    def->tooltip = "This end procedure is inserted at the end of the output file. Note that you can use placeholder variables for all Slic3r settings. If Slic3r detects M104, M109, M140 or M190 in your custom codes, such commands will not be prepended automatically so you're free to customize the order of heating commands and other custom actions.";
-=======
     def->label = __TRANS("End G-code");
-    def->tooltip = __TRANS("This end procedure is inserted at the end of the output file. Note that you can use placeholder variables for all Slic3r settings.");
->>>>>>> 8a8ee8a5
+    def->tooltip = __TRANS("This end procedure is inserted at the end of the output file. Note that you can use placeholder variables for all Slic3r settings. If Slic3r detects M104, M109, M140 or M190 in your custom codes, such commands will not be prepended automatically so you're free to customize the order of heating commands and other custom actions.");
     def->cli = "end-gcode=s";
     def->multiline = true;
     def->full_width = true;
@@ -245,13 +229,8 @@
     def->default_value = new ConfigOptionString("M104 S0 ; turn off temperature\nG28 X0  ; home X axis\nM84     ; disable motors\n");
 
     def = this->add("end_filament_gcode", coStrings);
-<<<<<<< HEAD
-    def->label = "End G-code";
-    def->tooltip = "This end procedure is inserted at the end of the output file, before the printer end gcode. Note that you can use placeholder variables for all Slic3r settings. If you have multiple extruders, the gcode is processed in extruder order. If Slic3r detects M104, M109, M140 or M190 in your custom codes, such commands will not be prepended automatically so you're free to customize the order of heating commands and other custom actions.";
-=======
     def->label = __TRANS("End G-code");
-    def->tooltip = __TRANS("This end procedure is inserted at the end of the output file, before the printer end gcode. Note that you can use placeholder variables for all Slic3r settings. If you have multiple extruders, the gcode is processed in extruder order.");
->>>>>>> 8a8ee8a5
+    def->tooltip = __TRANS("This end procedure is inserted at the end of the output file, before the printer end gcode. Note that you can use placeholder variables for all Slic3r settings. If you have multiple extruders, the gcode is processed in extruder order. If Slic3r detects M104, M109, M140 or M190 in your custom codes, such commands will not be prepended automatically so you're free to customize the order of heating commands and other custom actions.");
     def->cli = "end-filament-gcode=s@";
     def->multiline = true;
     def->full_width = true;
@@ -624,13 +603,8 @@
         def->default_value = opt;
     }
     
-<<<<<<< HEAD
     def = this->add("gap_fill_speed", coFloatOrPercent);
-    def->label = "↳ gaps";
-=======
-    def = this->add("gap_fill_speed", coFloat);
     def->label = __TRANS("↳ gaps");
->>>>>>> 8a8ee8a5
     def->full_label = "Gap fill speed";
     def->gui_type = "f_enum_open";
     def->category = __TRANS("Speed");
@@ -790,13 +764,8 @@
     def->default_value = new ConfigOptionBool(0);
 
     def = this->add("layer_gcode", coString);
-<<<<<<< HEAD
-    def->label = "After layer change G-code";
-    def->tooltip = "This custom code is inserted at every layer change, right after the Z move and before the extruder moves to the first layer point. Note that you can use placeholder variables for all Slic3r settings as well as [layer_num], [layer_z] and [current_retraction].";
-=======
     def->label = __TRANS("After layer change G-code");
-    def->tooltip = __TRANS("This custom code is inserted at every layer change, right after the Z move and before the extruder moves to the first layer point. Note that you can use placeholder variables for all Slic3r settings as well as [layer_num] and [layer_z].");
->>>>>>> 8a8ee8a5
+    def->tooltip = __TRANS("This custom code is inserted at every layer change, right after the Z move and before the extruder moves to the first layer point. Note that you can use placeholder variables for all Slic3r settings as well as [layer_num], [layer_z] and [current_retraction].");
     def->cli = "after-layer-gcode|layer-gcode=s";
     def->multiline = true;
     def->full_width = true;
@@ -849,15 +818,9 @@
     def->default_value = new ConfigOptionFloat(80);
 
     def = this->add("max_volumetric_speed", coFloat);
-<<<<<<< HEAD
-    def->label = "Max volumetric speed";
-    def->category = "Speed";
-    def->tooltip = "If set to a non-zero value, extrusion will be limited to this volumetric speed. You may want to set it to your extruder maximum. As a hint, you can read calculated volumetric speeds in the comments of any G-code file you export from Slic3r.";
-=======
     def->label = __TRANS("Max volumetric speed");
     def->category = __TRANS("Speed");
-    def->tooltip = __TRANS("This experimental setting is used to set the maximum volumetric speed your extruder supports.");
->>>>>>> 8a8ee8a5
+    def->tooltip = __TRANS("If set to a non-zero value, extrusion will be limited to this volumetric speed. You may want to set it to your extruder maximum. As a hint, you can read calculated volumetric speeds in the comments of any G-code file you export from Slic3r.");
     def->sidetext = "mm³/s";
     def->cli = "max-volumetric-speed=f";
     def->min = 0;
@@ -946,15 +909,9 @@
     def->cli = "octoprint-apikey=s";
     def->default_value = new ConfigOptionString("");
 
-<<<<<<< HEAD
     def = this->add("print_host", coString);
-    def->label = "Host or IP";
-    def->tooltip = "Slic3r can upload G-code files to an Octoprint/Duet server. This field should contain the hostname or IP address of the server instance.";
-=======
-    def = this->add("octoprint_host", coString);
     def->label = __TRANS("Host or IP");
-    def->tooltip = __TRANS("Slic3r can upload G-code files to OctoPrint. This field should contain the hostname or IP address of the OctoPrint instance.");
->>>>>>> 8a8ee8a5
+    def->tooltip = __TRANS("Slic3r can upload G-code files to an Octoprint/Duet server. This field should contain the hostname or IP address of the server instance.");
     def->cli = "octoprint-host=s";
     def->default_value = new ConfigOptionString("");
 
@@ -987,14 +944,9 @@
     def->cli = "overhangs|detect-bridging-perimeters!";
     def->default_value = new ConfigOptionBool(true);
     
-<<<<<<< HEAD
     def = this->add("shortcuts", coStrings);
-    def->label = "Shortcuts";
+    def->label = __TRANS("Shortcuts");
     def->aliases.push_back("overridable");
-=======
-    def = this->add("overridable", coStrings);
-    def->label = __TRANS("Overridable options");
->>>>>>> 8a8ee8a5
     {
         ConfigOptionStrings* opt = new ConfigOptionStrings();
         opt->values.push_back("support_material");
@@ -1548,14 +1500,8 @@
     def->default_value = new ConfigOptionFloat(0);
 
     def = this->add("support_material_interface_speed", coFloatOrPercent);
-<<<<<<< HEAD
-    def->label = "↳ interface";
-    def->full_label = "Support material interface speed";
-=======
     def->label = __TRANS("↳ interface");
-    def->label = __TRANS("Interface Speed");
     def->category = __TRANS("Support material interface speed");
->>>>>>> 8a8ee8a5
     def->gui_type = "f_enum_open";
     def->category = __TRANS("Support material");
     def->tooltip = __TRANS("Speed for printing support material interface layers. If expressed as percentage (for example 50%) it will be calculated over support material speed.");
@@ -1667,13 +1613,8 @@
     }
     
     def = this->add("toolchange_gcode", coString);
-<<<<<<< HEAD
-    def->label = "Tool change G-code";
-    def->tooltip = "This custom code is inserted right before every extruder change. Note that you can use placeholder variables for all Slic3r settings as well as [previous_extruder], [next_extruder], [previous_retraction] and [next_retraction].";
-=======
     def->label = __TRANS("Tool change G-code");
-    def->tooltip = __TRANS("This custom code is inserted right before every extruder change. Note that you can use placeholder variables for all Slic3r settings as well as [previous_extruder] and [next_extruder].");
->>>>>>> 8a8ee8a5
+    def->tooltip = __TRANS("This custom code is inserted right before every extruder change. Note that you can use placeholder variables for all Slic3r settings as well as [previous_extruder], [next_extruder], [previous_retraction] and [next_retraction].");
     def->cli = "toolchange-gcode=s";
     def->multiline = true;
     def->full_width = true;
@@ -1800,13 +1741,8 @@
     def->default_value = new ConfigOptionFloat(0);
 
     def = this->add("z_steps_per_mm", coFloat);
-<<<<<<< HEAD
-    def->label = "Z full steps/mm";
-    def->tooltip = "Set this to the number of *full* steps (not microsteps) needed for moving the Z axis by 1mm; you can calculate this by dividing the number of microsteps configured in your firmware by the microstepping amount (8, 16, 32). Slic3r will round your configured layer height to the nearest multiple of that value in order to ensure the best accuracy. This is most useful for machines with imperial leadscrews or belt-driven Z or for unusual layer heights with metric leadscrews. If you still experience wobbling, try using 4 * full_step to achieve the same motor phase pattern for every layer (important for belt driven z-axis). Set to zero to disable this experimental feature.";
-=======
     def->label = __TRANS("Z full steps/mm");
-    def->tooltip = __TRANS("Set this to the number of *full* steps (not microsteps) needed for moving the Z axis by 1mm; you can calculate this by dividing the number of microsteps configured in your firmware by the microstepping amount (8, 16, 32). Slic3r will round your configured layer height to the nearest multiple of that value in order to ensure the best accuracy. This is most useful for machines with imperial leadscrews or belt-driven Z or for unusual layer heights with metric leadscrews. Set to zero to disable this experimental feature.");
->>>>>>> 8a8ee8a5
+    def->tooltip = __TRANS("Set this to the number of *full* steps (not microsteps) needed for moving the Z axis by 1mm; you can calculate this by dividing the number of microsteps configured in your firmware by the microstepping amount (8, 16, 32). Slic3r will round your configured layer height to the nearest multiple of that value in order to ensure the best accuracy. This is most useful for machines with imperial leadscrews or belt-driven Z or for unusual layer heights with metric leadscrews. If you still experience wobbling, try using 4 * full_step to achieve the same motor phase pattern for every layer (important for belt driven z-axis). Set to zero to disable this experimental feature.");
     def->cli = "z-steps-per-mm=f";
     def->default_value = new ConfigOptionFloat(0);
 
