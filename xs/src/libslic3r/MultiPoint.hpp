--- conflicted
+++ resolved
@@ -46,16 +46,12 @@
     std::string dump_perl() const;
     
     static Points _douglas_peucker(const Points &points, const double tolerance);
-<<<<<<< HEAD
-
     static Points visivalingam(const Points &points, const double& tolerance);
-=======
     
     protected:
     MultiPoint() {};
     explicit MultiPoint(const Points &_points): points(_points) {};
     ~MultiPoint() = default;
->>>>>>> 1c74067d
 };
 
 } // namespace Slic3r
