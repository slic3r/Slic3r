--- conflicted
+++ resolved
@@ -249,10 +249,10 @@
 }
 
 void
-<<<<<<< HEAD
 DynamicConfig::clear() {
     this->options.clear();
-=======
+}
+
 StaticConfig::set_defaults()
 {
     // use defaults from definition
@@ -264,7 +264,6 @@
         if (def->default_value != NULL)
             this->option(*it)->set(*def->default_value);
     }
->>>>>>> 5cfa36f3
 }
 
 t_config_option_keys
