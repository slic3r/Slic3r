--- conflicted
+++ resolved
@@ -431,27 +431,16 @@
     public:
     ConfigOptionString              octoprint_host;
     ConfigOptionString              octoprint_apikey;
-    ConfigOptionStrings             overridable;
     ConfigOptionString              serial_port;
     ConfigOptionInt                 serial_speed;
     
-<<<<<<< HEAD
-    HostConfig() : StaticPrintConfig() {
-        this->octoprint_host.value                              = "";
-        this->octoprint_apikey.value                            = "";
-        this->overridable.values.push_back("support_material");
-        this->serial_port.value                                 = "";
-        this->serial_speed.value                                = 250000;
-=======
     HostConfig() : StaticPrintConfigBase() {
         this->set_defaults();
->>>>>>> 5cfa36f3
     };
     
     ConfigOption* option(const t_config_option_key &opt_key, bool create = false) {
         OPT_PTR(octoprint_host);
         OPT_PTR(octoprint_apikey);
-        OPT_PTR(overridable);
         OPT_PTR(serial_port);
         OPT_PTR(serial_speed);
         
