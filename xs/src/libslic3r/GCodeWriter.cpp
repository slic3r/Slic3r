--- conflicted
+++ resolved
@@ -374,23 +374,13 @@
     this->_extruder->extrude(dE);
     
     std::ostringstream gcode;
-	if (this->_extruder->is_constant_rate())
-		gcode << this->_extruder->start_extrusion_gcode() << ";\n";
     gcode << "G1 X" << XYZF_NUM(point.x)
           <<   " Y" << XYZF_NUM(point.y);
-<<<<<<< HEAD
-	if (!this->_extruder->is_constant_rate()) {
-		gcode <<    " " << this->_extrusion_axis << E_NUM(this->_extruder->E);
-	}
-=======
 	if (!this->extruder()->is_constant_rate()) // leave off E if constant
         gcode <<    " " << this->_extrusion_axis << E_NUM(this->_extruder->E);
->>>>>>> 7e294849
 		  
     COMMENT(comment);
     gcode << "\n";
-	if (this->_extruder->is_constant_rate())
-		gcode << this->_extruder->stop_extrusion_gcode() << ";\n";
     return gcode.str();
 }
 
@@ -402,25 +392,13 @@
     this->_extruder->extrude(dE);
     
     std::ostringstream gcode;
-	if (this->_extruder->is_constant_rate())
-		gcode << this->_extruder->start_extrusion_gcode() << ";\n";
     gcode << "G1 X" << XYZF_NUM(point.x)
           <<   " Y" << XYZF_NUM(point.y)
-<<<<<<< HEAD
-          <<   " Z" << XYZF_NUM(point.z);
-	if (!this->_extruder->is_constant_rate()) 
-		gcode <<    " " << this->_extrusion_axis << E_NUM(this->_extruder->E);
-    COMMENT(comment);
-    gcode << "\n";
-	if (this->_extruder->is_constant_rate())
-		gcode << this->_extruder->stop_extrusion_gcode() << ";\n";
-=======
           <<   " Z" << XYZF_NUM(point.z)
 		  <<    " " << this->_extrusion_axis << E_NUM(this->_extruder->E);
 
     COMMENT(comment);
     gcode << "\n";
->>>>>>> 7e294849
 
     return gcode.str();
 }
