--- conflicted
+++ resolved
@@ -65,16 +65,9 @@
 
     /// Returns a flattened copy of this ExtrusionEntityCollection. That is, all of the items in its entities vector are not collections.
     /// You should be iterating over flatten().entities if you are interested in the underlying ExtrusionEntities (and don't care about hierarchy).
-<<<<<<< HEAD
     /// \param preserve_ordering Flag to method that will flatten if and only if the underlying collection is sortable when True (default: False).
     ExtrusionEntityCollection flatten(bool preserve_ordering = false) const;
 
-
-=======
-    ExtrusionEntityCollection flatten() const;
-    void flatten_if_sortable(ExtrusionEntityCollection* retval) const;
-    ExtrusionEntityCollection flatten_if_sortable() const;
->>>>>>> e029854a
     double min_mm3_per_mm() const;
     Polyline as_polyline() const {
         CONFESS("Calling as_polyline() on a ExtrusionEntityCollection");
