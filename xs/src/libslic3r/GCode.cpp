#include "GCode.hpp"
#include "ExtrusionEntity.hpp"
#include "EdgeGrid.hpp"
#include "Geometry.hpp"
#include "GCode/PrintExtents.hpp"
#include "GCode/WipeTowerPrusaMM.hpp"
#include "Utils.hpp"

#include <algorithm>
#include <cstdlib>
#include <math.h>

#include <boost/algorithm/string.hpp>
#include <boost/algorithm/string/find.hpp>
#include <boost/foreach.hpp>
#include <boost/filesystem.hpp>
#include <boost/log/trivial.hpp>

#include <boost/nowide/iostream.hpp>
#include <boost/nowide/cstdio.hpp>
#include <boost/nowide/cstdlib.hpp>

#include "SVG.hpp"

#include <Shiny/Shiny.h>

#if 0
// Enable debugging and asserts, even in the release build.
#define DEBUG
#define _DEBUG
#undef NDEBUG
#endif

#include <assert.h>

namespace Slic3r {

// Only add a newline in case the current G-code does not end with a newline.
static inline void check_add_eol(std::string &gcode)
{
    if (! gcode.empty() && gcode.back() != '\n')
        gcode += '\n';    
}
    
// Plan a travel move while minimizing the number of perimeter crossings.
// point is in unscaled coordinates, in the coordinate system of the current active object
// (set by gcodegen.set_origin()).
Polyline AvoidCrossingPerimeters::travel_to(const GCode &gcodegen, const Point &point) 
{
    // If use_external, then perform the path planning in the world coordinate system (correcting for the gcodegen offset).
    // Otherwise perform the path planning in the coordinate system of the active object.
    bool  use_external  = this->use_external_mp || this->use_external_mp_once;
    Point scaled_origin = use_external ? Point::new_scale(gcodegen.origin()(0), gcodegen.origin()(1)) : Point(0, 0);
    Polyline result = (use_external ? m_external_mp.get() : m_layer_mp.get())->
        shortest_path(gcodegen.last_pos() + scaled_origin, point + scaled_origin);
    if (use_external)
        result.translate(- scaled_origin);
    return result;
}

std::string OozePrevention::pre_toolchange(GCode &gcodegen)
{
    std::string gcode;
    
    // move to the nearest standby point
    if (!this->standby_points.empty()) {
        // get current position in print coordinates
        Vec3d writer_pos = gcodegen.writer().get_position();
        Point pos = Point::new_scale(writer_pos(0), writer_pos(1));
        
        // find standby point
        Point standby_point;
        pos.nearest_point(this->standby_points, &standby_point);
        
        /*  We don't call gcodegen.travel_to() because we don't need retraction (it was already
            triggered by the caller) nor avoid_crossing_perimeters and also because the coordinates
            of the destination point must not be transformed by origin nor current extruder offset.  */
        gcode += gcodegen.writer().travel_to_xy(unscale(standby_point), 
            "move to standby position");
    }
    
    if (gcodegen.config().standby_temperature_delta.value != 0) {
        // we assume that heating is always slower than cooling, so no need to block
        gcode += gcodegen.writer().set_temperature
            (this->_get_temp(gcodegen) + gcodegen.config().standby_temperature_delta.value, false);
    }
    
    return gcode;
}

std::string OozePrevention::post_toolchange(GCode &gcodegen)
{
    return (gcodegen.config().standby_temperature_delta.value != 0) ?
        gcodegen.writer().set_temperature(this->_get_temp(gcodegen), true) :
        std::string();
}

int
OozePrevention::_get_temp(GCode &gcodegen)
{
    return (gcodegen.layer() != NULL && gcodegen.layer()->id() == 0)
        ? gcodegen.config().first_layer_temperature.get_at(gcodegen.writer().extruder()->id())
        : gcodegen.config().temperature.get_at(gcodegen.writer().extruder()->id());
}

std::string
Wipe::wipe(GCode &gcodegen, bool toolchange)
{
    std::string gcode;
    
    /*  Reduce feedrate a bit; travel speed is often too high to move on existing material.
        Too fast = ripping of existing material; too slow = short wipe path, thus more blob.  */
    double wipe_speed = gcodegen.writer().config.travel_speed.value * 0.8;
    
    // get the retraction length
    double length = toolchange
        ? gcodegen.writer().extruder()->retract_length_toolchange()
        : gcodegen.writer().extruder()->retract_length();
    // Shorten the retraction length by the amount already retracted before wipe.
    length *= (1. - gcodegen.writer().extruder()->retract_before_wipe());

    if (length > 0) {
        /*  Calculate how long we need to travel in order to consume the required
            amount of retraction. In other words, how far do we move in XY at wipe_speed
            for the time needed to consume retract_length at retract_speed?  */
        double wipe_dist = scale_(length / gcodegen.writer().extruder()->retract_speed() * wipe_speed);
    
        /*  Take the stored wipe path and replace first point with the current actual position
            (they might be different, for example, in case of loop clipping).  */
        Polyline wipe_path;
        wipe_path.append(gcodegen.last_pos());
        wipe_path.append(
            this->path.points.begin() + 1,
            this->path.points.end()
        );
        
        wipe_path.clip_end(wipe_path.length() - wipe_dist);
    
        // subdivide the retraction in segments
        for (const Line &line : wipe_path.lines()) {
            double segment_length = line.length();
            /*  Reduce retraction length a bit to avoid effective retraction speed to be greater than the configured one
                due to rounding (TODO: test and/or better math for this)  */
            double dE = length * (segment_length / wipe_dist) * 0.95;
            //FIXME one shall not generate the unnecessary G1 Fxxx commands, here wipe_speed is a constant inside this cycle.
            // Is it here for the cooling markers? Or should it be outside of the cycle?
            gcode += gcodegen.writer().set_speed(wipe_speed*60, "", gcodegen.enable_cooling_markers() ? ";_WIPE" : "");
            gcode += gcodegen.writer().extrude_to_xy(
                gcodegen.point_to_gcode(line.b),
                -dE,
                "wipe and retract"
            );
        }
        
        // prevent wiping again on same path
        this->reset_path();
    }
    
    return gcode;
}

static inline Point wipe_tower_point_to_object_point(GCode &gcodegen, const WipeTower::xy &wipe_tower_pt)
{
    return Point(scale_(wipe_tower_pt.x - gcodegen.origin()(0)), scale_(wipe_tower_pt.y - gcodegen.origin()(1)));
}

std::string WipeTowerIntegration::append_tcr(GCode &gcodegen, const WipeTower::ToolChangeResult &tcr, int new_extruder_id) const
{
    std::string gcode;

    // Toolchangeresult.gcode assumes the wipe tower corner is at the origin
    // We want to rotate and shift all extrusions (gcode postprocessing) and starting and ending position
    float alpha = m_wipe_tower_rotation/180.f * M_PI;
    WipeTower::xy start_pos = tcr.start_pos;
    WipeTower::xy end_pos = tcr.end_pos;
    start_pos.rotate(alpha);
    start_pos.translate(m_wipe_tower_pos);
    end_pos.rotate(alpha);
    end_pos.translate(m_wipe_tower_pos);
    std::string tcr_rotated_gcode = rotate_wipe_tower_moves(tcr.gcode, tcr.start_pos, m_wipe_tower_pos, alpha);
    

    // Disable linear advance for the wipe tower operations.
    gcode += "M900 K0\n";
    // Move over the wipe tower.
    // Retract for a tool change, using the toolchange retract value and setting the priming extra length.
    gcode += gcodegen.retract(true);
    gcodegen.m_avoid_crossing_perimeters.use_external_mp_once = true;
    gcode += gcodegen.travel_to(
        wipe_tower_point_to_object_point(gcodegen, start_pos),
        erMixed,
        "Travel to a Wipe Tower");
    gcode += gcodegen.unretract();

    // Let the tool change be executed by the wipe tower class.
    // Inform the G-code writer about the changes done behind its back.
    gcode += tcr_rotated_gcode;
    // Let the m_writer know the current extruder_id, but ignore the generated G-code.
	if (new_extruder_id >= 0 && gcodegen.writer().need_toolchange(new_extruder_id))
        gcodegen.writer().toolchange(new_extruder_id);
    // Always append the filament start G-code even if the extruder did not switch,
    // because the wipe tower resets the linear advance and we want it to be re-enabled.
    const std::string &start_filament_gcode = gcodegen.config().start_filament_gcode.get_at(new_extruder_id);
    if (! start_filament_gcode.empty()) {
        // Process the start_filament_gcode for the active filament only.
        gcodegen.placeholder_parser().set("current_extruder", new_extruder_id);
        gcode += gcodegen.placeholder_parser_process("start_filament_gcode", start_filament_gcode, new_extruder_id);
        check_add_eol(gcode);
    }
    // A phony move to the end position at the wipe tower.
    gcodegen.writer().travel_to_xy(Vec2d(end_pos.x, end_pos.y));
    gcodegen.set_last_pos(wipe_tower_point_to_object_point(gcodegen, end_pos));

    // Prepare a future wipe.
    gcodegen.m_wipe.path.points.clear();
    if (new_extruder_id >= 0) {
        // Start the wipe at the current position.
        gcodegen.m_wipe.path.points.emplace_back(wipe_tower_point_to_object_point(gcodegen, end_pos));
        // Wipe end point: Wipe direction away from the closer tower edge to the further tower edge.
        gcodegen.m_wipe.path.points.emplace_back(wipe_tower_point_to_object_point(gcodegen, 
            WipeTower::xy((std::abs(m_left - end_pos.x) < std::abs(m_right - end_pos.x)) ? m_right : m_left,
            end_pos.y)));
    }

    // Let the planner know we are traveling between objects.
    gcodegen.m_avoid_crossing_perimeters.use_external_mp_once = true;
    return gcode;
}

// This function postprocesses gcode_original, rotates and moves all G1 extrusions and returns resulting gcode
// Starting position has to be supplied explicitely (otherwise it would fail in case first G1 command only contained one coordinate)
std::string WipeTowerIntegration::rotate_wipe_tower_moves(const std::string& gcode_original, const WipeTower::xy& start_pos, const WipeTower::xy& translation, float angle) const
{
    std::istringstream gcode_str(gcode_original);
    std::string gcode_out;
    std::string line;
    WipeTower::xy pos = start_pos;
    WipeTower::xy transformed_pos;
    WipeTower::xy old_pos(-1000.1f, -1000.1f);

    while (gcode_str) {
        std::getline(gcode_str, line);  // we read the gcode line by line
        if (line.find("G1 ") == 0) {
            std::ostringstream line_out;
            std::istringstream line_str(line);
            line_str >> std::noskipws;  // don't skip whitespace
            char ch = 0;
            while (line_str >> ch) {
                if (ch == 'X')
                    line_str >> pos.x;
                else
                    if (ch == 'Y')
                        line_str >> pos.y;
                    else
                        line_out << ch;
            }

            transformed_pos = pos;
            transformed_pos.rotate(angle);
            transformed_pos.translate(translation);

            if (transformed_pos != old_pos) {
                line = line_out.str();
                char buf[2048] = "G1";
                if (transformed_pos.x != old_pos.x)
                    sprintf(buf + strlen(buf), " X%.3f", transformed_pos.x);
                if (transformed_pos.y != old_pos.y)
                    sprintf(buf + strlen(buf), " Y%.3f", transformed_pos.y);

                line.replace(line.find("G1 "), 3, buf);
                old_pos = transformed_pos;
            }
        }
        gcode_out += line + "\n";
    }
    return gcode_out;
}


std::string WipeTowerIntegration::prime(GCode &gcodegen)
{
    assert(m_layer_idx == 0);
    std::string gcode;

    if (&m_priming != nullptr && ! m_priming.extrusions.empty()) {
        // Disable linear advance for the wipe tower operations.
        gcode += "M900 K0\n";
        // Let the tool change be executed by the wipe tower class.
        // Inform the G-code writer about the changes done behind its back.
        gcode += m_priming.gcode;
        // Let the m_writer know the current extruder_id, but ignore the generated G-code.
        unsigned int current_extruder_id = m_priming.extrusions.back().tool;
        gcodegen.writer().toolchange(current_extruder_id);
        gcodegen.placeholder_parser().set("current_extruder", current_extruder_id);
        // A phony move to the end position at the wipe tower.
        gcodegen.writer().travel_to_xy(Vec2d(m_priming.end_pos.x, m_priming.end_pos.y));
        gcodegen.set_last_pos(wipe_tower_point_to_object_point(gcodegen, m_priming.end_pos));
        // Prepare a future wipe.
        gcodegen.m_wipe.path.points.clear();
        // Start the wipe at the current position.
        gcodegen.m_wipe.path.points.emplace_back(wipe_tower_point_to_object_point(gcodegen, m_priming.end_pos));
        // Wipe end point: Wipe direction away from the closer tower edge to the further tower edge.
        gcodegen.m_wipe.path.points.emplace_back(wipe_tower_point_to_object_point(gcodegen, 
            WipeTower::xy((std::abs(m_left - m_priming.end_pos.x) < std::abs(m_right - m_priming.end_pos.x)) ? m_right : m_left,
            m_priming.end_pos.y)));
    }
    return gcode;
}

std::string WipeTowerIntegration::tool_change(GCode &gcodegen, int extruder_id, bool finish_layer)
{
    std::string gcode;
	assert(m_layer_idx >= 0 && m_layer_idx <= m_tool_changes.size());
    if (! m_brim_done || gcodegen.writer().need_toolchange(extruder_id) || finish_layer) {
		if (m_layer_idx < m_tool_changes.size()) {
			assert(m_tool_change_idx < m_tool_changes[m_layer_idx].size());
			gcode += append_tcr(gcodegen, m_tool_changes[m_layer_idx][m_tool_change_idx++], extruder_id);
		}
        m_brim_done = true;
    }
    return gcode;
}

// Print is finished. Now it remains to unload the filament safely with ramming over the wipe tower.
std::string WipeTowerIntegration::finalize(GCode &gcodegen)
{
    std::string gcode;
    if (std::abs(gcodegen.writer().get_position()(2) - m_final_purge.print_z) > EPSILON)
        gcode += gcodegen.change_layer(m_final_purge.print_z);
    gcode += append_tcr(gcodegen, m_final_purge, -1);
    return gcode;
}

#define EXTRUDER_CONFIG(OPT) m_config.OPT.get_at(m_writer.extruder()->id())

// Collect pairs of object_layer + support_layer sorted by print_z.
// object_layer & support_layer are considered to be on the same print_z, if they are not further than EPSILON.
std::vector<GCode::LayerToPrint> GCode::collect_layers_to_print(const PrintObject &object)
{
    std::vector<GCode::LayerToPrint> layers_to_print;
    layers_to_print.reserve(object.layers().size() + object.support_layers().size());

    // Pair the object layers with the support layers by z.
    size_t idx_object_layer  = 0;
    size_t idx_support_layer = 0;
    while (idx_object_layer < object.layers().size() || idx_support_layer < object.support_layers().size()) {
        LayerToPrint layer_to_print;
        layer_to_print.object_layer  = (idx_object_layer < object.layers().size()) ? object.layers()[idx_object_layer ++] : nullptr;
        layer_to_print.support_layer = (idx_support_layer < object.support_layers().size()) ? object.support_layers()[idx_support_layer ++] : nullptr;
        if (layer_to_print.object_layer && layer_to_print.support_layer) {
            if (layer_to_print.object_layer->print_z < layer_to_print.support_layer->print_z - EPSILON) {
                layer_to_print.support_layer = nullptr;
                -- idx_support_layer;
            } else if (layer_to_print.support_layer->print_z < layer_to_print.object_layer->print_z - EPSILON) {
                layer_to_print.object_layer = nullptr;
                -- idx_object_layer;
            }
        }
        layers_to_print.emplace_back(layer_to_print);
    }

    return layers_to_print;
}

// Prepare for non-sequential printing of multiple objects: Support resp. object layers with nearly identical print_z 
// will be printed for  all objects at once.
// Return a list of <print_z, per object LayerToPrint> items.
std::vector<std::pair<coordf_t, std::vector<GCode::LayerToPrint>>> GCode::collect_layers_to_print(const Print &print)
{
    struct OrderingItem {
        coordf_t    print_z;
        size_t      object_idx;
        size_t      layer_idx;
    };

    PrintObjectPtrs printable_objects = print.get_printable_objects();
    std::vector<std::vector<LayerToPrint>>  per_object(printable_objects.size(), std::vector<LayerToPrint>());
    std::vector<OrderingItem>               ordering;
    for (size_t i = 0; i < printable_objects.size(); ++i) {
        per_object[i] = collect_layers_to_print(*printable_objects[i]);
        OrderingItem ordering_item;
        ordering_item.object_idx = i;
        ordering.reserve(ordering.size() + per_object[i].size());
        const LayerToPrint &front = per_object[i].front();
        for (const LayerToPrint &ltp : per_object[i]) {
            ordering_item.print_z   = ltp.print_z();
            ordering_item.layer_idx = &ltp - &front;
            ordering.emplace_back(ordering_item);
        }
    }

    std::sort(ordering.begin(), ordering.end(), [](const OrderingItem &oi1, const OrderingItem &oi2) { return oi1.print_z < oi2.print_z; });

    std::vector<std::pair<coordf_t, std::vector<LayerToPrint>>> layers_to_print;
    // Merge numerically very close Z values.
    for (size_t i = 0; i < ordering.size();) {
        // Find the last layer with roughly the same print_z.
        size_t j = i + 1;
        coordf_t zmax = ordering[i].print_z + EPSILON;
        for (; j < ordering.size() && ordering[j].print_z <= zmax; ++ j) ;
        // Merge into layers_to_print.
        std::pair<coordf_t, std::vector<LayerToPrint>> merged;
        // Assign an average print_z to the set of layers with nearly equal print_z.
        merged.first = 0.5 * (ordering[i].print_z + ordering[j-1].print_z);
        merged.second.assign(printable_objects.size(), LayerToPrint());
        for (; i < j; ++i) {
            const OrderingItem &oi = ordering[i];
            assert(merged.second[oi.object_idx].layer() == nullptr);
            merged.second[oi.object_idx] = std::move(per_object[oi.object_idx][oi.layer_idx]);
        }
        layers_to_print.emplace_back(std::move(merged));
    }

    return layers_to_print;
}

void GCode::do_export(Print *print, const char *path, GCodePreviewData *preview_data)
{
    PROFILE_CLEAR();

    // Does the file exist? If so, we hope that it is still valid.
    if (print->is_step_done(psGCodeExport) && boost::filesystem::exists(boost::filesystem::path(path)))
        return;

	print->set_started(psGCodeExport);

    BOOST_LOG_TRIVIAL(info) << "Exporting G-code...";

    // Remove the old g-code if it exists.
    boost::nowide::remove(path);

    std::string path_tmp(path);
    path_tmp += ".tmp";

    FILE *file = boost::nowide::fopen(path_tmp.c_str(), "wb");
    if (file == nullptr)
        throw std::runtime_error(std::string("G-code export to ") + path + " failed.\nCannot open the file for writing.\n");

    try {
        m_placeholder_parser_failed_templates.clear();
        this->_do_export(*print, file, preview_data);
        fflush(file);
        if (ferror(file)) {
            fclose(file);
            boost::nowide::remove(path_tmp.c_str());
            throw std::runtime_error(std::string("G-code export to ") + path + " failed\nIs the disk full?\n");
        }
    } catch (std::exception &ex) {
        // Rethrow on any exception. std::runtime_exception and CanceledException are expected to be thrown.
        // Close and remove the file.
        fclose(file);
        boost::nowide::remove(path_tmp.c_str());
        throw;
    }
    fclose(file);

    if (print->config().remaining_times.value) {
        m_normal_time_estimator.post_process_remaining_times(path_tmp, 60.0f);
        if (m_silent_time_estimator_enabled)
            m_silent_time_estimator.post_process_remaining_times(path_tmp, 60.0f);
    }

    if (! m_placeholder_parser_failed_templates.empty()) {
        // G-code export proceeded, but some of the PlaceholderParser substitutions failed.
        std::string msg = std::string("G-code export to ") + path + " failed due to invalid custom G-code sections:\n\n";
        for (const std::string &name : m_placeholder_parser_failed_templates)
            msg += std::string("\t") + name + "\n";
        msg += "\nPlease inspect the file ";
        msg += path_tmp + " for error messages enclosed between\n";
        msg += "        !!!!! Failed to process the custom G-code template ...\n";
        msg += "and\n";
        msg += "        !!!!! End of an error report for the custom G-code template ...\n";
        throw std::runtime_error(msg);
    }

    if (rename_file(path_tmp, path) != 0)
        throw std::runtime_error(
            std::string("Failed to rename the output G-code file from ") + path_tmp + " to " + path + '\n' +
            "Is " + path_tmp + " locked?" + '\n');

    BOOST_LOG_TRIVIAL(info) << "Exporting G-code finished";
	print->set_done(psGCodeExport);

    // Write the profiler measurements to file
    PROFILE_UPDATE();
    PROFILE_OUTPUT(debug_out_path("gcode-export-profile.txt").c_str());
}

void GCode::_do_export(Print &print, FILE *file, GCodePreviewData *preview_data)
{
    PROFILE_FUNC();

    // resets time estimators
    m_normal_time_estimator.reset();
    m_normal_time_estimator.set_dialect(print.config().gcode_flavor);
    m_silent_time_estimator_enabled = (print.config().gcode_flavor == gcfMarlin) && print.config().silent_mode;

    // Until we have a UI support for the other firmwares than the Marlin, use the hardcoded default values
    // and let the user to enter the G-code limits into the start G-code.
    // If the following block is enabled for other firmwares than the Marlin, then the function
    // this->print_machine_envelope(file, print);
    // shall be adjusted as well to produce a G-code block compatible with the particular firmware flavor.
    if (print.config().gcode_flavor.value == gcfMarlin) {
        m_normal_time_estimator.set_max_acceleration(print.config().machine_max_acceleration_extruding.values[0]);
        m_normal_time_estimator.set_retract_acceleration(print.config().machine_max_acceleration_retracting.values[0]);
        m_normal_time_estimator.set_minimum_feedrate(print.config().machine_min_extruding_rate.values[0]);
        m_normal_time_estimator.set_minimum_travel_feedrate(print.config().machine_min_travel_rate.values[0]);
        m_normal_time_estimator.set_axis_max_acceleration(GCodeTimeEstimator::X, print.config().machine_max_acceleration_x.values[0]);
        m_normal_time_estimator.set_axis_max_acceleration(GCodeTimeEstimator::Y, print.config().machine_max_acceleration_y.values[0]);
        m_normal_time_estimator.set_axis_max_acceleration(GCodeTimeEstimator::Z, print.config().machine_max_acceleration_z.values[0]);
        m_normal_time_estimator.set_axis_max_acceleration(GCodeTimeEstimator::E, print.config().machine_max_acceleration_e.values[0]);
        m_normal_time_estimator.set_axis_max_feedrate(GCodeTimeEstimator::X, print.config().machine_max_feedrate_x.values[0]);
        m_normal_time_estimator.set_axis_max_feedrate(GCodeTimeEstimator::Y, print.config().machine_max_feedrate_y.values[0]);
        m_normal_time_estimator.set_axis_max_feedrate(GCodeTimeEstimator::Z, print.config().machine_max_feedrate_z.values[0]);
        m_normal_time_estimator.set_axis_max_feedrate(GCodeTimeEstimator::E, print.config().machine_max_feedrate_e.values[0]);
        m_normal_time_estimator.set_axis_max_jerk(GCodeTimeEstimator::X, print.config().machine_max_jerk_x.values[0]);
        m_normal_time_estimator.set_axis_max_jerk(GCodeTimeEstimator::Y, print.config().machine_max_jerk_y.values[0]);
        m_normal_time_estimator.set_axis_max_jerk(GCodeTimeEstimator::Z, print.config().machine_max_jerk_z.values[0]);
        m_normal_time_estimator.set_axis_max_jerk(GCodeTimeEstimator::E, print.config().machine_max_jerk_e.values[0]);

        if (m_silent_time_estimator_enabled)
        {
            m_silent_time_estimator.reset();
            m_silent_time_estimator.set_dialect(print.config().gcode_flavor);
            m_silent_time_estimator.set_max_acceleration(print.config().machine_max_acceleration_extruding.values[1]);
            m_silent_time_estimator.set_retract_acceleration(print.config().machine_max_acceleration_retracting.values[1]);
            m_silent_time_estimator.set_minimum_feedrate(print.config().machine_min_extruding_rate.values[1]);
            m_silent_time_estimator.set_minimum_travel_feedrate(print.config().machine_min_travel_rate.values[1]);
            m_silent_time_estimator.set_axis_max_acceleration(GCodeTimeEstimator::X, print.config().machine_max_acceleration_x.values[1]);
            m_silent_time_estimator.set_axis_max_acceleration(GCodeTimeEstimator::Y, print.config().machine_max_acceleration_y.values[1]);
            m_silent_time_estimator.set_axis_max_acceleration(GCodeTimeEstimator::Z, print.config().machine_max_acceleration_z.values[1]);
            m_silent_time_estimator.set_axis_max_acceleration(GCodeTimeEstimator::E, print.config().machine_max_acceleration_e.values[1]);
            m_silent_time_estimator.set_axis_max_feedrate(GCodeTimeEstimator::X, print.config().machine_max_feedrate_x.values[1]);
            m_silent_time_estimator.set_axis_max_feedrate(GCodeTimeEstimator::Y, print.config().machine_max_feedrate_y.values[1]);
            m_silent_time_estimator.set_axis_max_feedrate(GCodeTimeEstimator::Z, print.config().machine_max_feedrate_z.values[1]);
            m_silent_time_estimator.set_axis_max_feedrate(GCodeTimeEstimator::E, print.config().machine_max_feedrate_e.values[1]);
            m_silent_time_estimator.set_axis_max_jerk(GCodeTimeEstimator::X, print.config().machine_max_jerk_x.values[1]);
            m_silent_time_estimator.set_axis_max_jerk(GCodeTimeEstimator::Y, print.config().machine_max_jerk_y.values[1]);
            m_silent_time_estimator.set_axis_max_jerk(GCodeTimeEstimator::Z, print.config().machine_max_jerk_z.values[1]);
            m_silent_time_estimator.set_axis_max_jerk(GCodeTimeEstimator::E, print.config().machine_max_jerk_e.values[1]);
            if (print.config().single_extruder_multi_material) {
                // As of now the fields are shown at the UI dialog in the same combo box as the ramming values, so they
                // are considered to be active for the single extruder multi-material printers only.
                m_silent_time_estimator.set_filament_load_times(print.config().filament_load_time.values);
                m_silent_time_estimator.set_filament_unload_times(print.config().filament_unload_time.values);
            }
        }
    }
    // Filament load / unload times are not specific to a firmware flavor. Let anybody use it if they find it useful.
    if (print.config().single_extruder_multi_material) {
        // As of now the fields are shown at the UI dialog in the same combo box as the ramming values, so they
        // are considered to be active for the single extruder multi-material printers only.
        m_normal_time_estimator.set_filament_load_times(print.config().filament_load_time.values);
        m_normal_time_estimator.set_filament_unload_times(print.config().filament_unload_time.values);
    }

    // resets analyzer
    m_analyzer.reset();
    m_enable_analyzer = preview_data != nullptr;

    // resets analyzer's tracking data
    m_last_mm3_per_mm = GCodeAnalyzer::Default_mm3_per_mm;
    m_last_width = GCodeAnalyzer::Default_Width;
    m_last_height = GCodeAnalyzer::Default_Height;

    // How many times will be change_layer() called?
    // change_layer() in turn increments the progress bar status.
    m_layer_count = 0;
    PrintObjectPtrs printable_objects = print.get_printable_objects();
    if (print.config().complete_objects.value) {
        // Add each of the object's layers separately.
        for (auto object : printable_objects) {
            std::vector<coordf_t> zs;
            zs.reserve(object->layers().size() + object->support_layers().size());
            for (auto layer : object->layers())
                zs.push_back(layer->print_z);
            for (auto layer : object->support_layers())
                zs.push_back(layer->print_z);
            std::sort(zs.begin(), zs.end());
            m_layer_count += (unsigned int)(object->copies().size() * (std::unique(zs.begin(), zs.end()) - zs.begin()));
        }
    } else {
        // Print all objects with the same print_z together.
        std::vector<coordf_t> zs;
        for (auto object : printable_objects) {
            zs.reserve(zs.size() + object->layers().size() + object->support_layers().size());
            for (auto layer : object->layers())
                zs.push_back(layer->print_z);
            for (auto layer : object->support_layers())
                zs.push_back(layer->print_z);
        }
        std::sort(zs.begin(), zs.end());
        m_layer_count = (unsigned int)(std::unique(zs.begin(), zs.end()) - zs.begin());
    }
    print.throw_if_canceled();

    m_enable_cooling_markers = true;
    this->apply_print_config(print.config());
    this->set_extruders(print.extruders());
    
    // Initialize autospeed.
    {
        // get the minimum cross-section used in the print
        std::vector<double> mm3_per_mm;
        for (auto object : printable_objects) {
            for (size_t region_id = 0; region_id < print.regions().size(); ++region_id) {
                auto region = print.regions()[region_id];
                for (auto layer : object->layers()) {
                    auto layerm = layer->regions()[region_id];
                    if (region->config().get_abs_value("perimeter_speed"          ) == 0 || 
                        region->config().get_abs_value("small_perimeter_speed"    ) == 0 || 
                        region->config().get_abs_value("external_perimeter_speed" ) == 0 || 
                        region->config().get_abs_value("bridge_speed"             ) == 0)
                        mm3_per_mm.push_back(layerm->perimeters.min_mm3_per_mm());
                    if (region->config().get_abs_value("infill_speed"             ) == 0 || 
                        region->config().get_abs_value("solid_infill_speed"       ) == 0 || 
                        region->config().get_abs_value("top_solid_infill_speed"   ) == 0 || 
                        region->config().get_abs_value("bridge_speed"             ) == 0)
                        mm3_per_mm.push_back(layerm->fills.min_mm3_per_mm());
                }
            }
            if (object->config().get_abs_value("support_material_speed"           ) == 0 || 
                object->config().get_abs_value("support_material_interface_speed" ) == 0)
                for (auto layer : object->support_layers())
                    mm3_per_mm.push_back(layer->support_fills.min_mm3_per_mm());
        }
        print.throw_if_canceled();
        // filter out 0-width segments
        mm3_per_mm.erase(std::remove_if(mm3_per_mm.begin(), mm3_per_mm.end(), [](double v) { return v < 0.000001; }), mm3_per_mm.end());
        if (! mm3_per_mm.empty()) {
            // In order to honor max_print_speed we need to find a target volumetric
            // speed that we can use throughout the print. So we define this target 
            // volumetric speed as the volumetric speed produced by printing the 
            // smallest cross-section at the maximum speed: any larger cross-section
            // will need slower feedrates.
            m_volumetric_speed = *std::min_element(mm3_per_mm.begin(), mm3_per_mm.end()) * print.config().max_print_speed.value;
            // limit such volumetric speed with max_volumetric_speed if set
            if (print.config().max_volumetric_speed.value > 0)
                m_volumetric_speed = std::min(m_volumetric_speed, print.config().max_volumetric_speed.value);
        }
    }
    print.throw_if_canceled();
    
    m_cooling_buffer = make_unique<CoolingBuffer>(*this);
    if (print.config().spiral_vase.value)
        m_spiral_vase = make_unique<SpiralVase>(print.config());
    if (print.config().max_volumetric_extrusion_rate_slope_positive.value > 0 ||
        print.config().max_volumetric_extrusion_rate_slope_negative.value > 0)
        m_pressure_equalizer = make_unique<PressureEqualizer>(&print.config());
    m_enable_extrusion_role_markers = (bool)m_pressure_equalizer;

    // Write information on the generator.
    _write_format(file, "; %s\n\n", Slic3r::header_slic3r_generated().c_str());
    // Write notes (content of the Print Settings tab -> Notes)
    {
        std::list<std::string> lines;
        boost::split(lines, print.config().notes.value, boost::is_any_of("\n"), boost::token_compress_off);
        for (auto line : lines) {
            // Remove the trailing '\r' from the '\r\n' sequence.
            if (! line.empty() && line.back() == '\r')
                line.pop_back();
            _write_format(file, "; %s\n", line.c_str());
        }
        if (! lines.empty())
            _write(file, "\n");
    }
    print.throw_if_canceled();

    // Write some terse information on the slicing parameters.
    const PrintObject *first_object         = printable_objects.front();
    const double       layer_height         = first_object->config().layer_height.value;
    const double       first_layer_height   = first_object->config().first_layer_height.get_abs_value(layer_height);
    for (size_t region_id = 0; region_id < print.regions().size(); ++ region_id) {
        auto region = print.regions()[region_id];
        _write_format(file, "; external perimeters extrusion width = %.2fmm\n", region->flow(frExternalPerimeter, layer_height, false, false, -1., *first_object).width);
        _write_format(file, "; perimeters extrusion width = %.2fmm\n",          region->flow(frPerimeter,         layer_height, false, false, -1., *first_object).width);
        _write_format(file, "; infill extrusion width = %.2fmm\n",              region->flow(frInfill,            layer_height, false, false, -1., *first_object).width);
        _write_format(file, "; solid infill extrusion width = %.2fmm\n",        region->flow(frSolidInfill,       layer_height, false, false, -1., *first_object).width);
        _write_format(file, "; top infill extrusion width = %.2fmm\n",          region->flow(frTopSolidInfill,    layer_height, false, false, -1., *first_object).width);
        if (print.has_support_material())
            _write_format(file, "; support material extrusion width = %.2fmm\n", support_material_flow(first_object).width);
        if (print.config().first_layer_extrusion_width.value > 0)
            _write_format(file, "; first layer extrusion width = %.2fmm\n",   region->flow(frPerimeter, first_layer_height, false, true, -1., *first_object).width);
        _write_format(file, "\n");
    }
    print.throw_if_canceled();
    
    // adds tags for time estimators
    if (print.config().remaining_times.value)
    {
        _writeln(file, GCodeTimeEstimator::Normal_First_M73_Output_Placeholder_Tag);
        if (m_silent_time_estimator_enabled)
            _writeln(file, GCodeTimeEstimator::Silent_First_M73_Output_Placeholder_Tag);
    }

    // Prepare the helper object for replacing placeholders in custom G-code and output filename.
    m_placeholder_parser = print.placeholder_parser();
    m_placeholder_parser.update_timestamp();

    // Get optimal tool ordering to minimize tool switches of a multi-exruder print.
    // For a print by objects, find the 1st printing object.
    ToolOrdering tool_ordering;
    unsigned int initial_extruder_id = (unsigned int)-1;
    unsigned int final_extruder_id   = (unsigned int)-1;
    size_t       initial_print_object_id = 0;
    bool         has_wipe_tower      = false;
    if (print.config().complete_objects.value) {
        // Find the 1st printing object, find its tool ordering and the initial extruder ID.
        for (; initial_print_object_id < printable_objects.size(); ++initial_print_object_id) {
            tool_ordering = ToolOrdering(*printable_objects[initial_print_object_id], initial_extruder_id);
            if ((initial_extruder_id = tool_ordering.first_extruder()) != (unsigned int)-1)
                break;
        }
    } else {
		// Find tool ordering for all the objects at once, and the initial extruder ID.
        // If the tool ordering has been pre-calculated by Print class for wipe tower already, reuse it.
		tool_ordering = print.wipe_tower_data().tool_ordering.empty() ?
            ToolOrdering(print, initial_extruder_id) :
            print.wipe_tower_data().tool_ordering;
        has_wipe_tower = print.has_wipe_tower() && tool_ordering.has_wipe_tower();
        initial_extruder_id = (has_wipe_tower && ! print.config().single_extruder_multi_material_priming) ? 
            // The priming towers will be skipped.
            tool_ordering.all_extruders().back() :
            // Don't skip the priming towers. 
            tool_ordering.first_extruder();
    }
    if (initial_extruder_id == (unsigned int)-1) {
        // Nothing to print!
        initial_extruder_id = 0;
        final_extruder_id   = 0;
    } else {
        final_extruder_id = tool_ordering.last_extruder();
        assert(final_extruder_id != (unsigned int)-1);
    }
    print.throw_if_canceled();

    m_cooling_buffer->set_current_extruder(initial_extruder_id);

    // Emit machine envelope limits for the Marlin firmware.
    this->print_machine_envelope(file, print);

    // Disable fan.
    if (! print.config().cooling.get_at(initial_extruder_id) || print.config().disable_fan_first_layers.get_at(initial_extruder_id))
        _write(file, m_writer.set_fan(0, true));

    // Let the start-up script prime the 1st printing tool.
    m_placeholder_parser.set("initial_tool", initial_extruder_id);
    m_placeholder_parser.set("initial_extruder", initial_extruder_id);
    m_placeholder_parser.set("current_extruder", initial_extruder_id);
    // Useful for sequential prints.
    m_placeholder_parser.set("current_object_idx", 0);
    // For the start / end G-code to do the priming and final filament pull in case there is no wipe tower provided.
    m_placeholder_parser.set("has_wipe_tower", has_wipe_tower);
    m_placeholder_parser.set("has_single_extruder_multi_material_priming", has_wipe_tower && print.config().single_extruder_multi_material_priming);
    std::string start_gcode = this->placeholder_parser_process("start_gcode", print.config().start_gcode.value, initial_extruder_id);
    // Set bed temperature if the start G-code does not contain any bed temp control G-codes.
    this->_print_first_layer_bed_temperature(file, print, start_gcode, initial_extruder_id, true);
    // Set extruder(s) temperature before and after start G-code.
    this->_print_first_layer_extruder_temperatures(file, print, start_gcode, initial_extruder_id, false);

    if (m_enable_analyzer)
    {
        // adds tag for analyzer
        char buf[32];
        sprintf(buf, ";%s%d\n", GCodeAnalyzer::Extrusion_Role_Tag.c_str(), erCustom);
        _writeln(file, buf);
    }

    // Write the custom start G-code
    _writeln(file, start_gcode);
    // Process filament-specific gcode in extruder order.
    if (print.config().single_extruder_multi_material) {
        if (has_wipe_tower) {
            // Wipe tower will control the extruder switching, it will call the start_filament_gcode.
        } else {
            // Only initialize the initial extruder.
            _writeln(file, this->placeholder_parser_process("start_filament_gcode", print.config().start_filament_gcode.values[initial_extruder_id], initial_extruder_id));
        }
    } else {
        for (const std::string &start_gcode : print.config().start_filament_gcode.values)
            _writeln(file, this->placeholder_parser_process("start_gcode", start_gcode, (unsigned int)(&start_gcode - &print.config().start_filament_gcode.values.front())));
    }
    this->_print_first_layer_extruder_temperatures(file, print, start_gcode, initial_extruder_id, true);
    print.throw_if_canceled();

    // Set other general things.
    _write(file, this->preamble());

    // Initialize a motion planner for object-to-object travel moves.
    if (print.config().avoid_crossing_perimeters.value) {
        // Collect outer contours of all objects over all layers.
        // Discard objects only containing thin walls (offset would fail on an empty polygon).
        Polygons islands;
        for (const PrintObject *object : printable_objects)
            for (const Layer *layer : object->layers())
                for (const ExPolygon &expoly : layer->slices.expolygons)
                    for (const Point &copy : object->copies()) {
                        islands.emplace_back(expoly.contour);
                        islands.back().translate(- copy);
                    }
        //FIXME Mege the islands in parallel.
        m_avoid_crossing_perimeters.init_external_mp(union_ex(islands));
        print.throw_if_canceled();
    }
    
    // Calculate wiping points if needed
    if (print.config().ooze_prevention.value && ! print.config().single_extruder_multi_material) {
        Points skirt_points;
        for (const ExtrusionEntity *ee : print.skirt().entities)
            for (const ExtrusionPath &path : dynamic_cast<const ExtrusionLoop*>(ee)->paths)
                append(skirt_points, path.polyline.points);
        if (! skirt_points.empty()) {
            Polygon outer_skirt = Slic3r::Geometry::convex_hull(skirt_points);
            Polygons skirts;
            for (unsigned int extruder_id : print.extruders()) {
                const Vec2d &extruder_offset = print.config().extruder_offset.get_at(extruder_id);
                Polygon s(outer_skirt);
                s.translate(Point::new_scale(- extruder_offset(0), - extruder_offset(1)));
                skirts.emplace_back(std::move(s));
            }
            m_ooze_prevention.enable = true;
            m_ooze_prevention.standby_points =
                offset(Slic3r::Geometry::convex_hull(skirts), scale_(3.f)).front().equally_spaced_points(scale_(10.));
#if 0
                require "Slic3r/SVG.pm";
                Slic3r::SVG::output(
                    "ooze_prevention.svg",
                    red_polygons    => \@skirts,
                    polygons        => [$outer_skirt],
                    points          => $gcodegen->ooze_prevention->standby_points,
                );
#endif
        }
        print.throw_if_canceled();
    }
    
    if (! (has_wipe_tower && print.config().single_extruder_multi_material_priming)) {
        // Set initial extruder only after custom start G-code.
        // Ugly hack: Do not set the initial extruder if the extruder is primed using the MMU priming towers at the edge of the print bed.
        _write(file, this->set_extruder(initial_extruder_id));
    }

    // Do all objects for each layer.
    if (print.config().complete_objects.value) {
        // Print objects from the smallest to the tallest to avoid collisions
        // when moving onto next object starting point.
        std::vector<PrintObject*> objects(printable_objects);
        std::sort(objects.begin(), objects.end(), [](const PrintObject* po1, const PrintObject* po2) { return po1->size(2) < po2->size(2); });       
        size_t finished_objects = 0;
        for (size_t object_id = initial_print_object_id; object_id < objects.size(); ++ object_id) {
            const PrintObject &object = *objects[object_id];
            for (const Point &copy : object.copies()) {
                // Get optimal tool ordering to minimize tool switches of a multi-exruder print.
                if (object_id != initial_print_object_id || &copy != object.copies().data()) {
                    // Don't initialize for the first object and first copy.
                    tool_ordering = ToolOrdering(object, final_extruder_id);
                    unsigned int new_extruder_id = tool_ordering.first_extruder();
                    if (new_extruder_id == (unsigned int)-1)
                        // Skip this object.
                        continue;
                    initial_extruder_id = new_extruder_id;
                    final_extruder_id   = tool_ordering.last_extruder();
                    assert(final_extruder_id != (unsigned int)-1);
                }
                print.throw_if_canceled();
                this->set_origin(unscale(copy));
                if (finished_objects > 0) {
                    // Move to the origin position for the copy we're going to print.
                    // This happens before Z goes down to layer 0 again, so that no collision happens hopefully.
                    m_enable_cooling_markers = false; // we're not filtering these moves through CoolingBuffer
                    m_avoid_crossing_perimeters.use_external_mp_once = true;
                    _write(file, this->retract());
                    _write(file, this->travel_to(Point(0, 0), erNone, "move to origin position for next object"));
                    m_enable_cooling_markers = true;
                    // Disable motion planner when traveling to first object point.
                    m_avoid_crossing_perimeters.disable_once = true;
                    // Ff we are printing the bottom layer of an object, and we have already finished
                    // another one, set first layer temperatures. This happens before the Z move
                    // is triggered, so machine has more time to reach such temperatures.
                    m_placeholder_parser.set("current_object_idx", int(finished_objects));
                    std::string between_objects_gcode = this->placeholder_parser_process("between_objects_gcode", print.config().between_objects_gcode.value, initial_extruder_id);
                    // Set first layer bed and extruder temperatures, don't wait for it to reach the temperature.
                    this->_print_first_layer_bed_temperature(file, print, between_objects_gcode, initial_extruder_id, false);
                    this->_print_first_layer_extruder_temperatures(file, print, between_objects_gcode, initial_extruder_id, false);
                    _writeln(file, between_objects_gcode);
                }
                // Reset the cooling buffer internal state (the current position, feed rate, accelerations).
                m_cooling_buffer->reset();
                m_cooling_buffer->set_current_extruder(initial_extruder_id);
                // Pair the object layers with the support layers by z, extrude them.
                std::vector<LayerToPrint> layers_to_print = collect_layers_to_print(object);
                for (const LayerToPrint &ltp : layers_to_print) {
                    std::vector<LayerToPrint> lrs;
                    lrs.emplace_back(std::move(ltp));
                    this->process_layer(file, print, lrs, tool_ordering.tools_for_layer(ltp.print_z()), &copy - object.copies().data());
                    print.throw_if_canceled();
                }
                if (m_pressure_equalizer)
                    _write(file, m_pressure_equalizer->process("", true));
                ++ finished_objects;
                // Flag indicating whether the nozzle temperature changes from 1st to 2nd layer were performed.
                // Reset it when starting another object from 1st layer.
                m_second_layer_things_done = false;
            }
        }
    } else {
        // Order objects using a nearest neighbor search.
        std::vector<size_t> object_indices;
        Points object_reference_points;
        PrintObjectPtrs printable_objects = print.get_printable_objects();
        for (PrintObject *object : printable_objects)
            object_reference_points.push_back(object->copies().front());
        Slic3r::Geometry::chained_path(object_reference_points, object_indices);
        // Sort layers by Z.
        // All extrusion moves with the same top layer height are extruded uninterrupted.
        std::vector<std::pair<coordf_t, std::vector<LayerToPrint>>> layers_to_print = collect_layers_to_print(print);
        // Prusa Multi-Material wipe tower.
        if (has_wipe_tower && ! layers_to_print.empty()) {
            m_wipe_tower.reset(new WipeTowerIntegration(print.config(), *print.wipe_tower_data().priming.get(), print.wipe_tower_data().tool_changes, *print.wipe_tower_data().final_purge.get()));
            _write(file, m_writer.travel_to_z(first_layer_height + m_config.z_offset.value, "Move to the first layer height"));
            if (print.config().single_extruder_multi_material_priming) {
    		    _write(file, m_wipe_tower->prime(*this));
                // Verify, whether the print overaps the priming extrusions.
                BoundingBoxf bbox_print(get_print_extrusions_extents(print));
                coordf_t twolayers_printz = ((layers_to_print.size() == 1) ? layers_to_print.front() : layers_to_print[1]).first + EPSILON;
                for (const PrintObject *print_object : printable_objects)
                    bbox_print.merge(get_print_object_extrusions_extents(*print_object, twolayers_printz));
                bbox_print.merge(get_wipe_tower_extrusions_extents(print, twolayers_printz));
                BoundingBoxf bbox_prime(get_wipe_tower_priming_extrusions_extents(print));
                bbox_prime.offset(0.5f);
                // Beep for 500ms, tone 800Hz. Yet better, play some Morse.
                _write(file, this->retract());
                _write(file, "M300 S800 P500\n");
                if (bbox_prime.overlap(bbox_print)) {
                    // Wait for the user to remove the priming extrusions, otherwise they would
                    // get covered by the print.
                    _write(file, "M1 Remove priming towers and click button.\n");
                }
                else {
                    // Just wait for a bit to let the user check, that the priming succeeded.
                    //TODO Add a message explaining what the printer is waiting for. This needs a firmware fix.
                    _write(file, "M1 S10\n");
                }
            }
            print.throw_if_canceled();
        }
        // Extrude the layers.
        for (auto &layer : layers_to_print) {
            const LayerTools &layer_tools = tool_ordering.tools_for_layer(layer.first);
            if (m_wipe_tower && layer_tools.has_wipe_tower)
                m_wipe_tower->next_layer();
            this->process_layer(file, print, layer.second, layer_tools, size_t(-1));
            print.throw_if_canceled();
        }
        if (m_pressure_equalizer)
            _write(file, m_pressure_equalizer->process("", true));
        if (m_wipe_tower)
            // Purge the extruder, pull out the active filament.
            _write(file, m_wipe_tower->finalize(*this));
    }

    // Write end commands to file.
    _write(file, this->retract());
    _write(file, m_writer.set_fan(false));

    if (m_enable_analyzer)
    {
        // adds tag for analyzer
        char buf[32];
        sprintf(buf, ";%s%d\n", GCodeAnalyzer::Extrusion_Role_Tag.c_str(), erCustom);
        _writeln(file, buf);
    }

    // Process filament-specific gcode in extruder order.
    {
        DynamicConfig config;
        config.set_key_value("layer_num", new ConfigOptionInt(m_layer_index));
        config.set_key_value("layer_z",   new ConfigOptionFloat(m_writer.get_position()(2) - m_config.z_offset.value));
        if (print.config().single_extruder_multi_material) {
            // Process the end_filament_gcode for the active filament only.
            _writeln(file, this->placeholder_parser_process("end_filament_gcode", print.config().end_filament_gcode.get_at(m_writer.extruder()->id()), m_writer.extruder()->id(), &config));
        } else {
            for (const std::string &end_gcode : print.config().end_filament_gcode.values)
                _writeln(file, this->placeholder_parser_process("end_filament_gcode", end_gcode, (unsigned int)(&end_gcode - &print.config().end_filament_gcode.values.front()), &config));
        }
        _writeln(file, this->placeholder_parser_process("end_gcode", print.config().end_gcode, m_writer.extruder()->id(), &config));
    }
    _write(file, m_writer.update_progress(m_layer_count, m_layer_count, true)); // 100%
    _write(file, m_writer.postamble());
    print.throw_if_canceled();

    // calculates estimated printing time
    m_normal_time_estimator.calculate_time(false);
    if (m_silent_time_estimator_enabled)
        m_silent_time_estimator.calculate_time(false);

    // Get filament stats.
<<<<<<< HEAD
    print.filament_stats.clear();
    print.total_used_filament       = 0.;
    print.total_extruded_volume     = 0.;
    print.total_weight              = 0.;
    print.total_cost                = 0.;
    print.total_wipe_tower_cost     = 0.;
    print.total_wipe_tower_filament = 0.;
    print.estimated_normal_print_time = m_normal_time_estimator.get_time_dhms();
    print.estimated_silent_print_time = m_silent_time_estimator_enabled ? m_silent_time_estimator.get_time_dhms() : "N/A";
    for (const Extruder &extruder : m_writer.extruders()) {
        double used_filament   = extruder.used_filament() + (has_wipe_tower ? print.m_wipe_tower_used_filament[extruder.id()] : 0.f);
        double extruded_volume = extruder.extruded_volume() + (has_wipe_tower ? print.m_wipe_tower_used_filament[extruder.id()] * 2.4052f : 0.f); // assumes 1.75mm filament diameter
        double filament_weight = extruded_volume * extruder.filament_density() * 0.001;
        double filament_cost   = filament_weight * extruder.filament_cost()    * 0.001;

        print.filament_stats.insert(std::pair<size_t, float>(extruder.id(), (float)used_filament));
=======
    print.m_print_statistics.clear();
    print.m_print_statistics.estimated_normal_print_time = m_normal_time_estimator.get_time_dhms();
    print.m_print_statistics.estimated_silent_print_time = m_silent_time_estimator_enabled ? m_silent_time_estimator.get_time_dhms() : "N/A";
    for (const Extruder &extruder : m_writer.extruders()) {
        double used_filament   = extruder.used_filament() + (has_wipe_tower ? print.wipe_tower_data().used_filament[extruder.id()] : 0.f);
        double extruded_volume = extruder.extruded_volume() + (has_wipe_tower ? print.wipe_tower_data().used_filament[extruder.id()] * 2.4052f : 0.f); // assumes 1.75mm filament diameter
        double filament_weight = extruded_volume * extruder.filament_density() * 0.001;
        double filament_cost   = filament_weight * extruder.filament_cost()    * 0.001;
        print.m_print_statistics.filament_stats.insert(std::pair<size_t, float>(extruder.id(), (float)used_filament));
>>>>>>> a079f2a3
        _write_format(file, "; filament used = %.1lfmm (%.1lfcm3)\n", used_filament, extruded_volume * 0.001);
        if (filament_weight > 0.) {
            print.m_print_statistics.total_weight = print.m_print_statistics.total_weight + filament_weight;
            _write_format(file, "; filament used = %.1lf\n", filament_weight);
            if (filament_cost > 0.) {
                print.m_print_statistics.total_cost = print.m_print_statistics.total_cost + filament_cost;
                _write_format(file, "; filament cost = %.1lf\n", filament_cost);
            }
        }
<<<<<<< HEAD
        print.total_used_filament += used_filament;
        print.total_extruded_volume += extruded_volume;
        print.total_wipe_tower_filament += has_wipe_tower ? used_filament - extruder.used_filament() : 0.;
        print.total_wipe_tower_cost += has_wipe_tower ? (extruded_volume - extruder.extruded_volume())* extruder.filament_density() * 0.001 * extruder.filament_cost() * 0.001 : 0.;
=======
        print.m_print_statistics.total_used_filament += used_filament;
        print.m_print_statistics.total_extruded_volume += extruded_volume;
        print.m_print_statistics.total_wipe_tower_filament += has_wipe_tower ? used_filament - extruder.used_filament() : 0.;
        print.m_print_statistics.total_wipe_tower_cost += has_wipe_tower ? (extruded_volume - extruder.extruded_volume())* extruder.filament_density() * 0.001 * extruder.filament_cost() * 0.001 : 0.;
>>>>>>> a079f2a3
    }
    _write_format(file, "; total filament cost = %.1lf\n", print.m_print_statistics.total_cost);
    _write_format(file, "; estimated printing time (normal mode) = %s\n", m_normal_time_estimator.get_time_dhms().c_str());
    if (m_silent_time_estimator_enabled)
        _write_format(file, "; estimated printing time (silent mode) = %s\n", m_silent_time_estimator.get_time_dhms().c_str());

    // Append full config.
    _write(file, "\n");
    {
        std::string full_config = "";
        append_full_config(print, full_config);
        if (!full_config.empty())
            _write(file, full_config);
    }
    print.throw_if_canceled();

    // starts analizer calculations
    if (preview_data != nullptr)
        m_analyzer.calc_gcode_preview_data(*preview_data);
}

std::string GCode::placeholder_parser_process(const std::string &name, const std::string &templ, unsigned int current_extruder_id, const DynamicConfig *config_override)
{
    try {
        return m_placeholder_parser.process(templ, current_extruder_id, config_override);
    } catch (std::runtime_error &err) {
        // Collect the names of failed template substitutions for error reporting.
        m_placeholder_parser_failed_templates.insert(name);
        // Insert the macro error message into the G-code.
        return
            std::string("\n!!!!! Failed to process the custom G-code template ") + name + "\n" + 
            err.what() + 
            "!!!!! End of an error report for the custom G-code template " + name + "\n\n";
    }
}

// Parse the custom G-code, try to find mcode_set_temp_dont_wait and mcode_set_temp_and_wait inside the custom G-code.
// Returns true if one of the temp commands are found, and try to parse the target temperature value into temp_out.
static bool custom_gcode_sets_temperature(const std::string &gcode, const int mcode_set_temp_dont_wait, const int mcode_set_temp_and_wait, int &temp_out)
{
    temp_out = -1;
    if (gcode.empty())
        return false;

    const char *ptr = gcode.data();
    bool temp_set_by_gcode = false;
    while (*ptr != 0) {
        // Skip whitespaces.
        for (; *ptr == ' ' || *ptr == '\t'; ++ ptr);
        if (*ptr == 'M') {
            // Line starts with 'M'. It is a machine command.
            ++ ptr;
            // Parse the M code value.
            char *endptr = nullptr;
            int mcode = int(strtol(ptr, &endptr, 10));
            if (endptr != nullptr && endptr != ptr && (mcode == mcode_set_temp_dont_wait || mcode == mcode_set_temp_and_wait)) {
                // M104/M109 or M140/M190 found.
				ptr = endptr;
                // Let the caller know that the custom G-code sets the temperature.
                temp_set_by_gcode = true;
                // Now try to parse the temperature value.
				// While not at the end of the line:
				while (strchr(";\r\n\0", *ptr) == nullptr) {
                    // Skip whitespaces.
                    for (; *ptr == ' ' || *ptr == '\t'; ++ ptr);
                    if (*ptr == 'S') {
                        // Skip whitespaces.
                        for (++ ptr; *ptr == ' ' || *ptr == '\t'; ++ ptr);
                        // Parse an int.
                        endptr = nullptr;
                        long temp_parsed = strtol(ptr, &endptr, 10);
						if (endptr > ptr) {
							ptr = endptr;
							temp_out = temp_parsed;
						}
                    } else {
                        // Skip this word.
						for (; strchr(" \t;\r\n\0", *ptr) == nullptr; ++ ptr);
                    }
                }
            }
        }
        // Skip the rest of the line.
        for (; *ptr != 0 && *ptr != '\r' && *ptr != '\n'; ++ ptr);
		// Skip the end of line indicators.
		for (; *ptr == '\r' || *ptr == '\n'; ++ ptr);
	}
    return temp_set_by_gcode;
}

// Print the machine envelope G-code for the Marlin firmware based on the "machine_max_xxx" parameters.
// Do not process this piece of G-code by the time estimator, it already knows the values through another sources.
void GCode::print_machine_envelope(FILE *file, Print &print)
{
    if (print.config().gcode_flavor.value == gcfMarlin) {
        fprintf(file, "M201 X%d Y%d Z%d E%d ; sets maximum accelerations, mm/sec^2\n",
            int(print.config().machine_max_acceleration_x.values.front() + 0.5),
            int(print.config().machine_max_acceleration_y.values.front() + 0.5),
            int(print.config().machine_max_acceleration_z.values.front() + 0.5),
            int(print.config().machine_max_acceleration_e.values.front() + 0.5));
        fprintf(file, "M203 X%d Y%d Z%d E%d ; sets maximum feedrates, mm/sec\n",
            int(print.config().machine_max_feedrate_x.values.front() + 0.5),
            int(print.config().machine_max_feedrate_y.values.front() + 0.5),
            int(print.config().machine_max_feedrate_z.values.front() + 0.5),
            int(print.config().machine_max_feedrate_e.values.front() + 0.5));
        fprintf(file, "M204 P%d R%d T%d ; sets acceleration (P, T) and retract acceleration (R), mm/sec^2\n",
            int(print.config().machine_max_acceleration_extruding.values.front() + 0.5),
            int(print.config().machine_max_acceleration_retracting.values.front() + 0.5),
            int(print.config().machine_max_acceleration_extruding.values.front() + 0.5));
        fprintf(file, "M205 X%.2lf Y%.2lf Z%.2lf E%.2lf ; sets the jerk limits, mm/sec\n",
            print.config().machine_max_jerk_x.values.front(),
            print.config().machine_max_jerk_y.values.front(),
            print.config().machine_max_jerk_z.values.front(),
            print.config().machine_max_jerk_e.values.front());
        fprintf(file, "M205 S%d T%d ; sets the minimum extruding and travel feed rate, mm/sec\n",
            int(print.config().machine_min_extruding_rate.values.front() + 0.5),
            int(print.config().machine_min_travel_rate.values.front() + 0.5));
    }
}

// Write 1st layer bed temperatures into the G-code.
// Only do that if the start G-code does not already contain any M-code controlling an extruder temperature.
// M140 - Set Extruder Temperature
// M190 - Set Extruder Temperature and Wait
void GCode::_print_first_layer_bed_temperature(FILE *file, Print &print, const std::string &gcode, unsigned int first_printing_extruder_id, bool wait)
{
    // Initial bed temperature based on the first extruder.
    int  temp = print.config().first_layer_bed_temperature.get_at(first_printing_extruder_id);
    // Is the bed temperature set by the provided custom G-code?
    int  temp_by_gcode     = -1;
    bool temp_set_by_gcode = custom_gcode_sets_temperature(gcode, 140, 190, temp_by_gcode);
    if (temp_set_by_gcode && temp_by_gcode >= 0 && temp_by_gcode < 1000)
        temp = temp_by_gcode;
    // Always call m_writer.set_bed_temperature() so it will set the internal "current" state of the bed temp as if
    // the custom start G-code emited these.
    std::string set_temp_gcode = m_writer.set_bed_temperature(temp, wait);
    if (! temp_set_by_gcode)
        _write(file, set_temp_gcode);
}

// Write 1st layer extruder temperatures into the G-code.
// Only do that if the start G-code does not already contain any M-code controlling an extruder temperature.
// M104 - Set Extruder Temperature
// M109 - Set Extruder Temperature and Wait
void GCode::_print_first_layer_extruder_temperatures(FILE *file, Print &print, const std::string &gcode, unsigned int first_printing_extruder_id, bool wait)
{
    // Is the bed temperature set by the provided custom G-code?
    int  temp_by_gcode     = -1;
    if (custom_gcode_sets_temperature(gcode, 104, 109, temp_by_gcode)) {
        // Set the extruder temperature at m_writer, but throw away the generated G-code as it will be written with the custom G-code.
        int temp = print.config().first_layer_temperature.get_at(first_printing_extruder_id);
        if (temp_by_gcode >= 0 && temp_by_gcode < 1000)
            temp = temp_by_gcode;
        m_writer.set_temperature(temp_by_gcode, wait, first_printing_extruder_id);
    } else {
        // Custom G-code does not set the extruder temperature. Do it now.
        if (print.config().single_extruder_multi_material.value) {
            // Set temperature of the first printing extruder only.
            int temp = print.config().first_layer_temperature.get_at(first_printing_extruder_id);
            if (temp > 0)
                _write(file, m_writer.set_temperature(temp, wait, first_printing_extruder_id));
        } else {
            // Set temperatures of all the printing extruders.
            for (unsigned int tool_id : print.extruders()) {
                int temp = print.config().first_layer_temperature.get_at(tool_id);
                if (print.config().ooze_prevention.value)
                    temp += print.config().standby_temperature_delta.value;
                if (temp > 0)
                    _write(file, m_writer.set_temperature(temp, wait, tool_id));
            }
        }
    }
}

inline GCode::ObjectByExtruder& object_by_extruder(
    std::map<unsigned int, std::vector<GCode::ObjectByExtruder>> &by_extruder, 
    unsigned int                                                  extruder_id, 
    size_t                                                        object_idx, 
    size_t                                                        num_objects)
{
    std::vector<GCode::ObjectByExtruder> &objects_by_extruder = by_extruder[extruder_id];
    if (objects_by_extruder.empty())
        objects_by_extruder.assign(num_objects, GCode::ObjectByExtruder());
    return objects_by_extruder[object_idx];
}

inline std::vector<GCode::ObjectByExtruder::Island>& object_islands_by_extruder(
    std::map<unsigned int, std::vector<GCode::ObjectByExtruder>>  &by_extruder, 
    unsigned int                                                   extruder_id, 
    size_t                                                         object_idx, 
    size_t                                                         num_objects,
    size_t                                                         num_islands)
{
    std::vector<GCode::ObjectByExtruder::Island> &islands = object_by_extruder(by_extruder, extruder_id, object_idx, num_objects).islands;
    if (islands.empty())
        islands.assign(num_islands, GCode::ObjectByExtruder::Island());
    return islands;
}

// In sequential mode, process_layer is called once per each object and its copy, 
// therefore layers will contain a single entry and single_object_idx will point to the copy of the object.
// In non-sequential mode, process_layer is called per each print_z height with all object and support layers accumulated.
// For multi-material prints, this routine minimizes extruder switches by gathering extruder specific extrusion paths
// and performing the extruder specific extrusions together.
void GCode::process_layer(
    // Write into the output file.
    FILE                            *file,
    const Print                     &print,
    // Set of object & print layers of the same PrintObject and with the same print_z.
    const std::vector<LayerToPrint> &layers,
    const LayerTools  &layer_tools,
    // If set to size_t(-1), then print all copies of all objects.
    // Otherwise print a single copy of a single object.
    const size_t                     single_object_idx)
{
    assert(! layers.empty());
    assert(! layer_tools.extruders.empty());
    // Either printing all copies of all objects, or just a single copy of a single object.
    assert(single_object_idx == size_t(-1) || layers.size() == 1);

    if (layer_tools.extruders.empty())
        // Nothing to extrude.
        return;

    // Extract 1st object_layer and support_layer of this set of layers with an equal print_z.
    const Layer         *object_layer  = nullptr;
    const SupportLayer  *support_layer = nullptr;
    for (const LayerToPrint &l : layers) {
        if (l.object_layer != nullptr && object_layer == nullptr)
            object_layer = l.object_layer;
        if (l.support_layer != nullptr && support_layer == nullptr)
            support_layer = l.support_layer;
    }
    const Layer         &layer         = (object_layer != nullptr) ? *object_layer : *support_layer;    
    coordf_t             print_z       = layer.print_z;
    bool                 first_layer   = layer.id() == 0;
    unsigned int         first_extruder_id = layer_tools.extruders.front();

    // Initialize config with the 1st object to be printed at this layer.
    m_config.apply(layer.object()->config(), true);

    // Check whether it is possible to apply the spiral vase logic for this layer.
    // Just a reminder: A spiral vase mode is allowed for a single object, single material print only.
    if (m_spiral_vase && layers.size() == 1 && support_layer == nullptr) {
        bool enable = (layer.id() > 0 || print.config().brim_width.value == 0.) && (layer.id() >= print.config().skirt_height.value && ! print.has_infinite_skirt());
        if (enable) {
            for (const LayerRegion *layer_region : layer.regions())
                if (layer_region->region()->config().bottom_solid_layers.value > layer.id() ||
                    layer_region->perimeters.items_count() > 1 ||
                    layer_region->fills.items_count() > 0) {
                    enable = false;
                    break;
                }
        }
        m_spiral_vase->enable = enable;
    }
    // If we're going to apply spiralvase to this layer, disable loop clipping
    m_enable_loop_clipping = ! m_spiral_vase || ! m_spiral_vase->enable;
    
    std::string gcode;

    // Set new layer - this will change Z and force a retraction if retract_layer_change is enabled.
    if (! print.config().before_layer_gcode.value.empty()) {
        DynamicConfig config;
        config.set_key_value("layer_num", new ConfigOptionInt(m_layer_index + 1));
        config.set_key_value("layer_z",   new ConfigOptionFloat(print_z));
        gcode += this->placeholder_parser_process("before_layer_gcode",
            print.config().before_layer_gcode.value, m_writer.extruder()->id(), &config)
            + "\n";
    }
    gcode += this->change_layer(print_z);  // this will increase m_layer_index
	m_layer = &layer;
    if (! print.config().layer_gcode.value.empty()) {
        DynamicConfig config;
        config.set_key_value("layer_num", new ConfigOptionInt(m_layer_index));
        config.set_key_value("layer_z",   new ConfigOptionFloat(print_z));
        gcode += this->placeholder_parser_process("layer_gcode",
            print.config().layer_gcode.value, m_writer.extruder()->id(), &config)
            + "\n";
    }

    if (! first_layer && ! m_second_layer_things_done) {
        // Transition from 1st to 2nd layer. Adjust nozzle temperatures as prescribed by the nozzle dependent
        // first_layer_temperature vs. temperature settings.
        for (const Extruder &extruder : m_writer.extruders()) {
            if (print.config().single_extruder_multi_material.value && extruder.id() != m_writer.extruder()->id())
                // In single extruder multi material mode, set the temperature for the current extruder only.
                continue;
            int temperature = print.config().temperature.get_at(extruder.id());
            if (temperature > 0 && temperature != print.config().first_layer_temperature.get_at(extruder.id()))
                gcode += m_writer.set_temperature(temperature, false, extruder.id());
        }
        gcode += m_writer.set_bed_temperature(print.config().bed_temperature.get_at(first_extruder_id));
        // Mark the temperature transition from 1st to 2nd layer to be finished.
        m_second_layer_things_done = true;
    }

    // Extrude skirt at the print_z of the raft layers and normal object layers
    // not at the print_z of the interlaced support material layers.
    bool extrude_skirt = 
		! print.skirt().entities.empty() &&
        // Not enough skirt layers printed yet.
        (m_skirt_done.size() < print.config().skirt_height.value || print.has_infinite_skirt()) &&
        // This print_z has not been extruded yet
		(m_skirt_done.empty() ? 0. : m_skirt_done.back()) < print_z - EPSILON &&
        // and this layer is the 1st layer, or it is an object layer, or it is a raft layer.
        (first_layer || object_layer != nullptr || support_layer->id() < m_config.raft_layers.value);
    std::map<unsigned int, std::pair<size_t, size_t>> skirt_loops_per_extruder;
    coordf_t                                          skirt_height = 0.;
    if (extrude_skirt) {
        // Fill in skirt_loops_per_extruder.
		skirt_height = print_z - (m_skirt_done.empty() ? 0. : m_skirt_done.back());
        m_skirt_done.push_back(print_z);
        if (first_layer) {
            // Prime the extruders over the skirt lines.
            std::vector<unsigned int> extruder_ids = m_writer.extruder_ids();
            // Reorder the extruders, so that the last used extruder is at the front.
            for (size_t i = 1; i < extruder_ids.size(); ++ i)
                if (extruder_ids[i] == first_extruder_id) {
                    // Move the last extruder to the front.
                    memmove(extruder_ids.data() + 1, extruder_ids.data(), i * sizeof(unsigned int));
                    extruder_ids.front() = first_extruder_id;
                    break;
                }
            size_t n_loops = print.skirt().entities.size();
			if (n_loops <= extruder_ids.size()) {
				for (size_t i = 0; i < n_loops; ++i)
                    skirt_loops_per_extruder[extruder_ids[i]] = std::pair<size_t, size_t>(i, i + 1);
            } else {
                // Assign skirt loops to the extruders.
                std::vector<unsigned int> extruder_loops(extruder_ids.size(), 1);
                n_loops -= extruder_loops.size();
                while (n_loops > 0) {
                    for (size_t i = 0; i < extruder_ids.size() && n_loops > 0; ++ i, -- n_loops)
                        ++ extruder_loops[i];
                }
                for (size_t i = 0; i < extruder_ids.size(); ++ i)
                    skirt_loops_per_extruder[extruder_ids[i]] = std::make_pair<size_t, size_t>(
                        (i == 0) ? 0 : extruder_loops[i - 1], 
                        ((i == 0) ? 0 : extruder_loops[i - 1]) + extruder_loops[i]);
            }
        } else
            // Extrude all skirts with the current extruder.
            skirt_loops_per_extruder[first_extruder_id] = std::pair<size_t, size_t>(0, print.config().skirts.value);
    }

    // Group extrusions by an extruder, then by an object, an island and a region.
    std::map<unsigned int, std::vector<ObjectByExtruder>> by_extruder;
    for (const LayerToPrint &layer_to_print : layers) {
        if (layer_to_print.support_layer != nullptr) {
            const SupportLayer &support_layer = *layer_to_print.support_layer;
            const PrintObject  &object = *support_layer.object();
            if (! support_layer.support_fills.entities.empty()) {
                ExtrusionRole   role               = support_layer.support_fills.role();
                bool            has_support        = role == erMixed || role == erSupportMaterial;
                bool            has_interface      = role == erMixed || role == erSupportMaterialInterface;
                // Extruder ID of the support base. -1 if "don't care".
                unsigned int    support_extruder   = object.config().support_material_extruder.value - 1;
                // Shall the support be printed with the active extruder, preferably with non-soluble, to avoid tool changes?
                bool            support_dontcare   = object.config().support_material_extruder.value == 0;
                // Extruder ID of the support interface. -1 if "don't care".
                unsigned int    interface_extruder = object.config().support_material_interface_extruder.value - 1;
                // Shall the support interface be printed with the active extruder, preferably with non-soluble, to avoid tool changes?
                bool            interface_dontcare = object.config().support_material_interface_extruder.value == 0;
                if (support_dontcare || interface_dontcare) {
                    // Some support will be printed with "don't care" material, preferably non-soluble.
                    // Is the current extruder assigned a soluble filament?
                    unsigned int dontcare_extruder = first_extruder_id;
                    if (print.config().filament_soluble.get_at(dontcare_extruder)) {
                        // The last extruder printed on the previous layer extrudes soluble filament.
                        // Try to find a non-soluble extruder on the same layer.
                        for (unsigned int extruder_id : layer_tools.extruders)
                            if (! print.config().filament_soluble.get_at(extruder_id)) {
                                dontcare_extruder = extruder_id;
                                break;
                            }
                    }
                    if (support_dontcare)
                        support_extruder = dontcare_extruder;
                    if (interface_dontcare)
                        interface_extruder = dontcare_extruder;
                }
                // Both the support and the support interface are printed with the same extruder, therefore
                // the interface may be interleaved with the support base.
                bool single_extruder = ! has_support || support_extruder == interface_extruder;
                // Assign an extruder to the base.
                ObjectByExtruder &obj = object_by_extruder(by_extruder, has_support ? support_extruder : interface_extruder, &layer_to_print - layers.data(), layers.size());
                obj.support = &support_layer.support_fills;
                obj.support_extrusion_role = single_extruder ? erMixed : erSupportMaterial;
                if (! single_extruder && has_interface) {
                    ObjectByExtruder &obj_interface = object_by_extruder(by_extruder, interface_extruder, &layer_to_print - layers.data(), layers.size());
                    obj_interface.support = &support_layer.support_fills;
                    obj_interface.support_extrusion_role = erSupportMaterialInterface;
                }
            }
        }
        if (layer_to_print.object_layer != nullptr) {
            const Layer &layer = *layer_to_print.object_layer;
            // We now define a strategy for building perimeters and fills. The separation 
            // between regions doesn't matter in terms of printing order, as we follow 
            // another logic instead:
            // - we group all extrusions by extruder so that we minimize toolchanges
            // - we start from the last used extruder
            // - for each extruder, we group extrusions by island
            // - for each island, we extrude perimeters first, unless user set the infill_first
            //   option
            // (Still, we have to keep track of regions because we need to apply their config)
            size_t n_slices = layer.slices.expolygons.size();
            std::vector<BoundingBox> layer_surface_bboxes;
            layer_surface_bboxes.reserve(n_slices);
            for (const ExPolygon &expoly : layer.slices.expolygons)
                layer_surface_bboxes.push_back(get_extents(expoly.contour));
            auto point_inside_surface = [&layer, &layer_surface_bboxes](const size_t i, const Point &point) { 
                const BoundingBox &bbox = layer_surface_bboxes[i];
                return point(0) >= bbox.min(0) && point(0) < bbox.max(0) &&
                       point(1) >= bbox.min(1) && point(1) < bbox.max(1) &&
                       layer.slices.expolygons[i].contour.contains(point);
            };

            for (size_t region_id = 0; region_id < print.regions().size(); ++ region_id) {
                const LayerRegion *layerm = layer.regions()[region_id];
                if (layerm == nullptr)
                    continue;
                const PrintRegion &region = *print.regions()[region_id];


                // Now we must process perimeters and infills and create islands of extrusions in by_region std::map.
                // It is also necessary to save which extrusions are part of MM wiping and which are not.
                // The process is almost the same for perimeters and infills - we will do it in a cycle that repeats twice:
                for (std::string entity_type("infills") ; entity_type != "done" ; entity_type = entity_type=="infills" ? "perimeters" : "done") {

                    const ExtrusionEntitiesPtr& source_entities = entity_type=="infills" ? layerm->fills.entities : layerm->perimeters.entities;

                    for (const ExtrusionEntity *ee : source_entities) {
                        // fill represents infill extrusions of a single island.
                        const auto *fill = dynamic_cast<const ExtrusionEntityCollection*>(ee);
                        if (fill->entities.empty()) // This shouldn't happen but first_point() would fail.
                            continue;

                        // This extrusion is part of certain Region, which tells us which extruder should be used for it:
                        int correct_extruder_id = Print::get_extruder(*fill, region);
                        //FIXME what is this?
                        entity_type=="infills" ? 
                            std::max<int>(0, (is_solid_infill(fill->entities.front()->role()) ? region.config().solid_infill_extruder : region.config().infill_extruder) - 1) :
                            std::max<int>(region.config().perimeter_extruder.value - 1, 0);

                        // Let's recover vector of extruder overrides:
                        const ExtruderPerCopy* entity_overrides = const_cast<LayerTools&>(layer_tools).wiping_extrusions().get_extruder_overrides(fill, correct_extruder_id, layer_to_print.object()->copies().size());

                        // Now we must add this extrusion into the by_extruder map, once for each extruder that will print it:
                        for (unsigned int extruder : layer_tools.extruders)
                        {
                            // Init by_extruder item only if we actually use the extruder:
                            if (std::find(entity_overrides->begin(), entity_overrides->end(), extruder) != entity_overrides->end() ||      // at least one copy is overridden to use this extruder
                                std::find(entity_overrides->begin(), entity_overrides->end(), -extruder-1) != entity_overrides->end() ||   // at least one copy would normally be printed with this extruder (see get_extruder_overrides function for explanation)
                                (std::find(layer_tools.extruders.begin(), layer_tools.extruders.end(), correct_extruder_id) == layer_tools.extruders.end() && extruder == layer_tools.extruders.back())) // this entity is not overridden, but its extruder is not in layer_tools - we'll print it
                                                                                                                                            //by last extruder on this layer (could happen e.g. when a wiping object is taller than others - dontcare extruders are eradicated from layer_tools)
                            {
                                std::vector<ObjectByExtruder::Island> &islands = object_islands_by_extruder(
                                    by_extruder,
                                    extruder,
                                    &layer_to_print - layers.data(),
                                    layers.size(), n_slices+1);
                                for (size_t i = 0; i <= n_slices; ++i)
                                    if (// fill->first_point does not fit inside any slice
                                        i == n_slices ||
                                        // fill->first_point fits inside ith slice
                                        point_inside_surface(i, fill->first_point())) {
                                        if (islands[i].by_region.empty())
                                            islands[i].by_region.assign(print.regions().size(), ObjectByExtruder::Island::Region());
                                        islands[i].by_region[region_id].append(entity_type, fill, entity_overrides, layer_to_print.object()->copies().size());
                                        break;
                                    }
                            }
                        }
                    }
                }
            } // for regions
        }
    } // for objects



    // Extrude the skirt, brim, support, perimeters, infill ordered by the extruders.
    std::vector<std::unique_ptr<EdgeGrid::Grid>> lower_layer_edge_grids(layers.size());
    for (unsigned int extruder_id : layer_tools.extruders)
    {
        gcode += (layer_tools.has_wipe_tower && m_wipe_tower) ?
            m_wipe_tower->tool_change(*this, extruder_id, extruder_id == layer_tools.extruders.back()) :
            this->set_extruder(extruder_id);

        // let analyzer tag generator aware of a role type change
        if (m_enable_analyzer && layer_tools.has_wipe_tower && m_wipe_tower)
            m_last_analyzer_extrusion_role = erWipeTower;

        if (extrude_skirt) {
            auto loops_it = skirt_loops_per_extruder.find(extruder_id);
            if (loops_it != skirt_loops_per_extruder.end()) {
                const std::pair<size_t, size_t> loops = loops_it->second;
                this->set_origin(0.,0.);
                m_avoid_crossing_perimeters.use_external_mp = true;
                Flow skirt_flow = print.skirt_flow();
                for (size_t i = loops.first; i < loops.second; ++ i) {
                    // Adjust flow according to this layer's layer height.
                    ExtrusionLoop loop = *dynamic_cast<const ExtrusionLoop*>(print.skirt().entities[i]);
                    Flow layer_skirt_flow(skirt_flow);
                    layer_skirt_flow.height = (float)skirt_height;
                    double mm3_per_mm = layer_skirt_flow.mm3_per_mm();
                    for (ExtrusionPath &path : loop.paths) {
                        path.height     = (float)layer.height;
                        path.mm3_per_mm = mm3_per_mm;
                    }
                    gcode += this->extrude_loop(loop, "skirt", m_config.support_material_speed.value);
                }
                m_avoid_crossing_perimeters.use_external_mp = false;
                // Allow a straight travel move to the first object point if this is the first layer (but don't in next layers).
                if (first_layer && loops.first == 0)
                    m_avoid_crossing_perimeters.disable_once = true;
            }
        }

        // Extrude brim with the extruder of the 1st region.
        if (! m_brim_done) {
            this->set_origin(0., 0.);
            m_avoid_crossing_perimeters.use_external_mp = true;
            for (const ExtrusionEntity *ee : print.brim().entities)
                gcode += this->extrude_loop(*dynamic_cast<const ExtrusionLoop*>(ee), "brim", m_config.support_material_speed.value);
            m_brim_done = true;
            m_avoid_crossing_perimeters.use_external_mp = false;
            // Allow a straight travel move to the first object point.
            m_avoid_crossing_perimeters.disable_once = true;
        }


        auto objects_by_extruder_it = by_extruder.find(extruder_id);
        if (objects_by_extruder_it == by_extruder.end())
            continue;
        // We are almost ready to print. However, we must go through all the objects twice to print the the overridden extrusions first (infill/perimeter wiping feature):
        for (int print_wipe_extrusions=const_cast<LayerTools&>(layer_tools).wiping_extrusions().is_anything_overridden(); print_wipe_extrusions>=0; --print_wipe_extrusions) {
            if (print_wipe_extrusions == 0)
                gcode+="; PURGING FINISHED\n";

            for (ObjectByExtruder &object_by_extruder : objects_by_extruder_it->second) {
                const size_t       layer_id     = &object_by_extruder - objects_by_extruder_it->second.data();
                const PrintObject *print_object = layers[layer_id].object();
                if (print_object == nullptr)
                    // This layer is empty for this particular object, it has neither object extrusions nor support extrusions at this print_z.
                    continue;

                m_config.apply(print_object->config(), true);
                m_layer = layers[layer_id].layer();
                if (m_config.avoid_crossing_perimeters)
                    m_avoid_crossing_perimeters.init_layer_mp(union_ex(m_layer->slices, true));
                Points copies;
                if (single_object_idx == size_t(-1))
                    copies = print_object->copies();
                else
                    copies.push_back(print_object->copies()[single_object_idx]);
                // Sort the copies by the closest point starting with the current print position.

                unsigned int copy_id = 0;
                for (const Point &copy : copies) {
                    // When starting a new object, use the external motion planner for the first travel move.
                    std::pair<const PrintObject*, Point> this_object_copy(print_object, copy);
                    if (m_last_obj_copy != this_object_copy)
                        m_avoid_crossing_perimeters.use_external_mp_once = true;
                    m_last_obj_copy = this_object_copy;
                    this->set_origin(unscale(copy));
                    if (object_by_extruder.support != nullptr && !print_wipe_extrusions) {
                        m_layer = layers[layer_id].support_layer;
                        gcode += this->extrude_support(
                            // support_extrusion_role is erSupportMaterial, erSupportMaterialInterface or erMixed for all extrusion paths.
                            object_by_extruder.support->chained_path_from(m_last_pos, false, object_by_extruder.support_extrusion_role));
                        m_layer = layers[layer_id].layer();
                    }
                    for (ObjectByExtruder::Island &island : object_by_extruder.islands) {
                        const auto& by_region_specific = const_cast<LayerTools&>(layer_tools).wiping_extrusions().is_anything_overridden() ? island.by_region_per_copy(copy_id, extruder_id, print_wipe_extrusions) : island.by_region;

                        if (print.config().infill_first) {
                            gcode += this->extrude_infill(print, by_region_specific);
                            gcode += this->extrude_perimeters(print, by_region_specific, lower_layer_edge_grids[layer_id]);
                        } else {
                            gcode += this->extrude_perimeters(print, by_region_specific, lower_layer_edge_grids[layer_id]);
                            gcode += this->extrude_infill(print,by_region_specific);
                        }
                    }
                    ++copy_id;
                }
            }
        }
    }

    // Apply spiral vase post-processing if this layer contains suitable geometry
    // (we must feed all the G-code into the post-processor, including the first 
    // bottom non-spiral layers otherwise it will mess with positions)
    // we apply spiral vase at this stage because it requires a full layer.
    // Just a reminder: A spiral vase mode is allowed for a single object per layer, single material print only.
    if (m_spiral_vase)
        gcode = m_spiral_vase->process_layer(gcode);

    // Apply cooling logic; this may alter speeds.
    if (m_cooling_buffer)
        gcode = m_cooling_buffer->process_layer(gcode, layer.id());

    // Apply pressure equalization if enabled;
    // printf("G-code before filter:\n%s\n", gcode.c_str());
    if (m_pressure_equalizer)
        gcode = m_pressure_equalizer->process(gcode.c_str(), false);
    // printf("G-code after filter:\n%s\n", out.c_str());
    
    _write(file, gcode);
}

void GCode::apply_print_config(const PrintConfig &print_config)
{
    m_writer.apply_print_config(print_config);
    m_config.apply(print_config);
}

void GCode::append_full_config(const Print& print, std::string& str)
{
    const StaticPrintConfig *configs[] = { static_cast<const GCodeConfig*>(&print.config()), &print.default_object_config(), &print.default_region_config() };
    for (size_t i = 0; i < sizeof(configs) / sizeof(configs[0]); ++i) {
        const StaticPrintConfig *cfg = configs[i];
        for (const std::string &key : cfg->keys())
            if (key != "compatible_printers")
                str += "; " + key + " = " + cfg->serialize(key) + "\n";
    }
    const DynamicConfig &full_config = print.placeholder_parser().config();
	for (const char *key : {
		"print_settings_id", "filament_settings_id", "printer_settings_id",
		"printer_model", "printer_variant", "default_print_profile", "default_filament_profile",
		"compatible_printers_condition_cummulative", "inherits_cummulative" }) {
		const ConfigOption *opt = full_config.option(key);
		if (opt != nullptr)
			str += std::string("; ") + key + " = " + opt->serialize() + "\n";
	}
}

void GCode::set_extruders(const std::vector<unsigned int> &extruder_ids)
{
    m_writer.set_extruders(extruder_ids);
    
    // enable wipe path generation if any extruder has wipe enabled
    m_wipe.enable = false;
    for (auto id : extruder_ids)
        if (m_config.wipe.get_at(id)) {
            m_wipe.enable = true;
            break;
        }
}

void GCode::set_origin(const Vec2d &pointf)
{    
    // if origin increases (goes towards right), last_pos decreases because it goes towards left
    const Point translate(
        scale_(m_origin(0) - pointf(0)),
        scale_(m_origin(1) - pointf(1))
    );
    m_last_pos += translate;
    m_wipe.path.translate(translate);
    m_origin = pointf;
}

std::string GCode::preamble()
{
    std::string gcode = m_writer.preamble();
    
    /*  Perform a *silent* move to z_offset: we need this to initialize the Z
        position of our writer object so that any initial lift taking place
        before the first layer change will raise the extruder from the correct
        initial Z instead of 0.  */
    m_writer.travel_to_z(m_config.z_offset.value);
    
    return gcode;
}

// called by GCode::process_layer()
std::string GCode::change_layer(coordf_t print_z)
{
    std::string gcode;
    if (m_layer_count > 0)
        // Increment a progress bar indicator.
        gcode += m_writer.update_progress(++ m_layer_index, m_layer_count);
    coordf_t z = print_z + m_config.z_offset.value;  // in unscaled coordinates
    if (EXTRUDER_CONFIG(retract_layer_change) && m_writer.will_move_z(z))
        gcode += this->retract();

    {
        std::ostringstream comment;
        comment << "move to next layer (" << m_layer_index << ")";
        gcode += m_writer.travel_to_z(z, comment.str());
    }
    
    // forget last wiping path as wiping after raising Z is pointless
    m_wipe.reset_path();
    
    return gcode;
}

static inline const char* ExtrusionRole2String(const ExtrusionRole role)
{
    switch (role) {
    case erNone:                        return "erNone";
    case erPerimeter:                   return "erPerimeter";
    case erExternalPerimeter:           return "erExternalPerimeter";
    case erOverhangPerimeter:           return "erOverhangPerimeter";
    case erInternalInfill:              return "erInternalInfill";
    case erSolidInfill:                 return "erSolidInfill";
    case erTopSolidInfill:              return "erTopSolidInfill";
    case erBridgeInfill:                return "erBridgeInfill";
    case erGapFill:                     return "erGapFill";
    case erSkirt:                       return "erSkirt";
    case erSupportMaterial:             return "erSupportMaterial";
    case erSupportMaterialInterface:    return "erSupportMaterialInterface";
    case erWipeTower:                   return "erWipeTower";
    case erMixed:                       return "erMixed";

    default:                            return "erInvalid";
    };
}

static inline const char* ExtrusionLoopRole2String(const ExtrusionLoopRole role)
{
    switch (role) {
    case elrDefault:                    return "elrDefault";
    case elrContourInternalPerimeter:   return "elrContourInternalPerimeter";
    case elrSkirt:                      return "elrSkirt";
    default:                            return "elrInvalid";
    }
};

// Return a value in <0, 1> of a cubic B-spline kernel centered around zero.
// The B-spline is re-scaled so it has value 1 at zero.
static inline float bspline_kernel(float x)
{
    x = std::abs(x);
	if (x < 1.f) {
		return 1.f - (3.f / 2.f) * x * x + (3.f / 4.f) * x * x * x;
	}
	else if (x < 2.f) {
		x -= 1.f;
		float x2 = x * x;
		float x3 = x2 * x;
		return (1.f / 4.f) - (3.f / 4.f) * x + (3.f / 4.f) * x2 - (1.f / 4.f) * x3;
	}
	else
        return 0;
}

static float extrudate_overlap_penalty(float nozzle_r, float weight_zero, float overlap_distance)
{
    // The extrudate is not fully supported by the lower layer. Fit a polynomial penalty curve.
    // Solved by sympy package:
/*
from sympy import *
(x,a,b,c,d,r,z)=symbols('x a b c d r z')
p = a + b*x + c*x*x + d*x*x*x
p2 = p.subs(solve([p.subs(x, -r), p.diff(x).subs(x, -r), p.diff(x,x).subs(x, -r), p.subs(x, 0)-z], [a, b, c, d]))
from sympy.plotting import plot
plot(p2.subs(r,0.2).subs(z,1.), (x, -1, 3), adaptive=False, nb_of_points=400)
*/
    if (overlap_distance < - nozzle_r) {
        // The extrudate is fully supported by the lower layer. This is the ideal case, therefore zero penalty.
        return 0.f;
    } else {
        float x  = overlap_distance / nozzle_r;
        float x2 = x * x;
        float x3 = x2 * x;
        return weight_zero * (1.f + 3.f * x + 3.f * x2 + x3);
    }
}

static Points::iterator project_point_to_polygon_and_insert(Polygon &polygon, const Point &pt, double eps)
{
    assert(polygon.points.size() >= 2);
    if (polygon.points.size() <= 1)
    if (polygon.points.size() == 1)
        return polygon.points.begin();

    Point  pt_min;
    double d_min = std::numeric_limits<double>::max();
    size_t i_min = size_t(-1);

    for (size_t i = 0; i < polygon.points.size(); ++ i) {
        size_t j = i + 1;
        if (j == polygon.points.size())
            j = 0;
        const Point &p1 = polygon.points[i];
        const Point &p2 = polygon.points[j];
        const Slic3r::Point v_seg = p2 - p1;
        const Slic3r::Point v_pt  = pt - p1;
        const int64_t l2_seg = int64_t(v_seg(0)) * int64_t(v_seg(0)) + int64_t(v_seg(1)) * int64_t(v_seg(1));
        int64_t t_pt = int64_t(v_seg(0)) * int64_t(v_pt(0)) + int64_t(v_seg(1)) * int64_t(v_pt(1));
        if (t_pt < 0) {
            // Closest to p1.
            double dabs = sqrt(int64_t(v_pt(0)) * int64_t(v_pt(0)) + int64_t(v_pt(1)) * int64_t(v_pt(1)));
            if (dabs < d_min) {
                d_min  = dabs;
                i_min  = i;
                pt_min = p1;
            }
        }
        else if (t_pt > l2_seg) {
            // Closest to p2. Then p2 is the starting point of another segment, which shall be discovered in the next step.
            continue;
        } else {
            // Closest to the segment.
            assert(t_pt >= 0 && t_pt <= l2_seg);
            int64_t d_seg = int64_t(v_seg(1)) * int64_t(v_pt(0)) - int64_t(v_seg(0)) * int64_t(v_pt(1));
            double d = double(d_seg) / sqrt(double(l2_seg));
            double dabs = std::abs(d);
            if (dabs < d_min) {
                d_min  = dabs;
                i_min  = i;
                // Evaluate the foot point.
                pt_min = p1;
                double linv = double(d_seg) / double(l2_seg);
                pt_min(0) = pt(0) - coord_t(floor(double(v_seg(1)) * linv + 0.5));
				pt_min(1) = pt(1) + coord_t(floor(double(v_seg(0)) * linv + 0.5));
				assert(Line(p1, p2).distance_to(pt_min) < scale_(1e-5));
            }
        }
    }

	assert(i_min != size_t(-1));
    if ((pt_min - polygon.points[i_min]).cast<double>().norm() > eps) {
        // Insert a new point on the segment i_min, i_min+1.
        return polygon.points.insert(polygon.points.begin() + (i_min + 1), pt_min);
    }
    return polygon.points.begin() + i_min;
}

std::vector<float> polygon_parameter_by_length(const Polygon &polygon)
{
    // Parametrize the polygon by its length.
    std::vector<float> lengths(polygon.points.size()+1, 0.);
    for (size_t i = 1; i < polygon.points.size(); ++ i)
        lengths[i] = lengths[i-1] + (polygon.points[i] - polygon.points[i-1]).cast<float>().norm();
    lengths.back() = lengths[lengths.size()-2] + (polygon.points.front() - polygon.points.back()).cast<float>().norm();
    return lengths;
}

std::vector<float> polygon_angles_at_vertices(const Polygon &polygon, const std::vector<float> &lengths, float min_arm_length)
{
    assert(polygon.points.size() + 1 == lengths.size());
    if (min_arm_length > 0.25f * lengths.back())
        min_arm_length = 0.25f * lengths.back();

    // Find the initial prev / next point span.
    size_t idx_prev = polygon.points.size();
    size_t idx_curr = 0;
    size_t idx_next = 1;
    while (idx_prev > idx_curr && lengths.back() - lengths[idx_prev] < min_arm_length)
        -- idx_prev;
    while (idx_next < idx_prev && lengths[idx_next] < min_arm_length)
        ++ idx_next;

    std::vector<float> angles(polygon.points.size(), 0.f);
    for (; idx_curr < polygon.points.size(); ++ idx_curr) {
        // Move idx_prev up until the distance between idx_prev and idx_curr is lower than min_arm_length.
        if (idx_prev >= idx_curr) {
            while (idx_prev < polygon.points.size() && lengths.back() - lengths[idx_prev] + lengths[idx_curr] > min_arm_length)
                ++ idx_prev;
            if (idx_prev == polygon.points.size())
                idx_prev = 0;
        }
        while (idx_prev < idx_curr && lengths[idx_curr] - lengths[idx_prev] > min_arm_length)
            ++ idx_prev;
        // Move idx_prev one step back.
        if (idx_prev == 0)
            idx_prev = polygon.points.size() - 1;
        else
            -- idx_prev;
        // Move idx_next up until the distance between idx_curr and idx_next is greater than min_arm_length.
        if (idx_curr <= idx_next) {
            while (idx_next < polygon.points.size() && lengths[idx_next] - lengths[idx_curr] < min_arm_length)
                ++ idx_next;
            if (idx_next == polygon.points.size())
                idx_next = 0;
        }
        while (idx_next < idx_curr && lengths.back() - lengths[idx_curr] + lengths[idx_next] < min_arm_length)
            ++ idx_next;
        // Calculate angle between idx_prev, idx_curr, idx_next.
        const Point &p0 = polygon.points[idx_prev];
        const Point &p1 = polygon.points[idx_curr];
        const Point &p2 = polygon.points[idx_next];
        const Point  v1 = p1 - p0;
        const Point  v2 = p2 - p1;
		int64_t dot   = int64_t(v1(0))*int64_t(v2(0)) + int64_t(v1(1))*int64_t(v2(1));
		int64_t cross = int64_t(v1(0))*int64_t(v2(1)) - int64_t(v1(1))*int64_t(v2(0));
		float angle = float(atan2(double(cross), double(dot)));
        angles[idx_curr] = angle;
    }

    return angles;
}

std::string GCode::extrude_loop(ExtrusionLoop loop, std::string description, double speed, std::unique_ptr<EdgeGrid::Grid> *lower_layer_edge_grid)
{
    // get a copy; don't modify the orientation of the original loop object otherwise
    // next copies (if any) would not detect the correct orientation

    if (m_layer->lower_layer != nullptr && lower_layer_edge_grid != nullptr) {
        if (! *lower_layer_edge_grid) {
            // Create the distance field for a layer below.
            const coord_t distance_field_resolution = coord_t(scale_(1.) + 0.5);
            *lower_layer_edge_grid = make_unique<EdgeGrid::Grid>();
            (*lower_layer_edge_grid)->create(m_layer->lower_layer->slices, distance_field_resolution);
            (*lower_layer_edge_grid)->calculate_sdf();
            #if 0
            {
                static int iRun = 0;
                BoundingBox bbox = (*lower_layer_edge_grid)->bbox();
                bbox.min(0) -= scale_(5.f);
                bbox.min(1) -= scale_(5.f);
                bbox.max(0) += scale_(5.f);
                bbox.max(1) += scale_(5.f);
                EdgeGrid::save_png(*(*lower_layer_edge_grid), bbox, scale_(0.1f), debug_out_path("GCode_extrude_loop_edge_grid-%d.png", iRun++));
            }
            #endif
        }
    }
  
    // extrude all loops ccw
    bool was_clockwise = loop.make_counter_clockwise();
    
    SeamPosition seam_position = m_config.seam_position;
    if (loop.loop_role() == elrSkirt) 
        seam_position = spNearest;
    
    // find the point of the loop that is closest to the current extruder position
    // or randomize if requested
    Point last_pos = this->last_pos();
    if (m_config.spiral_vase) {
        loop.split_at(last_pos, false);
    } else if (seam_position == spNearest || seam_position == spAligned || seam_position == spRear) {
        Polygon        polygon    = loop.polygon();
        const coordf_t nozzle_dmr = EXTRUDER_CONFIG(nozzle_diameter);
        const coord_t  nozzle_r   = coord_t(scale_(0.5 * nozzle_dmr) + 0.5);

        // Retrieve the last start position for this object.
        float last_pos_weight = 1.f;
        switch (seam_position) {
        case spAligned:
            // Seam is aligned to the seam at the preceding layer.
            if (m_layer != NULL && m_seam_position.count(m_layer->object()) > 0) {
                last_pos = m_seam_position[m_layer->object()];
                last_pos_weight = 1.f;
            }
            break;
        case spRear:
            last_pos = m_layer->object()->bounding_box().center();
            last_pos(1) += coord_t(3. * m_layer->object()->bounding_box().radius());
            last_pos_weight = 5.f;
            break;
        }

        // Insert a projection of last_pos into the polygon.
        size_t last_pos_proj_idx;
        {
            Points::iterator it = project_point_to_polygon_and_insert(polygon, last_pos, 0.1 * nozzle_r);
            last_pos_proj_idx = it - polygon.points.begin();
        }
        Point last_pos_proj = polygon.points[last_pos_proj_idx];
        // Parametrize the polygon by its length.
        std::vector<float> lengths = polygon_parameter_by_length(polygon);

        // For each polygon point, store a penalty.
        // First calculate the angles, store them as penalties. The angles are caluculated over a minimum arm length of nozzle_r.
        std::vector<float> penalties = polygon_angles_at_vertices(polygon, lengths, float(nozzle_r));
        // No penalty for reflex points, slight penalty for convex points, high penalty for flat surfaces.
        const float penaltyConvexVertex = 1.f;
        const float penaltyFlatSurface  = 5.f;
        const float penaltySeam         = 1.3f;
        const float penaltyOverhangHalf = 10.f;
        // Penalty for visible seams.
        for (size_t i = 0; i < polygon.points.size(); ++ i) {
            float ccwAngle = penalties[i];
            if (was_clockwise)
                ccwAngle = - ccwAngle;
            float penalty = 0;
//            if (ccwAngle <- float(PI/3.))
            if (ccwAngle <- float(0.6 * PI))
                // Sharp reflex vertex. We love that, it hides the seam perfectly.
                penalty = 0.f;
//            else if (ccwAngle > float(PI/3.))
            else if (ccwAngle > float(0.6 * PI))
                // Seams on sharp convex vertices are more visible than on reflex vertices.
                penalty = penaltyConvexVertex;
            else if (ccwAngle < 0.f) {
                // Interpolate penalty between maximum and zero.
                penalty = penaltyFlatSurface * bspline_kernel(ccwAngle * float(PI * 2. / 3.));
            } else {
                assert(ccwAngle >= 0.f);
                // Interpolate penalty between maximum and the penalty for a convex vertex.
                penalty = penaltyConvexVertex + (penaltyFlatSurface - penaltyConvexVertex) * bspline_kernel(ccwAngle * float(PI * 2. / 3.));
            }
            // Give a negative penalty for points close to the last point or the prefered seam location.
            //float dist_to_last_pos_proj = last_pos_proj.distance_to(polygon.points[i]);
            float dist_to_last_pos_proj = (i < last_pos_proj_idx) ? 
                std::min(lengths[last_pos_proj_idx] - lengths[i], lengths.back() - lengths[last_pos_proj_idx] + lengths[i]) : 
                std::min(lengths[i] - lengths[last_pos_proj_idx], lengths.back() - lengths[i] + lengths[last_pos_proj_idx]);
            float dist_max = 0.1f * lengths.back(); // 5.f * nozzle_dmr
            penalty -= last_pos_weight * bspline_kernel(dist_to_last_pos_proj / dist_max);
            penalties[i] = std::max(0.f, penalty);
        }

        // Penalty for overhangs.
        if (lower_layer_edge_grid && (*lower_layer_edge_grid)) {
            // Use the edge grid distance field structure over the lower layer to calculate overhangs.
            coord_t nozzle_r = coord_t(floor(scale_(0.5 * nozzle_dmr) + 0.5));
            coord_t search_r = coord_t(floor(scale_(0.8 * nozzle_dmr) + 0.5));
            for (size_t i = 0; i < polygon.points.size(); ++ i) {
                const Point &p = polygon.points[i];
                coordf_t dist;
                // Signed distance is positive outside the object, negative inside the object.
                // The point is considered at an overhang, if it is more than nozzle radius
                // outside of the lower layer contour.
                bool found = (*lower_layer_edge_grid)->signed_distance(p, search_r, dist);
                // If the approximate Signed Distance Field was initialized over lower_layer_edge_grid,
                // then the signed distnace shall always be known.
                assert(found);
                penalties[i] += extrudate_overlap_penalty(float(nozzle_r), penaltyOverhangHalf, float(dist));
            }
        }

        // Find a point with a minimum penalty.
        size_t idx_min = std::min_element(penalties.begin(), penalties.end()) - penalties.begin();

        // if (seam_position == spAligned)
        // For all (aligned, nearest, rear) seams:
        {
            // Very likely the weight of idx_min is very close to the weight of last_pos_proj_idx.
            // In that case use last_pos_proj_idx instead.
            float penalty_aligned  = penalties[last_pos_proj_idx];
            float penalty_min      = penalties[idx_min];
            float penalty_diff_abs = std::abs(penalty_min - penalty_aligned);
            float penalty_max      = std::max(penalty_min, penalty_aligned);
            float penalty_diff_rel = (penalty_max == 0.f) ? 0.f : penalty_diff_abs / penalty_max;
            // printf("Align seams, penalty aligned: %f, min: %f, diff abs: %f, diff rel: %f\n", penalty_aligned, penalty_min, penalty_diff_abs, penalty_diff_rel);
            if (penalty_diff_rel < 0.05) {
                // Penalty of the aligned point is very close to the minimum penalty.
                // Align the seams as accurately as possible.
                idx_min = last_pos_proj_idx;
            }
            m_seam_position[m_layer->object()] = polygon.points[idx_min];
        }

        // Export the contour into a SVG file.
        #if 0
        {
            static int iRun = 0;
            SVG svg(debug_out_path("GCode_extrude_loop-%d.svg", iRun ++));
            if (m_layer->lower_layer != NULL)
                svg.draw(m_layer->lower_layer->slices.expolygons);
            for (size_t i = 0; i < loop.paths.size(); ++ i)
                svg.draw(loop.paths[i].as_polyline(), "red");
            Polylines polylines;
            for (size_t i = 0; i < loop.paths.size(); ++ i)
                polylines.push_back(loop.paths[i].as_polyline());
            Slic3r::Polygons polygons;
            coordf_t nozzle_dmr = EXTRUDER_CONFIG(nozzle_diameter);
            coord_t delta = scale_(0.5*nozzle_dmr);
            Slic3r::offset(polylines, &polygons, delta);
//            for (size_t i = 0; i < polygons.size(); ++ i) svg.draw((Polyline)polygons[i], "blue");
            svg.draw(last_pos, "green", 3);
            svg.draw(polygon.points[idx_min], "yellow", 3);
            svg.Close();
        }
        #endif

        // Split the loop at the point with a minium penalty.
        if (!loop.split_at_vertex(polygon.points[idx_min]))
            // The point is not in the original loop. Insert it.
            loop.split_at(polygon.points[idx_min], true);

    } else if (seam_position == spRandom) {
        if (loop.loop_role() == elrContourInternalPerimeter) {
            // This loop does not contain any other loop. Set a random position.
            // The other loops will get a seam close to the random point chosen
            // on the inner most contour.
            //FIXME This works correctly for inner contours first only.
            //FIXME Better parametrize the loop by its length.
            Polygon polygon = loop.polygon();
            Point centroid = polygon.centroid();
            last_pos = Point(polygon.bounding_box().max(0), centroid(1));
            last_pos.rotate(fmod((float)rand()/16.0, 2.0*PI), centroid);
        }
        // Find the closest point, avoid overhangs.
        loop.split_at(last_pos, true);
    }
    
    // clip the path to avoid the extruder to get exactly on the first point of the loop;
    // if polyline was shorter than the clipping distance we'd get a null polyline, so
    // we discard it in that case
    double clip_length = m_enable_loop_clipping ? 
        scale_(EXTRUDER_CONFIG(nozzle_diameter)) * LOOP_CLIPPING_LENGTH_OVER_NOZZLE_DIAMETER : 
        0;

    // get paths
    ExtrusionPaths paths;
    loop.clip_end(clip_length, &paths);
    if (paths.empty()) return "";
    
    // apply the small perimeter speed
    if (is_perimeter(paths.front().role()) && loop.length() <= SMALL_PERIMETER_LENGTH && speed == -1)
        speed = m_config.small_perimeter_speed.get_abs_value(m_config.perimeter_speed);
    
    // extrude along the path
    std::string gcode;
    for (ExtrusionPaths::iterator path = paths.begin(); path != paths.end(); ++path) {
//    description += ExtrusionLoopRole2String(loop.loop_role());
//    description += ExtrusionRole2String(path->role);
        path->simplify(SCALED_RESOLUTION);
        gcode += this->_extrude(*path, description, speed);
    }
    
    // reset acceleration
    gcode += m_writer.set_acceleration((unsigned int)(m_config.default_acceleration.value + 0.5));
    
    if (m_wipe.enable)
        m_wipe.path = paths.front().polyline;  // TODO: don't limit wipe to last path
    
    // make a little move inwards before leaving loop
    if (paths.back().role() == erExternalPerimeter && m_layer != NULL && m_config.perimeters.value > 1) {
        // detect angle between last and first segment
        // the side depends on the original winding order of the polygon (left for contours, right for holes)
        Point a = paths.front().polyline.points[1];  // second point
        Point b = *(paths.back().polyline.points.end()-3);       // second to last point
        if (was_clockwise) {
            // swap points
            Point c = a; a = b; b = c;
        }
        
        double angle = paths.front().first_point().ccw_angle(a, b) / 3;
        
        // turn left if contour, turn right if hole
        if (was_clockwise) angle *= -1;
        
        // create the destination point along the first segment and rotate it
        // we make sure we don't exceed the segment length because we don't know
        // the rotation of the second segment so we might cross the object boundary
        Vec2d  p1 = paths.front().polyline.points.front().cast<double>();
        Vec2d  p2 = paths.front().polyline.points[1].cast<double>();
        Vec2d  v  = p2 - p1;
        double nd = scale_(EXTRUDER_CONFIG(nozzle_diameter));
        double l2 = v.squaredNorm();
        // Shift by no more than a nozzle diameter.
        //FIXME Hiding the seams will not work nicely for very densely discretized contours!
        Point  pt = ((nd * nd >= l2) ? p2 : (p1 + v * (nd / sqrt(l2)))).cast<coord_t>();
        pt.rotate(angle, paths.front().polyline.points.front());
        // generate the travel move
        gcode += m_writer.travel_to_xy(this->point_to_gcode(pt), "move inwards before travel");
    }
    
    return gcode;
}

std::string GCode::extrude_multi_path(ExtrusionMultiPath multipath, std::string description, double speed)
{
    // extrude along the path
    std::string gcode;
    for (ExtrusionPath path : multipath.paths) {
//    description += ExtrusionLoopRole2String(loop.loop_role());
//    description += ExtrusionRole2String(path->role);
        path.simplify(SCALED_RESOLUTION);
        gcode += this->_extrude(path, description, speed);
    }
    if (m_wipe.enable) {
        m_wipe.path = std::move(multipath.paths.back().polyline);  // TODO: don't limit wipe to last path
        m_wipe.path.reverse();
    }
    // reset acceleration
    gcode += m_writer.set_acceleration((unsigned int)floor(m_config.default_acceleration.value + 0.5));
    return gcode;
}

std::string GCode::extrude_entity(const ExtrusionEntity &entity, std::string description, double speed, std::unique_ptr<EdgeGrid::Grid> *lower_layer_edge_grid)
{
    if (const ExtrusionPath* path = dynamic_cast<const ExtrusionPath*>(&entity))
        return this->extrude_path(*path, description, speed);
    else if (const ExtrusionMultiPath* multipath = dynamic_cast<const ExtrusionMultiPath*>(&entity))
        return this->extrude_multi_path(*multipath, description, speed);
    else if (const ExtrusionLoop* loop = dynamic_cast<const ExtrusionLoop*>(&entity))
        return this->extrude_loop(*loop, description, speed, lower_layer_edge_grid);
    else {
        throw std::invalid_argument("Invalid argument supplied to extrude()");
        return "";
    }
}

std::string GCode::extrude_path(ExtrusionPath path, std::string description, double speed)
{
//    description += ExtrusionRole2String(path.role());
    path.simplify(SCALED_RESOLUTION);
    std::string gcode = this->_extrude(path, description, speed);
    if (m_wipe.enable) {
        m_wipe.path = std::move(path.polyline);
        m_wipe.path.reverse();
    }
    // reset acceleration
    gcode += m_writer.set_acceleration((unsigned int)floor(m_config.default_acceleration.value + 0.5));
    return gcode;
}

// Extrude perimeters: Decide where to put seams (hide or align seams).
std::string GCode::extrude_perimeters(const Print &print, const std::vector<ObjectByExtruder::Island::Region> &by_region, std::unique_ptr<EdgeGrid::Grid> &lower_layer_edge_grid)
{
    std::string gcode;
    for (const ObjectByExtruder::Island::Region &region : by_region) {
        m_config.apply(print.regions()[&region - &by_region.front()]->config());
        for (ExtrusionEntity *ee : region.perimeters.entities)
            gcode += this->extrude_entity(*ee, "perimeter", -1., &lower_layer_edge_grid);
    }
    return gcode;
}

// Chain the paths hierarchically by a greedy algorithm to minimize a travel distance.
std::string GCode::extrude_infill(const Print &print, const std::vector<ObjectByExtruder::Island::Region> &by_region)
{
    std::string gcode;
    for (const ObjectByExtruder::Island::Region &region : by_region) {
        m_config.apply(print.regions()[&region - &by_region.front()]->config());
		ExtrusionEntityCollection chained = region.infills.chained_path_from(m_last_pos, false);
        for (ExtrusionEntity *fill : chained.entities) {
            auto *eec = dynamic_cast<ExtrusionEntityCollection*>(fill);
            if (eec) {
				ExtrusionEntityCollection chained2 = eec->chained_path_from(m_last_pos, false);
				for (ExtrusionEntity *ee : chained2.entities)
                    gcode += this->extrude_entity(*ee, "infill");
            } else
                gcode += this->extrude_entity(*fill, "infill");
        }
    }
    return gcode;
}

std::string GCode::extrude_support(const ExtrusionEntityCollection &support_fills)
{
    std::string gcode;
    if (! support_fills.entities.empty()) {
        const char   *support_label            = "support material";
        const char   *support_interface_label  = "support material interface";
        const double  support_speed            = m_config.support_material_speed.value;
        const double  support_interface_speed  = m_config.support_material_interface_speed.get_abs_value(support_speed);
        for (const ExtrusionEntity *ee : support_fills.entities) {
            ExtrusionRole role = ee->role();
            assert(role == erSupportMaterial || role == erSupportMaterialInterface);
            const char  *label = (role == erSupportMaterial) ? support_label : support_interface_label;
            const double speed = (role == erSupportMaterial) ? support_speed : support_interface_speed;
            const ExtrusionPath *path = dynamic_cast<const ExtrusionPath*>(ee);
            if (path)
                gcode += this->extrude_path(*path, label, speed);
            else {
                const ExtrusionMultiPath *multipath = dynamic_cast<const ExtrusionMultiPath*>(ee);
                assert(multipath != nullptr);
                if (multipath)
                    gcode += this->extrude_multi_path(*multipath, label, speed);
            }
        }
    }
    return gcode;
}

void GCode::_write(FILE* file, const char *what)
{
    if (what != nullptr) {
        // apply analyzer, if enabled
        const char* gcode = m_enable_analyzer ? m_analyzer.process_gcode(what).c_str() : what;

        // writes string to file
        fwrite(gcode, 1, ::strlen(gcode), file);
        // updates time estimator and gcode lines vector
        m_normal_time_estimator.add_gcode_block(gcode);
        if (m_silent_time_estimator_enabled)
            m_silent_time_estimator.add_gcode_block(gcode);
    }
}

void GCode::_writeln(FILE* file, const std::string &what)
{
    if (! what.empty())
        _write(file, (what.back() == '\n') ? what : (what + '\n'));
}

void GCode::_write_format(FILE* file, const char* format, ...)
{
    va_list args;
    va_start(args, format);

    int buflen;
    {
        va_list args2;
        va_copy(args2, args);
        buflen =
    #ifdef _MSC_VER
            ::_vscprintf(format, args2)
    #else
            ::vsnprintf(nullptr, 0, format, args2)
    #endif
            + 1;
        va_end(args2);
    }

    char buffer[1024];
    bool buffer_dynamic = buflen > 1024;
    char *bufptr = buffer_dynamic ? (char*)malloc(buflen) : buffer;
    int res = ::vsnprintf(bufptr, buflen, format, args);
    if (res > 0)
        _write(file, bufptr);

    if (buffer_dynamic)
        free(bufptr);

    va_end(args);
}

std::string GCode::_extrude(const ExtrusionPath &path, std::string description, double speed)
{
    std::string gcode;
    
    // go to first point of extrusion path
    if (!m_last_pos_defined || m_last_pos != path.first_point()) {
        gcode += this->travel_to(
            path.first_point(),
            path.role(),
            "move to first " + description + " point"
        );
    }
    
    // compensate retraction
    gcode += this->unretract();
    
    // adjust acceleration
    {
        double acceleration;
        if (this->on_first_layer() && m_config.first_layer_acceleration.value > 0) {
            acceleration = m_config.first_layer_acceleration.value;
        } else if (m_config.perimeter_acceleration.value > 0 && is_perimeter(path.role())) {
            acceleration = m_config.perimeter_acceleration.value;
        } else if (m_config.bridge_acceleration.value > 0 && is_bridge(path.role())) {
            acceleration = m_config.bridge_acceleration.value;
        } else if (m_config.infill_acceleration.value > 0 && is_infill(path.role())) {
            acceleration = m_config.infill_acceleration.value;
        } else {
            acceleration = m_config.default_acceleration.value;
        }
        gcode += m_writer.set_acceleration((unsigned int)floor(acceleration + 0.5));
    }
    
    // calculate extrusion length per distance unit
    double e_per_mm = m_writer.extruder()->e_per_mm3() * path.mm3_per_mm;
    if (m_writer.extrusion_axis().empty()) e_per_mm = 0;
    
    // set speed
    if (speed == -1) {
        if (path.role() == erPerimeter) {
            speed = m_config.get_abs_value("perimeter_speed");
        } else if (path.role() == erExternalPerimeter) {
            speed = m_config.get_abs_value("external_perimeter_speed");
        } else if (path.role() == erOverhangPerimeter || path.role() == erBridgeInfill) {
            speed = m_config.get_abs_value("bridge_speed");
        } else if (path.role() == erInternalInfill) {
            speed = m_config.get_abs_value("infill_speed");
        } else if (path.role() == erSolidInfill) {
            speed = m_config.get_abs_value("solid_infill_speed");
        } else if (path.role() == erTopSolidInfill) {
            speed = m_config.get_abs_value("top_solid_infill_speed");
        } else if (path.role() == erGapFill) {
            speed = m_config.get_abs_value("gap_fill_speed");
        } else {
            throw std::invalid_argument("Invalid speed");
        }
    }
    if (this->on_first_layer())
        speed = m_config.get_abs_value("first_layer_speed", speed);
    if (m_volumetric_speed != 0. && speed == 0)
        speed = m_volumetric_speed / path.mm3_per_mm;
    if (m_config.max_volumetric_speed.value > 0) {
        // cap speed with max_volumetric_speed anyway (even if user is not using autospeed)
        speed = std::min(
            speed,
            m_config.max_volumetric_speed.value / path.mm3_per_mm
        );
    }
    if (EXTRUDER_CONFIG(filament_max_volumetric_speed) > 0) {
        // cap speed with max_volumetric_speed anyway (even if user is not using autospeed)
        speed = std::min(
            speed,
            EXTRUDER_CONFIG(filament_max_volumetric_speed) / path.mm3_per_mm
        );
    }
    double F = speed * 60;  // convert mm/sec to mm/min
    
    // extrude arc or line
    if (m_enable_extrusion_role_markers)
    {
        if (path.role() != m_last_extrusion_role)
        {
            m_last_extrusion_role = path.role();
            if (m_enable_extrusion_role_markers)
            {
                char buf[32];
                sprintf(buf, ";_EXTRUSION_ROLE:%d\n", int(m_last_extrusion_role));
                gcode += buf;
            }
        }
    }

    // adds analyzer tags and updates analyzer's tracking data
    if (m_enable_analyzer)
    {
        if (path.role() != m_last_analyzer_extrusion_role)
        {
            m_last_analyzer_extrusion_role = path.role();
            char buf[32];
            sprintf(buf, ";%s%d\n", GCodeAnalyzer::Extrusion_Role_Tag.c_str(), int(m_last_analyzer_extrusion_role));
            gcode += buf;
        }

        if (m_last_mm3_per_mm != path.mm3_per_mm)
        {
            m_last_mm3_per_mm = path.mm3_per_mm;

            char buf[32];
            sprintf(buf, ";%s%f\n", GCodeAnalyzer::Mm3_Per_Mm_Tag.c_str(), m_last_mm3_per_mm);
            gcode += buf;
        }

        if (m_last_width != path.width)
        {
            m_last_width = path.width;

            char buf[32];
            sprintf(buf, ";%s%f\n", GCodeAnalyzer::Width_Tag.c_str(), m_last_width);
            gcode += buf;
        }

        if (m_last_height != path.height)
        {
            m_last_height = path.height;

            char buf[32];
            sprintf(buf, ";%s%f\n", GCodeAnalyzer::Height_Tag.c_str(), m_last_height);
            gcode += buf;
        }
    }

    std::string comment;
    if (m_enable_cooling_markers) {
        if (is_bridge(path.role()))
            gcode += ";_BRIDGE_FAN_START\n";
        else
            comment = ";_EXTRUDE_SET_SPEED";
        if (path.role() == erExternalPerimeter)
            comment += ";_EXTERNAL_PERIMETER";
    }

    // F is mm per minute.
    gcode += m_writer.set_speed(F, "", comment);
    double path_length = 0.;
    {
        std::string comment = m_config.gcode_comments ? description : "";
        for (const Line &line : path.polyline.lines()) {
            const double line_length = line.length() * SCALING_FACTOR;
            path_length += line_length;
            gcode += m_writer.extrude_to_xy(
                this->point_to_gcode(line.b),
                e_per_mm * line_length,
                comment);
        }
    }
    if (m_enable_cooling_markers)
        gcode += is_bridge(path.role()) ? ";_BRIDGE_FAN_END\n" : ";_EXTRUDE_END\n";
    
    this->set_last_pos(path.last_point());
    return gcode;
}

// This method accepts &point in print coordinates.
std::string GCode::travel_to(const Point &point, ExtrusionRole role, std::string comment)
{    
    /*  Define the travel move as a line between current position and the taget point.
        This is expressed in print coordinates, so it will need to be translated by
        this->origin in order to get G-code coordinates.  */
    Polyline travel;
    travel.append(this->last_pos());
    travel.append(point);
    
    // check whether a straight travel move would need retraction
    bool needs_retraction = this->needs_retraction(travel, role);
    
    // if a retraction would be needed, try to use avoid_crossing_perimeters to plan a
    // multi-hop travel path inside the configuration space
    if (needs_retraction
        && m_config.avoid_crossing_perimeters
        && ! m_avoid_crossing_perimeters.disable_once) {
        travel = m_avoid_crossing_perimeters.travel_to(*this, point);
        
        // check again whether the new travel path still needs a retraction
        needs_retraction = this->needs_retraction(travel, role);
        //if (needs_retraction && m_layer_index > 1) exit(0);
    }
    
    // Re-allow avoid_crossing_perimeters for the next travel moves
    m_avoid_crossing_perimeters.disable_once = false;
    m_avoid_crossing_perimeters.use_external_mp_once = false;
    
    // generate G-code for the travel move
    std::string gcode;
    if (needs_retraction)
        gcode += this->retract();
    else
        // Reset the wipe path when traveling, so one would not wipe along an old path.
        m_wipe.reset_path();
    
    // use G1 because we rely on paths being straight (G0 may make round paths)
    Lines lines = travel.lines();
    for (Lines::const_iterator line = lines.begin(); line != lines.end(); ++line)
	    gcode += m_writer.travel_to_xy(this->point_to_gcode(line->b), comment);
    
    return gcode;
}

bool GCode::needs_retraction(const Polyline &travel, ExtrusionRole role)
{
    if (travel.length() < scale_(EXTRUDER_CONFIG(retract_before_travel))) {
        // skip retraction if the move is shorter than the configured threshold
        return false;
    }
    
    if (role == erSupportMaterial) {
        const SupportLayer* support_layer = dynamic_cast<const SupportLayer*>(m_layer);
        //FIXME support_layer->support_islands.contains should use some search structure!
        if (support_layer != NULL && support_layer->support_islands.contains(travel))
            // skip retraction if this is a travel move inside a support material island
            //FIXME not retracting over a long path may cause oozing, which in turn may result in missing material
            // at the end of the extrusion path!
            return false;
    }

    if (m_config.only_retract_when_crossing_perimeters && m_layer != nullptr &&
        m_config.fill_density.value > 0 && m_layer->any_internal_region_slice_contains(travel))
        // Skip retraction if travel is contained in an internal slice *and*
        // internal infill is enabled (so that stringing is entirely not visible).
        //FIXME any_internal_region_slice_contains() is potentionally very slow, it shall test for the bounding boxes first.
        return false;
    
    // retract if only_retract_when_crossing_perimeters is disabled or doesn't apply
    return true;
}

std::string GCode::retract(bool toolchange)
{
    std::string gcode;
    
    if (m_writer.extruder() == nullptr)
        return gcode;
    
    // wipe (if it's enabled for this extruder and we have a stored wipe path)
    if (EXTRUDER_CONFIG(wipe) && m_wipe.has_path()) {
        gcode += toolchange ? m_writer.retract_for_toolchange(true) : m_writer.retract(true);
        gcode += m_wipe.wipe(*this, toolchange);
    }
    
    /*  The parent class will decide whether we need to perform an actual retraction
        (the extruder might be already retracted fully or partially). We call these 
        methods even if we performed wipe, since this will ensure the entire retraction
        length is honored in case wipe path was too short.  */
    gcode += toolchange ? m_writer.retract_for_toolchange() : m_writer.retract();
    
    gcode += m_writer.reset_e();
    if (m_writer.extruder()->retract_length() > 0 || m_config.use_firmware_retraction)
        gcode += m_writer.lift();
    
    return gcode;
}

std::string GCode::set_extruder(unsigned int extruder_id)
{
    if (!m_writer.need_toolchange(extruder_id))
        return "";
    
    // if we are running a single-extruder setup, just set the extruder and return nothing
    if (!m_writer.multiple_extruders) {
        m_placeholder_parser.set("current_extruder", extruder_id);
        return m_writer.toolchange(extruder_id);
    }
    
    // prepend retraction on the current extruder
    std::string gcode = this->retract(true);

    // Always reset the extrusion path, even if the tool change retract is set to zero.
    m_wipe.reset_path();
    
    if (m_writer.extruder() != nullptr) {
        // Process the custom end_filament_gcode in case of single_extruder_multi_material.
        unsigned int        old_extruder_id     = m_writer.extruder()->id();
        const std::string  &end_filament_gcode  = m_config.end_filament_gcode.get_at(old_extruder_id);
        if (m_config.single_extruder_multi_material && ! end_filament_gcode.empty()) {
            gcode += placeholder_parser_process("end_filament_gcode", end_filament_gcode, old_extruder_id);
            check_add_eol(gcode);
        }
    }

    m_placeholder_parser.set("current_extruder", extruder_id);

    if (m_writer.extruder() != nullptr && ! m_config.toolchange_gcode.value.empty()) {
        // Process the custom toolchange_gcode.
        DynamicConfig config;
        config.set_key_value("previous_extruder", new ConfigOptionInt((int)m_writer.extruder()->id()));
        config.set_key_value("next_extruder",     new ConfigOptionInt((int)extruder_id));
        gcode += placeholder_parser_process("toolchange_gcode", m_config.toolchange_gcode.value, extruder_id, &config);
        check_add_eol(gcode);
    }
    
    // If ooze prevention is enabled, park current extruder in the nearest
    // standby point and set it to the standby temperature.
    if (m_ooze_prevention.enable && m_writer.extruder() != nullptr)
        gcode += m_ooze_prevention.pre_toolchange(*this);
    // Append the toolchange command.
    gcode += m_writer.toolchange(extruder_id);
    // Append the filament start G-code for single_extruder_multi_material.
    const std::string &start_filament_gcode = m_config.start_filament_gcode.get_at(extruder_id);
    if (m_config.single_extruder_multi_material && ! start_filament_gcode.empty()) {
        // Process the start_filament_gcode for the active filament only.
        gcode += this->placeholder_parser_process("start_filament_gcode", start_filament_gcode, extruder_id);
        check_add_eol(gcode);
    }
    // Set the new extruder to the operating temperature.
    if (m_ooze_prevention.enable)
        gcode += m_ooze_prevention.post_toolchange(*this);
    
    return gcode;
}

// convert a model-space scaled point into G-code coordinates
Vec2d GCode::point_to_gcode(const Point &point) const
{
    Vec2d extruder_offset = EXTRUDER_CONFIG(extruder_offset);
    return unscale(point) + m_origin - extruder_offset;
}

// convert a model-space scaled point into G-code coordinates
Point GCode::gcode_to_point(const Vec2d &point) const
{
    Vec2d extruder_offset = EXTRUDER_CONFIG(extruder_offset);
    return Point(
        scale_(point(0) - m_origin(0) + extruder_offset(0)),
        scale_(point(1) - m_origin(1) + extruder_offset(1)));
}

// Goes through by_region std::vector and returns reference to a subvector of entities, that are to be printed
// during infill/perimeter wiping, or normally (depends on wiping_entities parameter)
// Returns a reference to member to avoid copying.
const std::vector<GCode::ObjectByExtruder::Island::Region>& GCode::ObjectByExtruder::Island::by_region_per_copy(unsigned int copy, int extruder, bool wiping_entities)
{
    by_region_per_copy_cache.clear();

    for (const auto& reg : by_region) {
        by_region_per_copy_cache.push_back(ObjectByExtruder::Island::Region()); // creates a region in the newly created Island

        // Now we are going to iterate through perimeters and infills and pick ones that are supposed to be printed
        // References are used so that we don't have to repeat the same code
        for (int iter = 0; iter < 2; ++iter) {
            const ExtrusionEntitiesPtr&         entities     = (iter ? reg.infills.entities : reg.perimeters.entities);
            ExtrusionEntityCollection&          target_eec   = (iter ? by_region_per_copy_cache.back().infills : by_region_per_copy_cache.back().perimeters);
            const std::vector<const ExtruderPerCopy*>& overrides   = (iter ? reg.infills_overrides : reg.perimeters_overrides);

            // Now the most important thing - which extrusion should we print.
            // See function ToolOrdering::get_extruder_overrides for details about the negative numbers hack.
            int this_extruder_mark = wiping_entities ? extruder : -extruder-1;

            for (unsigned int i=0;i<entities.size();++i)
                if (overrides[i]->at(copy) == this_extruder_mark)   // this copy should be printed with this extruder
                    target_eec.append((*entities[i]));
        }
    }
    return by_region_per_copy_cache;
}



// This function takes the eec and appends its entities to either perimeters or infills of this Region (depending on the first parameter)
// It also saves pointer to ExtruderPerCopy struct (for each entity), that holds information about which extruders should be used for which copy.
void GCode::ObjectByExtruder::Island::Region::append(const std::string& type, const ExtrusionEntityCollection* eec, const ExtruderPerCopy* copies_extruder, unsigned int object_copies_num)
{
    // We are going to manipulate either perimeters or infills, exactly in the same way. Let's create pointers to the proper structure to not repeat ourselves:
    ExtrusionEntityCollection* perimeters_or_infills = &infills;
    std::vector<const ExtruderPerCopy*>* perimeters_or_infills_overrides = &infills_overrides;

    if (type == "perimeters") {
        perimeters_or_infills = &perimeters;
        perimeters_or_infills_overrides    = &perimeters_overrides;
    }
    else
        if (type != "infills") {
            throw std::invalid_argument("Unknown parameter!");
            return;
        }


    // First we append the entities, there are eec->entities.size() of them:
    perimeters_or_infills->append(eec->entities);

    for (unsigned int i=0;i<eec->entities.size();++i)
        perimeters_or_infills_overrides->push_back(copies_extruder);
}

}   // namespace Slic3r<|MERGE_RESOLUTION|>--- conflicted
+++ resolved
@@ -995,24 +995,6 @@
         m_silent_time_estimator.calculate_time(false);
 
     // Get filament stats.
-<<<<<<< HEAD
-    print.filament_stats.clear();
-    print.total_used_filament       = 0.;
-    print.total_extruded_volume     = 0.;
-    print.total_weight              = 0.;
-    print.total_cost                = 0.;
-    print.total_wipe_tower_cost     = 0.;
-    print.total_wipe_tower_filament = 0.;
-    print.estimated_normal_print_time = m_normal_time_estimator.get_time_dhms();
-    print.estimated_silent_print_time = m_silent_time_estimator_enabled ? m_silent_time_estimator.get_time_dhms() : "N/A";
-    for (const Extruder &extruder : m_writer.extruders()) {
-        double used_filament   = extruder.used_filament() + (has_wipe_tower ? print.m_wipe_tower_used_filament[extruder.id()] : 0.f);
-        double extruded_volume = extruder.extruded_volume() + (has_wipe_tower ? print.m_wipe_tower_used_filament[extruder.id()] * 2.4052f : 0.f); // assumes 1.75mm filament diameter
-        double filament_weight = extruded_volume * extruder.filament_density() * 0.001;
-        double filament_cost   = filament_weight * extruder.filament_cost()    * 0.001;
-
-        print.filament_stats.insert(std::pair<size_t, float>(extruder.id(), (float)used_filament));
-=======
     print.m_print_statistics.clear();
     print.m_print_statistics.estimated_normal_print_time = m_normal_time_estimator.get_time_dhms();
     print.m_print_statistics.estimated_silent_print_time = m_silent_time_estimator_enabled ? m_silent_time_estimator.get_time_dhms() : "N/A";
@@ -1022,7 +1004,6 @@
         double filament_weight = extruded_volume * extruder.filament_density() * 0.001;
         double filament_cost   = filament_weight * extruder.filament_cost()    * 0.001;
         print.m_print_statistics.filament_stats.insert(std::pair<size_t, float>(extruder.id(), (float)used_filament));
->>>>>>> a079f2a3
         _write_format(file, "; filament used = %.1lfmm (%.1lfcm3)\n", used_filament, extruded_volume * 0.001);
         if (filament_weight > 0.) {
             print.m_print_statistics.total_weight = print.m_print_statistics.total_weight + filament_weight;
@@ -1032,17 +1013,10 @@
                 _write_format(file, "; filament cost = %.1lf\n", filament_cost);
             }
         }
-<<<<<<< HEAD
-        print.total_used_filament += used_filament;
-        print.total_extruded_volume += extruded_volume;
-        print.total_wipe_tower_filament += has_wipe_tower ? used_filament - extruder.used_filament() : 0.;
-        print.total_wipe_tower_cost += has_wipe_tower ? (extruded_volume - extruder.extruded_volume())* extruder.filament_density() * 0.001 * extruder.filament_cost() * 0.001 : 0.;
-=======
         print.m_print_statistics.total_used_filament += used_filament;
         print.m_print_statistics.total_extruded_volume += extruded_volume;
         print.m_print_statistics.total_wipe_tower_filament += has_wipe_tower ? used_filament - extruder.used_filament() : 0.;
         print.m_print_statistics.total_wipe_tower_cost += has_wipe_tower ? (extruded_volume - extruder.extruded_volume())* extruder.filament_density() * 0.001 * extruder.filament_cost() * 0.001 : 0.;
->>>>>>> a079f2a3
     }
     _write_format(file, "; total filament cost = %.1lf\n", print.m_print_statistics.total_cost);
     _write_format(file, "; estimated printing time (normal mode) = %s\n", m_normal_time_estimator.get_time_dhms().c_str());
