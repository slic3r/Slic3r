--- conflicted
+++ resolved
@@ -32,20 +32,12 @@
     void translate(double x, double y);
     void rotate(double angle, const Point &center);
     bool coincides_with(const Point &point) const;
-<<<<<<< HEAD
-    bool coincides_with(const Point* point) const;
-    int nearest_point_index(Points &points) const;
-    int nearest_point_index(PointPtrs &points) const;
-    Point* nearest_point(Points &points) const;
-    double distance_to(const Point* point) const;
-    double distance_to(const Line* line) const;
-=======
+
     int nearest_point_index(const Points &points) const;
     int nearest_point_index(const PointConstPtrs &points) const;
     int nearest_point_index(const PointPtrs &points) const;
     void nearest_point(const Points &points, Point* point) const;
     double distance_to(const Point &point) const;
->>>>>>> 37c7b958
     double distance_to(const Line &line) const;
     double ccw(const Point &p1, const Point &p2) const;
     double ccw(const Line &line) const;
