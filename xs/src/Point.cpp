#include <cmath>
#include <sstream>
#include "Point.hpp"
#include "Line.hpp"

namespace Slic3r {

bool
Point::operator==(const Point& rhs) const
{
    return this->coincides_with(rhs);
}

std::string
Point::wkt() const
{
    std::ostringstream ss;
    ss << "POINT(" << this->x << " " << this->y << ")";
    return ss.str();
}

void
Point::scale(double factor)
{
    this->x *= factor;
    this->y *= factor;
}

void
Point::translate(double x, double y)
{
    this->x += x;
    this->y += y;
}

void
Point::rotate(double angle, const Point &center)
{
    double cur_x = (double)this->x;
    double cur_y = (double)this->y;
    this->x = (coord_t)round( (double)center.x + cos(angle) * (cur_x - (double)center.x) - sin(angle) * (cur_y - (double)center.y) );
    this->y = (coord_t)round( (double)center.y + cos(angle) * (cur_y - (double)center.y) + sin(angle) * (cur_x - (double)center.x) );
}

bool
Point::coincides_with(const Point &point) const
{
    return this->x == point.x && this->y == point.y;
}

int
Point::nearest_point_index(const Points &points) const
{
    PointConstPtrs p;
    p.reserve(points.size());
    for (Points::const_iterator it = points.begin(); it != points.end(); ++it)
        p.push_back(&*it);
    return this->nearest_point_index(p);
}

int
Point::nearest_point_index(const PointConstPtrs &points) const
{
    int idx = -1;
    double distance = -1;  // double because long is limited to 2147483647 on some platforms and it's not enough
    
    for (PointConstPtrs::const_iterator it = points.begin(); it != points.end(); ++it) {
        /* If the X distance of the candidate is > than the total distance of the
           best previous candidate, we know we don't want it */
        double d = pow(this->x - (*it)->x, 2);
        if (distance != -1 && d > distance) continue;
        
        /* If the Y distance of the candidate is > than the total distance of the
           best previous candidate, we know we don't want it */
        d += pow(this->y - (*it)->y, 2);
        if (distance != -1 && d > distance) continue;
        
        idx = it - points.begin();
        distance = d;
        
        if (distance < EPSILON) break;
    }
    
    return idx;
}

<<<<<<< HEAD
Point*
Point::nearest_point(Points &points) const
=======
int
Point::nearest_point_index(const PointPtrs &points) const
>>>>>>> 37c7b958
{
    PointConstPtrs p;
    p.reserve(points.size());
    for (PointPtrs::const_iterator it = points.begin(); it != points.end(); ++it)
        p.push_back(*it);
    return this->nearest_point_index(p);
}

void
Point::nearest_point(const Points &points, Point* point) const
{
    *point = points.at(this->nearest_point_index(points));
}

double
Point::distance_to(const Point &point) const
{
    double dx = ((double)point.x - this->x);
    double dy = ((double)point.y - this->y);
    return sqrt(dx*dx + dy*dy);
}

double
Point::distance_to(const Line &line) const
{
    if (line.a.coincides_with(line.b)) return this->distance_to(line.a);
    
    double n = (double)(line.b.x - line.a.x) * (double)(line.a.y - this->y)
        - (double)(line.a.x - this->x) * (double)(line.b.y - line.a.y);
    
    return std::abs(n) / line.length();
}

/* Three points are a counter-clockwise turn if ccw > 0, clockwise if
 * ccw < 0, and collinear if ccw = 0 because ccw is a determinant that
 * gives the signed area of the triangle formed by p1, p2 and this point.
 * In other words it is the 2D cross product of p1-p2 and p1-this, i.e.
 * z-component of their 3D cross product.
 * We return double because it must be big enough to hold 2*max(|coordinate|)^2
 */
double
Point::ccw(const Point &p1, const Point &p2) const
{
    return (double)(p2.x - p1.x)*(double)(this->y - p1.y) - (double)(p2.y - p1.y)*(double)(this->x - p1.x);
}

double
Point::ccw(const Line &line) const
{
    return this->ccw(line.a, line.b);
}

#ifdef SLIC3RXS
SV*
Point::to_SV_ref() {
    SV* sv = newSV(0);
    sv_setref_pv( sv, CLASS_Ref(), (void*)this );
    return sv;
}

SV*
Point::to_SV_clone_ref() const {
    SV* sv = newSV(0);
    sv_setref_pv( sv, CLASS(), new Point(*this) );
    return sv;
}

SV*
Point::to_SV_pureperl() const {
    AV* av = newAV();
    av_fill(av, 1);
    av_store(av, 0, newSViv(this->x));
    av_store(av, 1, newSViv(this->y));
    return newRV_noinc((SV*)av);
}

void
Point::from_SV(SV* point_sv)
{
    AV* point_av = (AV*)SvRV(point_sv);
    // get a double from Perl and round it, otherwise
    // it would get truncated
    this->x = lrint(SvNV(*av_fetch(point_av, 0, 0)));
    this->y = lrint(SvNV(*av_fetch(point_av, 1, 0)));
}

void
Point::from_SV_check(SV* point_sv)
{
    if (sv_isobject(point_sv) && (SvTYPE(SvRV(point_sv)) == SVt_PVMG)) {
      if (!sv_isa(point_sv, CLASS()) && !sv_isa(point_sv, CLASS_Ref()))
        CONFESS("Not a valid %s object (got %s)", CLASS(), HvNAME(SvSTASH(SvRV(point_sv))));
      *this = *(Point*)SvIV((SV*)SvRV( point_sv ));
    } else {
        this->from_SV(point_sv);
    }
}

SV*
Pointf::to_SV_pureperl() const {
    AV* av = newAV();
    av_fill(av, 1);
    av_store(av, 0, newSVnv(this->x));
    av_store(av, 1, newSVnv(this->y));
    return newRV_noinc((SV*)av);
}

bool
Pointf::from_SV(SV* point_sv)
{
    AV* point_av = (AV*)SvRV(point_sv);
    SV* sv_x = *av_fetch(point_av, 0, 0);
    SV* sv_y = *av_fetch(point_av, 1, 0);
    if (!looks_like_number(sv_x) || !looks_like_number(sv_y)) return false;
    
    this->x = SvNV(sv_x);
    this->y = SvNV(sv_y);
    return true;
}
#endif

void
Pointf::scale(double factor)
{
    this->x *= factor;
    this->y *= factor;
}

void
Pointf::translate(double x, double y)
{
    this->x += x;
    this->y += y;
}

void
Pointf3::scale(double factor)
{
    Pointf::scale(factor);
    this->z *= factor;
}

void
Pointf3::translate(double x, double y, double z)
{
    Pointf::translate(x, y);
    this->z += z;
}

}<|MERGE_RESOLUTION|>--- conflicted
+++ resolved
@@ -84,13 +84,8 @@
     return idx;
 }
 
-<<<<<<< HEAD
-Point*
-Point::nearest_point(Points &points) const
-=======
 int
 Point::nearest_point_index(const PointPtrs &points) const
->>>>>>> 37c7b958
 {
     PointConstPtrs p;
     p.reserve(points.size());
