--- conflicted
+++ resolved
@@ -58,7 +58,7 @@
     Clone<BoundingBox> bounding_box();
     
     Points _shifted_copies()
-        %code%{ RETVAL = THIS->_shifted_copies; %};
+        %code%{ RETVAL = THIS->copies(); %};
 
     bool add_copy(Vec2d* point)
         %code%{ RETVAL = THIS->add_copy(*point); %};
@@ -76,8 +76,6 @@
     bool step_done(PrintObjectStep step)
         %code%{ RETVAL = THIS->is_step_done(step); %};
 
-    void reset_layer_height_profile();
-
     void slice();
 };
 
@@ -86,24 +84,17 @@
     ~Print();
 
     Ref<StaticPrintConfig> config()
-<<<<<<< HEAD
-        %code%{ RETVAL = &THIS->config(); %};
-=======
-        %code%{ RETVAL = static_cast<GCodeConfig*>(&THIS->config); %};
-    Ref<StaticPrintConfig> default_object_config()
-        %code%{ RETVAL = &THIS->default_object_config; %};
-    Ref<StaticPrintConfig> default_region_config()
-        %code%{ RETVAL = &THIS->default_region_config; %};
->>>>>>> a97df555
+        %code%{ RETVAL = const_cast<GCodeConfig*>(static_cast<const GCodeConfig*>(&THIS->config())); %};
     Ref<PlaceholderParser> placeholder_parser()
         %code%{ RETVAL = &THIS->placeholder_parser(); %};
     Ref<ExtrusionEntityCollection> skirt()
         %code%{ RETVAL = const_cast<ExtrusionEntityCollection*>(&THIS->skirt()); %};
     Ref<ExtrusionEntityCollection> brim()
-<<<<<<< HEAD
         %code%{ RETVAL = const_cast<ExtrusionEntityCollection*>(&THIS->brim()); %};
-    std::string estimated_print_time()
-        %code%{ RETVAL = THIS->print_statistics().estimated_print_time; %};
+    std::string estimated_normal_print_time()
+        %code%{ RETVAL = THIS->print_statistics().estimated_normal_print_time; %};
+    std::string estimated_silent_print_time()
+        %code%{ RETVAL = THIS->print_statistics().estimated_silent_print_time; %};
     double total_used_filament()
         %code%{ RETVAL = THIS->print_statistics().total_used_filament; %};
     double total_extruded_volume()
@@ -112,14 +103,6 @@
         %code%{ RETVAL = THIS->print_statistics().total_weight; %};
     double total_cost()
         %code%{ RETVAL = THIS->print_statistics().total_cost; %};
-=======
-        %code%{ RETVAL = &THIS->brim; %};
-    std::string estimated_normal_print_time()
-        %code%{ RETVAL = THIS->estimated_normal_print_time; %};
-    std::string estimated_silent_print_time()
-        %code%{ RETVAL = THIS->estimated_silent_print_time; %};
->>>>>>> a97df555
-
     PrintObjectPtrs* objects()
         %code%{ RETVAL = const_cast<PrintObjectPtrs*>(&THIS->objects()); %};
     void clear_objects();
