%module{Slic3r::XS};

%{
#include <myinit.h>
#include "ExtrusionEntity.hpp"
%}

%name{Slic3r::ExtrusionLoop} class ExtrusionLoop {
    ~ExtrusionLoop();
    SV* arrayref()
        %code{% RETVAL = THIS->polygon.to_AV(); %};
    SV* pp()
        %code{% RETVAL = THIS->polygon.to_SV_pureperl(); %};
    void reverse()
        %code{% THIS->polygon.reverse(); %};
    ExtrusionPath* split_at_index(int index)
        %code{% const char* CLASS = "Slic3r::ExtrusionPath"; RETVAL = THIS->split_at_index(index); %};
    ExtrusionPath* split_at_first_point()
        %code{% const char* CLASS = "Slic3r::ExtrusionPath"; RETVAL = THIS->split_at_first_point(); %};
    bool make_counter_clockwise();
<<<<<<< HEAD
    Point* first_point();
    Point* last_point();
=======
    Point* first_point()
        %code{% const char* CLASS = "Slic3r::Point"; RETVAL = new Point(THIS->first_point()); %};
    Point* last_point()
        %code{% const char* CLASS = "Slic3r::Point"; RETVAL = new Point(THIS->last_point()); %};
>>>>>>> 37c7b958
    bool is_perimeter();
    bool is_fill();
    bool is_bridge();
%{

ExtrusionLoop*
_new(CLASS, polygon_sv, role, mm3_per_mm)
    char*           CLASS;
    SV*             polygon_sv;
    ExtrusionRole   role;
    double          mm3_per_mm;
    CODE:
        RETVAL = new ExtrusionLoop ();
        RETVAL->polygon.from_SV_check(polygon_sv);
        RETVAL->role            = role;
        RETVAL->mm3_per_mm      = mm3_per_mm;
    OUTPUT:
        RETVAL

PolygonRef*
ExtrusionLoop::polygon(...)
    CODE:
        if (items > 1) {
            THIS->polygon.from_SV_check( ST(1) );
        }
        RETVAL = &(THIS->polygon);
    OUTPUT:
        RETVAL

ExtrusionRole
ExtrusionLoop::role(...)
    CODE:
        if (items > 1) {
            THIS->role = (ExtrusionRole)SvUV(ST(1));
        }
        RETVAL = THIS->role;
    OUTPUT:
        RETVAL

double
ExtrusionLoop::mm3_per_mm(...)
    CODE:
        if (items > 1) {
            THIS->mm3_per_mm = (double)SvNV(ST(1));
        }
        RETVAL = THIS->mm3_per_mm;
    OUTPUT:
        RETVAL

%}
};<|MERGE_RESOLUTION|>--- conflicted
+++ resolved
@@ -18,15 +18,8 @@
     ExtrusionPath* split_at_first_point()
         %code{% const char* CLASS = "Slic3r::ExtrusionPath"; RETVAL = THIS->split_at_first_point(); %};
     bool make_counter_clockwise();
-<<<<<<< HEAD
-    Point* first_point();
-    Point* last_point();
-=======
-    Point* first_point()
-        %code{% const char* CLASS = "Slic3r::Point"; RETVAL = new Point(THIS->first_point()); %};
-    Point* last_point()
-        %code{% const char* CLASS = "Slic3r::Point"; RETVAL = new Point(THIS->last_point()); %};
->>>>>>> 37c7b958
+    PointClone first_point();
+    PointClone last_point();
     bool is_perimeter();
     bool is_fill();
     bool is_bridge();
