%module{Slic3r::XS};

%{
#include <myinit.h>
#include "PolylineCollection.hpp"
%}

%name{Slic3r::Polyline::Collection} class PolylineCollection {
    ~PolylineCollection();
    PolylineCollection* clone()
        %code{% const char* CLASS = "Slic3r::Polyline::Collection"; RETVAL = new PolylineCollection(*THIS); %};
    void clear()
        %code{% THIS->polylines.clear(); %};
    PolylineCollection* chained_path(bool no_reverse)
        %code{%
            const char* CLASS = "Slic3r::Polyline::Collection";
            RETVAL = new PolylineCollection();
            THIS->chained_path(RETVAL, no_reverse);
        %};
    PolylineCollection* chained_path_from(Point* start_near, bool no_reverse)
        %code{%
            const char* CLASS = "Slic3r::Polyline::Collection";
            RETVAL = new PolylineCollection();
            THIS->chained_path_from(*start_near, RETVAL, no_reverse);
        %};
    int count()
        %code{% RETVAL = THIS->polylines.size(); %};
<<<<<<< HEAD
    Point* leftmost_point();
=======
    Point* leftmost_point()
        %code{% const char* CLASS = "Slic3r::Point"; RETVAL = new Point(THIS->leftmost_point()); %};
>>>>>>> 37c7b958
%{

PolylineCollection*
PolylineCollection::new(...)
    CODE:
        RETVAL = new PolylineCollection ();
        // ST(0) is class name, others are Polylines
        RETVAL->polylines.resize(items-1);
        for (unsigned int i = 1; i < items; i++) {
            // Note: a COPY of the input is stored
            RETVAL->polylines[i-1].from_SV_check(ST(i));
        }
    OUTPUT:
        RETVAL

SV*
PolylineCollection::arrayref()
    CODE:
        AV* av = newAV();
        av_fill(av, THIS->polylines.size()-1);
        int i = 0;
        for (Polylines::iterator it = THIS->polylines.begin(); it != THIS->polylines.end(); ++it) {
            av_store(av, i++, (*it).to_SV_ref());
        }
        RETVAL = newRV_noinc((SV*)av);
    OUTPUT:
        RETVAL

SV*
PolylineCollection::pp()
    CODE:
        AV* av = newAV();
        av_fill(av, THIS->polylines.size()-1);
        int i = 0;
        for (Polylines::iterator it = THIS->polylines.begin(); it != THIS->polylines.end(); ++it) {
            av_store(av, i++, (*it).to_SV_pureperl());
        }
        RETVAL = newRV_noinc((SV*)av);
    OUTPUT:
        RETVAL

void
PolylineCollection::append(...)
    CODE:
        for (unsigned int i = 1; i < items; i++) {
            Polyline polyline;
            polyline.from_SV_check( ST(i) );
            THIS->polylines.push_back(polyline);
        }

%}
};<|MERGE_RESOLUTION|>--- conflicted
+++ resolved
@@ -25,12 +25,7 @@
         %};
     int count()
         %code{% RETVAL = THIS->polylines.size(); %};
-<<<<<<< HEAD
-    Point* leftmost_point();
-=======
-    Point* leftmost_point()
-        %code{% const char* CLASS = "Slic3r::Point"; RETVAL = new Point(THIS->leftmost_point()); %};
->>>>>>> 37c7b958
+    PointClone leftmost_point();
 %{
 
 PolylineCollection*
