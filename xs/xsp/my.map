--- conflicted
+++ resolved
@@ -129,11 +129,10 @@
 Ref<ModelInstance>         O_OBJECT_SLIC3R_T
 Clone<ModelInstance>       O_OBJECT_SLIC3R_T
 
-<<<<<<< HEAD
 ConfSpace*                 O_OBJECT_SLIC3R
 Ref<ConfSpace>             O_OBJECT_SLIC3R_T
 Clone<ConfSpace>           O_OBJECT_SLIC3R_T
-=======
+
 PrintRegion*               O_OBJECT_SLIC3R
 Ref<PrintRegion>           O_OBJECT_SLIC3R_T
 
@@ -156,8 +155,6 @@
 PlaceholderParser*         O_OBJECT_SLIC3R
 Ref<PlaceholderParser>     O_OBJECT_SLIC3R_T
 Clone<PlaceholderParser>   O_OBJECT_SLIC3R_T
-
->>>>>>> ba55592b
 
 ExtrusionLoopRole     T_UV
 ExtrusionRole     T_UV
