--- conflicted
+++ resolved
@@ -22,16 +22,8 @@
             RETVAL = new ExtrusionEntityCollection();
             THIS->chained_path_from(*start_near, RETVAL, no_reverse);
         %};
-    Point* first_point()
-<<<<<<< HEAD
-        %code{% RETVAL = THIS->first_point(); %};
-    Point* last_point()
-        %code{% RETVAL = THIS->last_point(); %};
-=======
-        %code{% const char* CLASS = "Slic3r::Point"; RETVAL = new Point(THIS->first_point()); %};
-    Point* last_point()
-        %code{% const char* CLASS = "Slic3r::Point"; RETVAL = new Point(THIS->last_point()); %};
->>>>>>> 37c7b958
+    PointClone first_point();
+    PointClone last_point();
     int count()
         %code{% RETVAL = THIS->entities.size(); %};
     std::vector<size_t> orig_indices()
