--- conflicted
+++ resolved
@@ -63,13 +63,7 @@
 # check without explicit lib path (works on Linux)
 $have_boost = 1
     if check_lib(
-<<<<<<< HEAD
-        lib     => "boost_system",
-        INC     => join(' ', @INC,  map "-I$_", @boost_include),
-        LIBS    => join(' ', @LIBS, map "-L$_", @boost_libs),
-=======
         lib     => [ map "boost_${_}", @boost_libraries ],
->>>>>>> 0964700e
     );
 
 if ($have_boost) {
@@ -82,13 +76,8 @@
         if ($files[0] =~ /libboost_system([^.]+)/) {
             my $suffix = $1;
             check_lib(
-<<<<<<< HEAD
-                lib     => "boost_system$suffix",
-                INC     => join(' ', @INC, map "-I$_", @boost_include),
-=======
                 lib     => [ map "boost_${_}${suffix}", @boost_libraries ],
                 INC     => join(' ', map "-I$_", @INC,  @boost_include),
->>>>>>> 0964700e
                 LIBS    => "-L$path",
             ) or next;
         
