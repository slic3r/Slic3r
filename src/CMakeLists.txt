cmake_minimum_required (VERSION 3.9)
project (slic3r)

option(Enable_GUI "Use the wxWidgets code in slic3r.cpp" OFF)
option(GUI_BUILD_TESTS "Build tests for Slic3r GUI." ON)
option(SLIC3R_BUILD_TESTS "Build tests for libslic3r." ON)
option(SLIC3R_STATIC "Build and link Slic3r statically." ON)
option(BUILD_EXTRUDE_TIN "Build and link the extrude-tin application." OFF)

# only on newer GCCs: -ftemplate-backtrace-limit=0
set(CMAKE_CXX_FLAGS "-g ${CMAKE_CXX_FLAGS} -Wall -DM_PI=3.14159265358979323846 -D_GLIBCXX_USE_C99 -DHAS_BOOL -DNOGDI -DBOOST_ASIO_DISABLE_KQUEUE -DNO_PERL")

if(DEFINED ENV{SLIC3R_VAR_REL})
    set(CMAKE_CXX_FLAGS "-DVAR_REL=$ENV{SLIC3R_VAR_REL}")
endif(DEFINED ENV{SLIC3R_VAR_REL})

if(DEFINED ENV{SLIC3R_VAR_ABS})
    set(CMAKE_CXX_FLAGS "-DVAR_ABS")
endif(DEFINED ENV{SLIC3R_VAR_ABS})

if(DEFINED ENV{SLIC3R_VAR_ABS_PATH})
    set(CMAKE_CXX_FLAGS "-DVAR_ABS_PATH=$ENV{SLIC3R_VAR_ABS_PATH}")
endif(DEFINED ENV{SLIC3R_VAR_ABS_PATH})

if(Enable_GUI) 
    set(CMAKE_CXX_FLAGS "-DUSE_WX")
endif(Enable_GUI)

if($ENV{TRAVIS})
    if($ENV{TRAVIS} STREQUAL "true")
        message(STATUS "Building on Travis-CI.")
        set(IS_TRAVIS_BUILD TRUE)
    endif()
endif()

execute_process(COMMAND git rev-parse --short HEAD OUTPUT_VARIABLE GIT_VERSION ERROR_QUIET)

set(CMAKE_CXX_FLAGS_DEBUG "${CMAKE_CXX_FLAGS_DEBUG} -Wall -DSLIC3R_DEBUG")

if(CMAKE_CXX_COMPILER_VERSION VERSION_GREATER 4.7.0)
    if(CMAKE_CXX_COMPILER_VERSION VERSION_LESS 4.7.3)
       set(CMAKE_CXX_FLAGS "${CMAKE_CXX_FLAGS} -fno-inline-small-functions")
    endif(CMAKE_CXX_COMPILER_VERSION VERSION_LESS 4.7.3)
endif(CMAKE_CXX_COMPILER_VERSION VERSION_GREATER 4.7.0)

set(CMAKE_INCLUDE_CURRENT_DIR ON)

IF(CMAKE_HOST_APPLE)
    set(CMAKE_CXX_FLAGS "${CMAKE_CXX_FLAGS} -std=c++11 -stdlib=libc++ -DBOOST_THREAD_DONT_USE_CHRONO -DBOOST_NO_CXX11_RVALUE_REFERENCES -DBOOST_THREAD_USES_MOVE")
    set(CMAKE_EXE_LINKER_FLAGS "-framework IOKit -framework CoreFoundation -lc++")
ELSE(CMAKE_HOST_APPLE)
#    set(CMAKE_EXE_LINKER_FLAGS "-static-libgcc -static-libstdc++ -L.")
ENDIF(CMAKE_HOST_APPLE)


if(SLIC3R_STATIC)
    set(Boost_USE_STATIC_LIBS ON)
    set(Boost_USE_STATIC_RUNTIME ON)
else(SLIC3R_STATIC)
    set(Boost_USE_STATIC_LIBS OFF)
    set(Boost_USE_STATIC_RUNTIME OFF)
endif(SLIC3R_STATIC)

find_package(Threads REQUIRED)

find_package(Boost REQUIRED COMPONENTS system thread filesystem)

set(LIBDIR ${CMAKE_CURRENT_SOURCE_DIR}/../xs/src/)
set(GUI_LIBDIR ${CMAKE_CURRENT_SOURCE_DIR}/GUI/)
set(TESTDIR ${CMAKE_CURRENT_SOURCE_DIR}/test)
set(GUI_TESTDIR ${CMAKE_CURRENT_SOURCE_DIR}/test/GUI/)

include_directories(${LIBDIR})
include_directories(${LIBDIR}/libslic3r)
include_directories(${LIBDIR}/slic3r/GUI/)
include_directories(${CMAKE_CURRENT_SOURCE_DIR}/standalone/)
include_directories(${LIBDIR}/admesh/)
include_directories(${LIBDIR}/BSpline/)
include_directories(${LIBDIR}/expat/)
include_directories(${LIBDIR}/poly2tri/)
include_directories(${LIBDIR}/poly2tri/sweep)
include_directories(${LIBDIR}/poly2tri/common)

add_library(ZipArchive STATIC
    ${LIBDIR}/Zip/ZipArchive.cpp
)


add_library(libslic3r STATIC
    ${LIBDIR}/libslic3r/BoundingBox.cpp
    ${LIBDIR}/libslic3r/BridgeDetector.cpp
    ${LIBDIR}/libslic3r/ClipperUtils.cpp
    ${LIBDIR}/libslic3r/ConfigBase.cpp
    ${LIBDIR}/libslic3r/Config.cpp
    ${LIBDIR}/libslic3r/ExPolygon.cpp
    ${LIBDIR}/libslic3r/ExPolygonCollection.cpp
    ${LIBDIR}/libslic3r/Extruder.cpp
    ${LIBDIR}/libslic3r/ExtrusionEntity.cpp
    ${LIBDIR}/libslic3r/ExtrusionEntityCollection.cpp
    ${LIBDIR}/libslic3r/Fill/Fill.cpp
    ${LIBDIR}/libslic3r/Fill/Fill3DHoneycomb.cpp
    ${LIBDIR}/libslic3r/Fill/FillConcentric.cpp
    ${LIBDIR}/libslic3r/Fill/FillHoneycomb.cpp
    ${LIBDIR}/libslic3r/Fill/FillPlanePath.cpp
    ${LIBDIR}/libslic3r/Fill/FillRectilinear.cpp
    ${LIBDIR}/libslic3r/Fill/FillGyroid.cpp
    ${LIBDIR}/libslic3r/Flow.cpp
    ${LIBDIR}/libslic3r/GCode.cpp
    ${LIBDIR}/libslic3r/GCode/CoolingBuffer.cpp
    ${LIBDIR}/libslic3r/GCode/SpiralVase.cpp
    ${LIBDIR}/libslic3r/GCodeReader.cpp
    ${LIBDIR}/libslic3r/GCodeSender.cpp
    ${LIBDIR}/libslic3r/GCodeTimeEstimator.cpp
    ${LIBDIR}/libslic3r/GCodeWriter.cpp
    ${LIBDIR}/libslic3r/Geometry.cpp
    ${LIBDIR}/libslic3r/IO.cpp
    ${LIBDIR}/libslic3r/IO/AMF.cpp
    ${LIBDIR}/libslic3r/IO/TMF.cpp
    ${LIBDIR}/libslic3r/Layer.cpp
    ${LIBDIR}/libslic3r/LayerRegion.cpp
    ${LIBDIR}/libslic3r/LayerRegionFill.cpp
    ${LIBDIR}/libslic3r/LayerHeightSpline.cpp
    ${LIBDIR}/libslic3r/Line.cpp
    ${LIBDIR}/libslic3r/Model.cpp
    ${LIBDIR}/libslic3r/MotionPlanner.cpp
    ${LIBDIR}/libslic3r/MultiPoint.cpp
    ${LIBDIR}/libslic3r/PerimeterGenerator.cpp
    ${LIBDIR}/libslic3r/PlaceholderParser.cpp
    ${LIBDIR}/libslic3r/Point.cpp
    ${LIBDIR}/libslic3r/Polygon.cpp
    ${LIBDIR}/libslic3r/Polyline.cpp
    ${LIBDIR}/libslic3r/PolylineCollection.cpp
    ${LIBDIR}/libslic3r/Print.cpp
    ${LIBDIR}/libslic3r/PrintConfig.cpp
    ${LIBDIR}/libslic3r/PrintObject.cpp
    ${LIBDIR}/libslic3r/PrintRegion.cpp
    ${LIBDIR}/libslic3r/SLAPrint.cpp
    ${LIBDIR}/libslic3r/SlicingAdaptive.cpp
    ${LIBDIR}/libslic3r/Surface.cpp
    ${LIBDIR}/libslic3r/SurfaceCollection.cpp
    ${LIBDIR}/libslic3r/SVG.cpp
    ${LIBDIR}/libslic3r/TriangleMesh.cpp
<<<<<<< HEAD
    ${LIBDIR}/libslic3r/Zip/ZipArchive.cpp
        ../xs/src/libslic3r/SupportMaterial.cpp)
=======
    ${LIBDIR}/libslic3r/utils.cpp
)
target_compile_features(libslic3r PUBLIC cxx_std_11)


>>>>>>> 5dbfc104

add_library(BSpline STATIC
    ${LIBDIR}/BSpline/BSpline.cpp
)

add_library(admesh STATIC
    ${LIBDIR}/admesh/connect.c
    ${LIBDIR}/admesh/normals.c
    ${LIBDIR}/admesh/shared.c
    ${LIBDIR}/admesh/stl_io.c
    ${LIBDIR}/admesh/stlinit.c
    ${LIBDIR}/admesh/util.c
)
set_property(TARGET admesh PROPERTY C_STANDARD 99)

add_library(clipper STATIC ${LIBDIR}/clipper.cpp)
add_library(expat STATIC
    ${LIBDIR}/expat/xmlparse.c
    ${LIBDIR}/expat/xmlrole.c
    ${LIBDIR}/expat/xmltok.c
)
add_library(polypartition STATIC ${LIBDIR}/polypartition.cpp)
add_library(poly2tri STATIC
    ${LIBDIR}/poly2tri/common/shapes.cc
    ${LIBDIR}/poly2tri/sweep/advancing_front.cc
    ${LIBDIR}/poly2tri/sweep/cdt.cc
    ${LIBDIR}/poly2tri/sweep/sweep_context.cc
    ${LIBDIR}/poly2tri/sweep/sweep.cc
)



set(UI_TEST_SOURCES
    ${GUI_TESTDIR}/testableframe.cpp
    ${GUI_TESTDIR}/test_harness_gui.cpp
    ${GUI_TESTDIR}/test_field_checkbox.cpp
    ${GUI_TESTDIR}/test_field_spinctrl.cpp
    ${GUI_TESTDIR}/test_field_textbox.cpp
    ${GUI_TESTDIR}/test_field_choice.cpp
    ${GUI_TESTDIR}/test_field_numchoice.cpp
    ${GUI_TESTDIR}/test_field_point.cpp
    ${GUI_TESTDIR}/test_field_point3.cpp
    ${GUI_TESTDIR}/test_misc_ui.cpp
)
set(SLIC3R_TEST_SOURCES
    ${TESTDIR}/test_harness.cpp
    ${TESTDIR}/libslic3r/test_trianglemesh.cpp
)
add_executable(slic3r slic3r.cpp)
#set_target_properties(slic3r PROPERTIES LINK_SEARCH_START_STATIC 1)
#set_target_properties(slic3r PROPERTIES LINK_SEARCH_END_STATIC 1)


set(Boost_USE_STATIC_LIBS OFF)
set(Boost_USE_STATIC_RUNTIME OFF)

find_library(bsystem_l boost_system log)
add_library(bsystem SHARED IMPORTED)
set_target_properties(bsystem PROPERTIES IMPORTED_LOCATION ${bsystem_l})
find_library(bthread_l boost_thread)
add_library(bthread SHARED IMPORTED)
set_target_properties(bthread PROPERTIES IMPORTED_LOCATION ${bthread_l})
include_directories(${Boost_INCLUDE_DIRS})

if(${SLIC3R_STATIC})
    set(wxWidgets_USE_STATIC ON)
else(${SLIC3R_STATIC})
    set(wxWidgets_USE_STATIC OFF)
endif(${SLIC3R_STATIC})

set(wxWidgets_USE_UNICODE ON)

find_package(wxWidgets COMPONENTS net gl html aui adv core base)

IF(CMAKE_HOST_UNIX)
    #set(Boost_LIBRARIES bsystem bthread bfilesystem)
ENDIF(CMAKE_HOST_UNIX)

# Libraries that Libslic3r itself depends on.
set(LIBSLIC3R_DEPENDS
    admesh
    BSpline
    clipper
    expat
    polypartition
    poly2tri
    ZipArchive
    ${Boost_LIBRARIES}
)

IF(wxWidgets_FOUND)
    MESSAGE("wx found!")
    INCLUDE("${wxWidgets_USE_FILE}")

    if (NOT GIT_VERSION STREQUAL "")
        if (MSVC)
            set(CMAKE_CXX_FLAGS "${CMAKE_CXX_FLAGS} /DSLIC3R_BUILD_COMMIT=${GIT_VERSION} ")
        else(MSVC)
            execute_process(COMMAND git rev-parse --short HEAD OUTPUT_VARIABLE GIT_VERSION)
            set(CMAKE_CXX_FLAGS "${CMAKE_CXX_FLAGS} -DSLIC3R_BUILD_COMMIT=${GIT_VERSION}")
            string(REGEX REPLACE "\n$" "" CMAKE_CXX_FLAGS "${CMAKE_CXX_FLAGS}")
        endif(MSVC)
    endif(NOT GIT_VERSION STREQUAL "")

    include_directories(${GUI_LIBDIR})
    include_directories(${wxWidgets_INCLUDE})

    add_library(slic3r_gui STATIC 
    ${GUI_LIBDIR}/Dialogs/AboutDialog.cpp
    ${GUI_LIBDIR}/Dialogs/PresetEditor.cpp
    ${GUI_LIBDIR}/Dialogs/PrintEditor.cpp
    ${GUI_LIBDIR}/Dialogs/PrinterEditor.cpp
    ${GUI_LIBDIR}/Dialogs/MaterialEditor.cpp
    ${GUI_LIBDIR}/GUI.cpp
    ${GUI_LIBDIR}/MainFrame.cpp
    ${GUI_LIBDIR}/Plater.cpp
    ${GUI_LIBDIR}/Plater/Plate2D.cpp
    ${GUI_LIBDIR}/Plater/PlaterObject.cpp
    ${GUI_LIBDIR}/ProgressStatusBar.cpp
    ${GUI_LIBDIR}/Settings.cpp
    ${GUI_LIBDIR}/misc_ui.cpp
    ${GUI_LIBDIR}/OptionsGroup/UI_NumChoice.cpp
    ${GUI_LIBDIR}/OptionsGroup/UI_Choice.cpp
    ${GUI_LIBDIR}/OptionsGroup/UI_Point.cpp
    ${GUI_LIBDIR}/OptionsGroup/UI_Point3.cpp
    )
    target_compile_features(slic3r_gui PUBLIC cxx_std_14)
    #only build GUI lib if building with wx
    target_link_libraries (slic3r slic3r_gui ${wxWidgets_LIBRARIES})
    set(CMAKE_CXX_FLAGS "${CMAKE_CXX_FLAGS} -DUSE_WX")

    if (GUI_BUILD_TESTS)
        enable_testing()
        if (NOT TARGET Catch)
            include (ExternalProject)
            if(IS_TRAVIS_BUILD)     # on travis, use git for fetching instead of wget
                set(FETCH_EXTERNAL_CATCH
                    GIT_REPOSITORY https://github.com/philsquared/Catch.git
                    GIT_TAG 19ab2117c5bac2f376f8da4a4b25e183137bcec0)
            elseif(WIN32)
                set(FETCH_EXTERNAL_CATCH
                    URL https://github.com/catchorg/Catch2/archive/v2.0.1.zip
                    URL_HASH MD5=1abca1b324b99b1631e999119b172620)
            else()
                set(FETCH_EXTERNAL_CATCH
                    URL https://github.com/catchorg/Catch2/archive/v2.0.1.tar.gz
                    URL_HASH MD5=2080f4696579351d9323b3b5a8c3c71b)
            endif()
            ExternalProject_Add(Catch-External
                PREFIX ${CMAKE_BINARY_DIR}/external/Catch
                ${FETCH_EXTERNAL_CATCH}
                CONFIGURE_COMMAND ""
                BUILD_COMMAND ""
                INSTALL_COMMAND ${CMAKE_COMMAND} -E copy ${CMAKE_BINARY_DIR}/external/Catch/src/Catch-External/single_include/catch.hpp
                                                         ${CMAKE_BINARY_DIR}/external/Catch/include/catch.hpp
            )
            add_library(Catch INTERFACE)
            add_dependencies(Catch Catch-External)

            target_include_directories(Catch INTERFACE ${CMAKE_BINARY_DIR}/external/Catch/include)
            target_compile_definitions(Catch INTERFACE $<$<CXX_COMPILER_ID:MSVC>:_SILENCE_CXX17_UNCAUGHT_EXCEPTION_DEPRECATION_WARNING>)
        endif()
        add_executable(gui_test ${UI_TEST_SOURCES}) 
        add_test(NAME TestGUI COMMAND gui_test)
        target_link_libraries(gui_test PUBLIC libslic3r slic3r_gui Catch ${wxWidgets_LIBRARIES} ${LIBSLIC3R_DEPENDS})
    endif()
ELSE(wxWidgets_FOUND)
    # For convenience. When we cannot continue, inform the user
    MESSAGE("wx not found!")
    #skip gui when no wx included
ENDIF(wxWidgets_FOUND)

target_link_libraries (slic3r libslic3r ${LIBSLIC3R_DEPENDS})

if (BUILD_EXTRUDE_TIN)
    add_executable(extrude-tin utils/extrude-tin.cpp)
    set_target_properties(extrude-tin PROPERTIES LINK_SEARCH_START_STATIC 1)
    set_target_properties(extrude-tin PROPERTIES LINK_SEARCH_END_STATIC 1)
endif() 

# Windows needs a compiled component for Boost.nowide
IF (WIN32)
    add_library(boost-nowide STATIC 
        ${LIBDIR}/boost/nowide/iostream.cpp
    )
    target_link_libraries(slic3r boost-nowide)

    # Windows findwxwidgets doesn't get everything needed for wxMSW
    target_link_libraries(slic3r uxtheme)    
    # MinGW apparently has some multiple definitions of UUID-related items
    # deal with it.
    if ("${CMAKE_CXX_COMPILER_ID}" STREQUAL "GNU")
       set(CMAKE_EXE_LINKER_FLAGS "-Wl,--allow-multiple-definition")
    endif()
    if (BUILD_EXTRUDE_TIN)
        target_link_libraries(extrude-tin boost-nowide)
    endif()
ENDIF(WIN32)


if (SLIC3R_BUILD_TESTS)
    enable_testing()
    if (NOT TARGET Catch)
        include (ExternalProject)
        if(IS_TRAVIS_BUILD)     # on travis, use git for fetching instead of wget
            set(FETCH_EXTERNAL_CATCH
                GIT_REPOSITORY https://github.com/philsquared/Catch.git
                GIT_TAG 19ab2117c5bac2f376f8da4a4b25e183137bcec0)
        elseif(WIN32)
            set(FETCH_EXTERNAL_CATCH
                URL https://github.com/catchorg/Catch2/archive/v2.0.1.zip
                URL_HASH MD5=1abca1b324b99b1631e999119b172620)
        else()
            set(FETCH_EXTERNAL_CATCH
                URL https://github.com/catchorg/Catch2/archive/v2.0.1.tar.gz
                URL_HASH MD5=2080f4696579351d9323b3b5a8c3c71b)
        endif()
        ExternalProject_Add(Catch-External
            PREFIX ${CMAKE_BINARY_DIR}/external/Catch
            ${FETCH_EXTERNAL_CATCH}
            CONFIGURE_COMMAND ""
            BUILD_COMMAND ""
            INSTALL_COMMAND ${CMAKE_COMMAND} -E copy ${CMAKE_BINARY_DIR}/external/Catch/src/Catch-External/single_include/catch.hpp
                                                     ${CMAKE_BINARY_DIR}/external/Catch/include/catch.hpp
        )
        add_library(Catch INTERFACE)
        add_dependencies(Catch Catch-External)
        target_include_directories(Catch INTERFACE ${CMAKE_BINARY_DIR}/external/Catch/include)
        target_compile_definitions(Catch INTERFACE $<$<CXX_COMPILER_ID:MSVC>:_SILENCE_CXX17_UNCAUGHT_EXCEPTION_DEPRECATION_WARNING>)
    endif()
    add_executable(slic3r_test ${SLIC3R_TEST_SOURCES}) 
    add_test(NAME TestSlic3r COMMAND slic3r_test)
    target_link_libraries(slic3r_test PUBLIC libslic3r Catch ${LIBSLIC3R_DEPENDS})
endif()

if (BUILD_EXTRUDE_TIN)
    target_link_libraries (extrude-tin libslic3r ${LIBSLIC3R_DEPENDS})
endif()<|MERGE_RESOLUTION|>--- conflicted
+++ resolved
@@ -140,16 +140,10 @@
     ${LIBDIR}/libslic3r/SurfaceCollection.cpp
     ${LIBDIR}/libslic3r/SVG.cpp
     ${LIBDIR}/libslic3r/TriangleMesh.cpp
-<<<<<<< HEAD
-    ${LIBDIR}/libslic3r/Zip/ZipArchive.cpp
-        ../xs/src/libslic3r/SupportMaterial.cpp)
-=======
+    ${LIBDIR}/libslic3r/SupportMaterial.cpp
     ${LIBDIR}/libslic3r/utils.cpp
 )
 target_compile_features(libslic3r PUBLIC cxx_std_11)
-
-
->>>>>>> 5dbfc104
 
 add_library(BSpline STATIC
     ${LIBDIR}/BSpline/BSpline.cpp
