cmake_minimum_required (VERSION 2.8)
project (slic3r)

# only on newer GCCs: -ftemplate-backtrace-limit=0
set(CMAKE_CXX_FLAGS "${CMAKE_CXX_FLAGS} -std=c++11 -Wall -DM_PI=3.14159265358979323846 -D_GLIBCXX_USE_C99 -DHAS_BOOL -DNOGDI -DBOOST_ASIO_DISABLE_KQUEUE")
set(CMAKE_CXX_FLAGS_DEBUG "${CMAKE_CXX_FLAGS_DEBUG} -Wall -DSLIC3R_DEBUG")

if(CMAKE_CXX_COMPILER_VERSION VERSION_GREATER 4.7.0)
    if(CMAKE_CXX_COMPILER_VERSION VERSION_LESS 4.7.3)
       set(CMAKE_CXX_FLAGS "${CMAKE_CXX_FLAGS} -fno-inline-small-functions")
    endif(CMAKE_CXX_COMPILER_VERSION VERSION_LESS 4.7.3)
endif(CMAKE_CXX_COMPILER_VERSION VERSION_GREATER 4.7.0)

set(CMAKE_INCLUDE_CURRENT_DIR ON)

IF(CMAKE_HOST_APPLE)
    set(CMAKE_CXX_FLAGS "${CMAKE_CXX_FLAGS} -stdlib=libc++ -DBOOST_THREAD_DONT_USE_CHRONO -DBOOST_NO_CXX11_RVALUE_REFERENCES -DBOOST_THREAD_USES_MOVE")
    set(CMAKE_EXE_LINKER_FLAGS "-framework IOKit -framework CoreFoundation -lc++")
ELSE(CMAKE_HOST_APPLE)
    set(CMAKE_EXE_LINKER_FLAGS "-static-libgcc -static-libstdc++")
ENDIF(CMAKE_HOST_APPLE)
set(Boost_USE_STATIC_LIBS ON)
set(Boost_USE_STATIC_RUNTIME ON)
set(CMAKE_FIND_LIBRARY_SUFFIXES ".a")
find_package(Boost COMPONENTS system thread filesystem)

set(LIBDIR ${CMAKE_CURRENT_SOURCE_DIR}/../xs/src/)

include_directories(${LIBDIR})
include_directories(${LIBDIR}/libslic3r)
include_directories(${LIBDIR}/Slic3r/GUI/)
include_directories(${CMAKE_CURRENT_SOURCE_DIR}/standalone/)
include_directories(${LIBDIR}/admesh/)
include_directories(${LIBDIR}/expat/)
include_directories(${LIBDIR}/zip/)
include_directories(${LIBDIR}/poly2tri/)
include_directories(${LIBDIR}/poly2tri/sweep)
include_directories(${LIBDIR}/poly2tri/common)

add_library(libslic3r STATIC
    ${LIBDIR}/libslic3r/BoundingBox.cpp
    ${LIBDIR}/libslic3r/BridgeDetector.cpp
    ${LIBDIR}/libslic3r/ClipperUtils.cpp
    ${LIBDIR}/libslic3r/Config.cpp
    ${LIBDIR}/libslic3r/ExPolygon.cpp
    ${LIBDIR}/libslic3r/ExPolygonCollection.cpp
    ${LIBDIR}/libslic3r/Extruder.cpp
    ${LIBDIR}/libslic3r/ExtrusionEntity.cpp
    ${LIBDIR}/libslic3r/ExtrusionEntityCollection.cpp
    ${LIBDIR}/libslic3r/Fill/Fill.cpp
    ${LIBDIR}/libslic3r/Fill/Fill3DHoneycomb.cpp
    ${LIBDIR}/libslic3r/Fill/FillConcentric.cpp
    ${LIBDIR}/libslic3r/Fill/FillHoneycomb.cpp
    ${LIBDIR}/libslic3r/Fill/FillPlanePath.cpp
    ${LIBDIR}/libslic3r/Fill/FillRectilinear.cpp
    ${LIBDIR}/libslic3r/Flow.cpp
    ${LIBDIR}/libslic3r/GCode.cpp
    ${LIBDIR}/libslic3r/GCode/CoolingBuffer.cpp
    ${LIBDIR}/libslic3r/GCode/SpiralVase.cpp
    ${LIBDIR}/libslic3r/GCodeReader.cpp
    ${LIBDIR}/libslic3r/GCodeSender.cpp
    ${LIBDIR}/libslic3r/GCodeTimeEstimator.cpp
    ${LIBDIR}/libslic3r/GCodeWriter.cpp
    ${LIBDIR}/libslic3r/Geometry.cpp
    ${LIBDIR}/libslic3r/IO.cpp
    ${LIBDIR}/libslic3r/IO/AMF.cpp
    ${LIBDIR}/libslic3r/IO/TMF.cpp
    ${LIBDIR}/libslic3r/Layer.cpp
    ${LIBDIR}/libslic3r/LayerRegion.cpp
    ${LIBDIR}/libslic3r/LayerRegionFill.cpp
    ${LIBDIR}/libslic3r/Line.cpp
    ${LIBDIR}/libslic3r/Model.cpp
    ${LIBDIR}/libslic3r/MotionPlanner.cpp
    ${LIBDIR}/libslic3r/MultiPoint.cpp
    ${LIBDIR}/libslic3r/PerimeterGenerator.cpp
    ${LIBDIR}/libslic3r/PlaceholderParser.cpp
    ${LIBDIR}/libslic3r/Point.cpp
    ${LIBDIR}/libslic3r/Polygon.cpp
    ${LIBDIR}/libslic3r/Polyline.cpp
    ${LIBDIR}/libslic3r/PolylineCollection.cpp
    ${LIBDIR}/libslic3r/Print.cpp
    ${LIBDIR}/libslic3r/PrintConfig.cpp
    ${LIBDIR}/libslic3r/PrintObject.cpp
    ${LIBDIR}/libslic3r/PrintRegion.cpp
    ${LIBDIR}/libslic3r/SLAPrint.cpp
    ${LIBDIR}/libslic3r/Surface.cpp
    ${LIBDIR}/libslic3r/SurfaceCollection.cpp
    ${LIBDIR}/libslic3r/SVG.cpp
    ${LIBDIR}/libslic3r/TriangleMesh.cpp
)

add_library(admesh STATIC
    ${LIBDIR}/admesh/connect.c
    ${LIBDIR}/admesh/normals.c
    ${LIBDIR}/admesh/shared.c
    ${LIBDIR}/admesh/stl_io.c
    ${LIBDIR}/admesh/stlinit.c
    ${LIBDIR}/admesh/util.c
)
set_property(TARGET admesh PROPERTY C_STANDARD 99)

add_library(clipper STATIC ${LIBDIR}/clipper.cpp)
add_library(expat STATIC
    ${LIBDIR}/expat/xmlparse.c
    ${LIBDIR}/expat/xmlrole.c
    ${LIBDIR}/expat/xmltok.c
)

add_library(polypartition STATIC ${LIBDIR}/polypartition.cpp)
add_library(poly2tri STATIC
    ${LIBDIR}/poly2tri/common/shapes.cc
    ${LIBDIR}/poly2tri/sweep/advancing_front.cc
    ${LIBDIR}/poly2tri/sweep/cdt.cc
    ${LIBDIR}/poly2tri/sweep/sweep_context.cc
    ${LIBDIR}/poly2tri/sweep/sweep.cc
)

add_library(zip STATIC
    ${LIBDIR}/zip/zip.c
)
set_property(TARGET zip PROPERTY C_STANDARD 99)

add_executable(slic3r slic3r.cpp)
set_target_properties(slic3r PROPERTIES LINK_SEARCH_START_STATIC 1)
set_target_properties(slic3r PROPERTIES LINK_SEARCH_END_STATIC 1)

add_executable(extrude-tin utils/extrude-tin.cpp)
set_target_properties(extrude-tin PROPERTIES LINK_SEARCH_START_STATIC 1)
set_target_properties(extrude-tin PROPERTIES LINK_SEARCH_END_STATIC 1)

set(wxWidgets_USE_STATIC)
SET(wxWidgets_USE_LIBS)

set(Boost_USE_STATIC_LIBS ON)
set(Boost_USE_STATIC_RUNTIME ON)
set(CMAKE_FIND_LIBRARY_SUFFIXES ".a")
find_library(bsystem_l boost_system)
add_library(bsystem STATIC IMPORTED)
set_target_properties(bsystem PROPERTIES IMPORTED_LOCATION ${bsystem_l})
find_library(bthread_l boost_thread)
add_library(bthread STATIC IMPORTED)
set_target_properties(bthread PROPERTIES IMPORTED_LOCATION ${bthread_l})
include_directories(${Boost_INCLUDE_DIRS})

#find_package(wxWidgets)
#disable wx for the time being - we're not building any of the gui yet
IF(CMAKE_HOST_UNIX)
    #set(Boost_LIBRARIES bsystem bthread bfilesystem)
ENDIF(CMAKE_HOST_UNIX)

target_link_libraries (slic3r libslic3r admesh clipper expat polypartition poly2tri ${Boost_LIBRARIES})

IF(wxWidgets_FOUND)
    MESSAGE("wx found!")
    INCLUDE("${wxWidgets_USE_FILE}")
    add_library(slic3r_gui STATIC ${LIBDIR}/slic3r/GUI/3DScene.cpp ${LIBDIR}/slic3r/GUI/GUI.cpp)
    #only build GUI lib if building with wx
<<<<<<< HEAD
    target_link_libraries (slic3r slic3r_gui libslic3r zip admesh clipper expat polypartition poly2tri ${Boost_LIBRARIES} ${wxWidgets_LIBRARIES})
ELSE(wxWidgets_FOUND)
    # For convenience. When we cannot continue, inform the user
    MESSAGE("wx not found!")
    target_link_libraries (slic3r libslic3r zip admesh clipper expat polypartition poly2tri ${Boost_LIBRARIES})
    #skip gui when no wx included
ENDIF(wxWidgets_FOUND)

target_link_libraries (extrude-tin libslic3r zip admesh clipper expat polypartition poly2tri ${Boost_LIBRARIES})
=======
    target_link_libraries (slic3r slic3r-gui ${wxWidgets_LIBRARIES})
ELSE(wxWidgets_FOUND)
    # For convenience. When we cannot continue, inform the user
    MESSAGE("wx not found!")
    #skip gui when no wx included
ENDIF(wxWidgets_FOUND)

# Windows needs a compiled component for Boost.nowide
IF (WIN32)
    add_library(boost-nowide STATIC 
        ${LIBDIR}/boost/nowide/iostream.cpp
    )

    target_link_libraries(slic3r boost-nowide)
    target_link_libraries(extrude-tin boost-nowide)
ENDIF(WIN32)

target_link_libraries (extrude-tin libslic3r admesh clipper expat polypartition poly2tri ${Boost_LIBRARIES})
>>>>>>> aa20fb65
<|MERGE_RESOLUTION|>--- conflicted
+++ resolved
@@ -105,7 +105,6 @@
     ${LIBDIR}/expat/xmlrole.c
     ${LIBDIR}/expat/xmltok.c
 )
-
 add_library(polypartition STATIC ${LIBDIR}/polypartition.cpp)
 add_library(poly2tri STATIC
     ${LIBDIR}/poly2tri/common/shapes.cc
@@ -155,18 +154,7 @@
     INCLUDE("${wxWidgets_USE_FILE}")
     add_library(slic3r_gui STATIC ${LIBDIR}/slic3r/GUI/3DScene.cpp ${LIBDIR}/slic3r/GUI/GUI.cpp)
     #only build GUI lib if building with wx
-<<<<<<< HEAD
-    target_link_libraries (slic3r slic3r_gui libslic3r zip admesh clipper expat polypartition poly2tri ${Boost_LIBRARIES} ${wxWidgets_LIBRARIES})
-ELSE(wxWidgets_FOUND)
-    # For convenience. When we cannot continue, inform the user
-    MESSAGE("wx not found!")
-    target_link_libraries (slic3r libslic3r zip admesh clipper expat polypartition poly2tri ${Boost_LIBRARIES})
-    #skip gui when no wx included
-ENDIF(wxWidgets_FOUND)
-
-target_link_libraries (extrude-tin libslic3r zip admesh clipper expat polypartition poly2tri ${Boost_LIBRARIES})
-=======
-    target_link_libraries (slic3r slic3r-gui ${wxWidgets_LIBRARIES})
+    target_link_libraries (slic3r slic3r-gui zip ${wxWidgets_LIBRARIES})
 ELSE(wxWidgets_FOUND)
     # For convenience. When we cannot continue, inform the user
     MESSAGE("wx not found!")
@@ -179,9 +167,8 @@
         ${LIBDIR}/boost/nowide/iostream.cpp
     )
 
-    target_link_libraries(slic3r boost-nowide)
+    target_link_libraries(slic3r zip boost-nowide)
     target_link_libraries(extrude-tin boost-nowide)
 ENDIF(WIN32)
 
-target_link_libraries (extrude-tin libslic3r admesh clipper expat polypartition poly2tri ${Boost_LIBRARIES})
->>>>>>> aa20fb65
+target_link_libraries (extrude-tin libslic3r zip admesh clipper expat polypartition poly2tri ${Boost_LIBRARIES})