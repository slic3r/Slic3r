--- conflicted
+++ resolved
@@ -598,12 +598,8 @@
     //    offset2_ex(gapfill_areas, double(-max / 2), double(+max / 2)),
     //    true);
     ExPolygons gapfill_areas_collapsed = offset2_ex(gapfill_areas, double(-min / 2), double(+min / 2));
-<<<<<<< HEAD
-    const double minarea = scale_(params.config->gap_fill_min_area.get_abs_value(params.flow.width) ) * params.flow.scaled_width();
-=======
-    double minarea = params.flow->scaled_width() * params.flow->scaled_width();
-    if (params.config != nullptr) minarea = scale_(params.config->gap_fill_min_area.get_abs_value(params.flow->width)) * params.flow->scaled_width();
->>>>>>> 9813c501
+    double minarea = params.flow.scaled_width() * params.flow.scaled_width();
+    if (params.config != nullptr) minarea = scale_(params.config->gap_fill_min_area.get_abs_value(params.flow.width)) * params.flow.scaled_width();
     for (const ExPolygon &ex : gapfill_areas_collapsed) {
         //remove too small gaps that are too hard to fill.
         //ie one that are smaller than an extrusion with width of min and a length of max.
