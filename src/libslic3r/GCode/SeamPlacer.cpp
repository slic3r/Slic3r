--- conflicted
+++ resolved
@@ -197,8 +197,8 @@
     m_seam_history.clear();
     m_po_list.clear();
 
-    const std::vector<double>& nozzle_dmrs = print.config().nozzle_diameter.values;
-    float max_nozzle_dmr = *std::max_element(nozzle_dmrs.begin(), nozzle_dmrs.end());
+   const std::vector<double>& nozzle_dmrs = print.config().nozzle_diameter.values;
+   float max_nozzle_dmr = *std::max_element(nozzle_dmrs.begin(), nozzle_dmrs.end());
 
 
     std::vector<ExPolygons> temp_enf;
@@ -227,25 +227,6 @@
 //        }
 
 
-<<<<<<< HEAD
-   for (const PrintObject* po : print.objects()) {
-       po->project_and_append_custom_facets(true, EnforcerBlockerType::ENFORCER, m_enforcers);
-       po->project_and_append_custom_facets(true, EnforcerBlockerType::BLOCKER, m_blockers);
-   }
-   const std::vector<double>& nozzle_dmrs = print.config().nozzle_diameter.values;
-   float max_nozzle_dmr = *std::max_element(nozzle_dmrs.begin(), nozzle_dmrs.end());
-   for (ExPolygons& explgs : m_enforcers)
-       explgs = Slic3r::offset_ex(explgs, scale_(max_nozzle_dmr));
-   for (ExPolygons& explgs : m_blockers)
-       explgs = Slic3r::offset_ex(explgs, scale_(max_nozzle_dmr));
-
-   this->external_perimeters_first = print.default_region_config().external_perimeters_first;
-}
-
-
-
-Point SeamPlacer::get_seam(const Layer *layer, SeamPosition seam_position,
-=======
 
         // Remember this PrintObject and initialize a store of enforcers and blockers for it.
         m_po_list.push_back(po);
@@ -300,16 +281,16 @@
         add_custom(temp_enf, m_enforcers.at(po_idx));
         add_custom(temp_blk, m_blockers.at(po_idx));
     }
-}
-
-
-
-Point SeamPlacer::get_seam(const Layer& layer, const SeamPosition seam_position,
->>>>>>> 30d7ef2c
+
+    this->external_perimeters_first = print.default_region_config().external_perimeters_first;
+}
+
+
+
+Point SeamPlacer::get_seam(const Layer& layer, SeamPosition seam_position,
                const ExtrusionLoop& loop, Point last_pos, coordf_t nozzle_dmr,
                const PrintObject* po, bool was_clockwise, const EdgeGrid::Grid* lower_layer_edge_grid)
 {
-    const size_t layer_idx = layer->id();
     Polygon polygon = loop.polygon();
     BoundingBox polygon_bb = polygon.bounding_box();
     const coord_t  nozzle_r   = coord_t(scale_(0.5 * nozzle_dmr) + 0.5);
@@ -362,7 +343,7 @@
                 Vec3d test_lambda_pos_plater = po->model_object()->instances.front()->transform_vector(v->get_offset(), false);
                 Point xy_lambda(scale_(test_lambda_pos.x()), scale_(test_lambda_pos.y()));
                 Point nearest = polygon.point_projection(xy_lambda);
-                Vec3d polygon_3dpoint{ unscaled(nearest.x()), unscaled(nearest.y()), (double)layer->print_z };
+                Vec3d polygon_3dpoint{ unscaled(nearest.x()), unscaled(nearest.y()), (double)layer.print_z };
                 double test_lambda_dist = (polygon_3dpoint - test_lambda_pos).norm();
                 double sphere_radius = po->model_object()->instances.front()->transform_bounding_box(v->mesh().bounding_box(), true).size().x() / 2;
                 //if (test_lambda_dist > sphere_radius)
@@ -397,12 +378,9 @@
                 std::optional<Point> pos = m_seam_history.get_last_seam(m_po_list[po_idx], layer_idx, polygon_bb);
                 if (pos.has_value()) {
                     last_pos = *pos;
-<<<<<<< HEAD
-=======
-                    last_pos_weight = is_custom_enforcer_on_layer(layer_idx, po_idx) ? 0.f : 1.f;
->>>>>>> 30d7ef2c
                 }
-                last_pos_weight = is_custom_enforcer_on_layer(layer_idx) ? 0.f : 1.f;
+                // TODO: check why i put it out of the if
+                last_pos_weight = is_custom_enforcer_on_layer(layer_idx, po_idx) ? 0.f : 1.f;
             }
         }else if (seam_position == spRear) {
             // Object is centered around (0,0) in its current coordinate system.
@@ -445,7 +423,7 @@
         // For each polygon point, store a penalty.
         // First calculate the angles, store them as penalties. The angles are caluculated over a minimum arm length of nozzle_r.
         std::vector<float> penalties = polygon_angles_at_vertices(polygon, lengths,
-            this->is_custom_seam_on_layer(layer_idx) ? std::min(MINIMAL_POLYGON_SIDE / 2.f, float(nozzle_r)) : float(nozzle_r));
+            this->is_custom_seam_on_layer(layer_idx, po_idx) ? std::min(MINIMAL_POLYGON_SIDE / 2.f, float(nozzle_r)) : float(nozzle_r));
         // No penalty for reflex points, slight penalty for convex points, high penalty for flat surfaces.
         const float penaltyConvexVertex = 1.f;
         const float penaltyFlatSurface  = 5.f;
@@ -507,12 +485,8 @@
 
         // Custom seam. Huge (negative) constant penalty is applied inside
         // blockers (enforcers) to rule out points that should not win.
-<<<<<<< HEAD
         std::vector<float> penalties_with_custom_seam = penalties;
-        this->apply_custom_seam(polygon, penalties_with_custom_seam, lengths, layer_idx, seam_position);
-=======
-        this->apply_custom_seam(polygon, po_idx, penalties, lengths, layer_idx, seam_position);
->>>>>>> 30d7ef2c
+        this->apply_custom_seam(polygon, po_idx, penalties_with_custom_seam, lengths, layer_idx, seam_position);
 
         // Find a point with a minimum penalty.
         size_t idx_min = std::min_element(penalties_with_custom_seam.begin(), penalties_with_custom_seam.end()) - penalties_with_custom_seam.begin();
@@ -562,65 +536,32 @@
         return polygon.points[idx_min];
 
     } else { // spRandom
-<<<<<<< HEAD
         if ( (loop.loop_role() & ExtrusionLoopRole::elrInternal) != 0 && loop.role() != erExternalPerimeter) {
             // This loop does not contain any other loop. Set a random position.
             // The other loops will get a seam close to the random point chosen
             // on the innermost contour.
-            last_pos = this->get_random_seam(layer_idx, polygon);
+            last_pos = this->get_random_seam(layer_idx, polygon, po_idx);
         } else if (loop.role() == erExternalPerimeter) {
-            if (is_custom_seam_on_layer(layer_idx)) {
+            bool saw_custom = false;
+            if (is_custom_seam_on_layer(layer_idx, po_idx)) {
                 // There is a possibility that the loop will be influenced by custom
                 // seam enforcer/blocker. In this case do not inherit the seam
                 // from internal loops (which may conflict with the custom selection
                 // and generate another random one.
-                bool saw_custom = false;
-                Point candidate = this->get_random_seam(layer_idx, polygon, &saw_custom);
+                Point candidate = this->get_random_seam(layer_idx, polygon, po_idx, &saw_custom);
                 if (saw_custom)
                     last_pos = candidate;
-            } else if (external_perimeters_first || (loop.loop_role() & ExtrusionLoopRole::elrFirstLoop) != 0) {
-                // this is if external_perimeters_first
-                // this is if only space for one externalperimeter.
-                //in these case, there isn't a seam from the inner loops, so we had to creat our on
-                last_pos = this->get_random_seam(layer_idx, polygon);
-            }
+            }
+            if(!saw_custom)
+                if (external_perimeters_first || (loop.loop_role() & ExtrusionLoopRole::elrFirstLoop) != 0) {
+                    // this is if external_perimeters_first
+                    // this is if only space for one externalperimeter.
+                    //in these case, there isn't a seam from the inner loops, so we had to creat our on
+                    last_pos = this->get_random_seam(layer_idx, polygon, po_idx);
+                }
         } else if (loop.role() == erThinWall) {
             //thin wall loop is like an external perimeter, but without anything near it.
-            last_pos = this->get_random_seam(layer_idx, polygon);
-=======
-        if (po->print()->default_region_config().external_perimeters_first) {
-            if (loop.role() == erExternalPerimeter)
-                last_pos = this->get_random_seam(layer_idx, polygon, po_idx);
-            else {
-                // Internal perimeters will just use last_pos.
-            }
-        } else {
-            if (loop.loop_role() == elrContourInternalPerimeter && loop.role() != erExternalPerimeter) {
-                // This loop does not contain any other loop. Set a random position.
-                // The other loops will get a seam close to the random point chosen
-                // on the innermost contour.
-                last_pos = this->get_random_seam(layer_idx, polygon, po_idx);
-                m_last_loop_was_external = false;
-            }
-            if (loop.role() == erExternalPerimeter) {
-                if (m_last_loop_was_external) {
-                    // There was no internal perimeter before this one.
-                    last_pos = this->get_random_seam(layer_idx, polygon, po_idx);
-                } else {
-                    if (is_custom_seam_on_layer(layer_idx, po_idx)) {
-                        // There is a possibility that the loop will be influenced by custom
-                        // seam enforcer/blocker. In this case do not inherit the seam
-                        // from internal loops (which may conflict with the custom selection
-                        // and generate another random one.
-                        bool saw_custom = false;
-                        Point candidate = this->get_random_seam(layer_idx, polygon, po_idx, &saw_custom);
-                        if (saw_custom)
-                            last_pos = candidate;
-                    }
-                }
-                m_last_loop_was_external = true;
-            }
->>>>>>> 30d7ef2c
+            last_pos = this->get_random_seam(layer_idx, polygon, po_idx);
         }
         return last_pos;
     }
@@ -707,7 +648,7 @@
     if (! m_enforcers[po_idx].empty()) {
         const CustomTrianglesPerLayer& enforcers = m_enforcers[po_idx][layer_id];
         if (! enforcers.polys.empty()) {
-            for (size_t i=0; i<polygon.points.size(); ++i) {
+    for (size_t i=0; i<polygon.points.size(); ++i) {
                 if (is_inside(polygon.points[i], enforcers))
                     enforcers_idxs.emplace_back(i);
             }
