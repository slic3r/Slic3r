#include "ClipperUtils.hpp"
#include "ExtrusionEntityCollection.hpp"
#include "Layer.hpp"
#include "Print.hpp"
#include "SupportMaterial.hpp"
#include "Fill/FillBase.hpp"
#include "EdgeGrid.hpp"
#include "Geometry.hpp"
#include "Flow.hpp"

#include <cmath>
#include <memory>
#include <boost/log/trivial.hpp>

#include <tbb/parallel_for.h>
#include <tbb/atomic.h>
#include <tbb/spin_mutex.h>
#include <tbb/task_group.h>

// #define SLIC3R_DEBUG

// Make assert active if SLIC3R_DEBUG
#ifdef SLIC3R_DEBUG
    #define DEBUG
    #define _DEBUG
    #undef NDEBUG
    #include "SVG.hpp"
#endif

// #undef NDEBUG
#include <cassert>

namespace Slic3r {

// Increment used to reach MARGIN in steps to avoid trespassing thin objects
#define NUM_MARGIN_STEPS 3

// Dimensions of a tree-like structure to save material
#define PILLAR_SIZE (2.5)
#define PILLAR_SPACING 10

//#define SUPPORT_SURFACES_OFFSET_PARAMETERS ClipperLib::jtMiter, 3.
//#define SUPPORT_SURFACES_OFFSET_PARAMETERS ClipperLib::jtMiter, 1.5
#define SUPPORT_SURFACES_OFFSET_PARAMETERS ClipperLib::jtSquare, 0.

#ifdef SLIC3R_DEBUG
const char* support_surface_type_to_color_name(const PrintObjectSupportMaterial::SupporLayerType surface_type)
{
    switch (surface_type) {
        case PrintObjectSupportMaterial::sltTopContact:     return "rgb(255,0,0)"; // "red";
        case PrintObjectSupportMaterial::sltTopInterface:   return "rgb(0,255,0)"; // "green";
        case PrintObjectSupportMaterial::sltBase:           return "rgb(0,0,255)"; // "blue";
        case PrintObjectSupportMaterial::sltBottomInterface:return "rgb(255,255,128)"; // yellow 
        case PrintObjectSupportMaterial::sltBottomContact:  return "rgb(255,0,255)"; // magenta
        case PrintObjectSupportMaterial::sltRaftInterface:  return "rgb(0,255,255)";
        case PrintObjectSupportMaterial::sltRaftBase:       return "rgb(128,128,128)";
        case PrintObjectSupportMaterial::sltUnknown:        return "rgb(128,0,0)"; // maroon
        default:                                            return "rgb(64,64,64)";
    };
}

Point export_support_surface_type_legend_to_svg_box_size()
{
    return Point(scale_(1.+10.*8.), scale_(3.)); 
}

void export_support_surface_type_legend_to_svg(SVG &svg, const Point &pos)
{
    // 1st row
    coord_t pos_x0 = pos(0) + scale_(1.);
    coord_t pos_x = pos_x0;
    coord_t pos_y = pos(1) + scale_(1.5);
    coord_t step_x = scale_(10.);
    svg.draw_legend(Point(pos_x, pos_y), "top contact"    , support_surface_type_to_color_name(PrintObjectSupportMaterial::sltTopContact));
    pos_x += step_x;
    svg.draw_legend(Point(pos_x, pos_y), "top iface"      , support_surface_type_to_color_name(PrintObjectSupportMaterial::sltTopInterface));
    pos_x += step_x;
    svg.draw_legend(Point(pos_x, pos_y), "base"           , support_surface_type_to_color_name(PrintObjectSupportMaterial::sltBase));
    pos_x += step_x;
    svg.draw_legend(Point(pos_x, pos_y), "bottom iface"   , support_surface_type_to_color_name(PrintObjectSupportMaterial::sltBottomInterface));
    pos_x += step_x;
    svg.draw_legend(Point(pos_x, pos_y), "bottom contact" , support_surface_type_to_color_name(PrintObjectSupportMaterial::sltBottomContact));
    // 2nd row
    pos_x = pos_x0;
    pos_y = pos(1)+scale_(2.8);
    svg.draw_legend(Point(pos_x, pos_y), "raft interface" , support_surface_type_to_color_name(PrintObjectSupportMaterial::sltRaftInterface));
    pos_x += step_x;
    svg.draw_legend(Point(pos_x, pos_y), "raft base"      , support_surface_type_to_color_name(PrintObjectSupportMaterial::sltRaftBase));
    pos_x += step_x;
    svg.draw_legend(Point(pos_x, pos_y), "unknown"        , support_surface_type_to_color_name(PrintObjectSupportMaterial::sltUnknown));
    pos_x += step_x;
    svg.draw_legend(Point(pos_x, pos_y), "intermediate"   , support_surface_type_to_color_name(PrintObjectSupportMaterial::sltIntermediate));
}

void export_print_z_polygons_to_svg(const char *path, PrintObjectSupportMaterial::MyLayer ** const layers, size_t n_layers)
{
    BoundingBox bbox;
    for (int i = 0; i < n_layers; ++ i)
        bbox.merge(get_extents(layers[i]->polygons));
    Point legend_size = export_support_surface_type_legend_to_svg_box_size();
    Point legend_pos(bbox.min(0), bbox.max(1));
    bbox.merge(Point(std::max(bbox.min(0) + legend_size(0), bbox.max(0)), bbox.max(1) + legend_size(1)));
    SVG svg(path, bbox);
    const float transparency = 0.5f;
    for (int i = 0; i < n_layers; ++ i)
        svg.draw(union_ex(layers[i]->polygons), support_surface_type_to_color_name(layers[i]->layer_type), transparency);
    for (int i = 0; i < n_layers; ++ i)
        svg.draw(to_polylines(layers[i]->polygons), support_surface_type_to_color_name(layers[i]->layer_type));
    export_support_surface_type_legend_to_svg(svg, legend_pos);
    svg.Close();
}

void export_print_z_polygons_and_extrusions_to_svg(
    const char                                      *path, 
    PrintObjectSupportMaterial::MyLayer ** const     layers, 
    size_t                                           n_layers,
    SupportLayer                                    &support_layer)
{
    BoundingBox bbox;
    for (int i = 0; i < n_layers; ++ i)
        bbox.merge(get_extents(layers[i]->polygons));
    Point legend_size = export_support_surface_type_legend_to_svg_box_size();
    Point legend_pos(bbox.min(0), bbox.max(1));
    bbox.merge(Point(std::max(bbox.min(0) + legend_size(0), bbox.max(0)), bbox.max(1) + legend_size(1)));
    SVG svg(path, bbox);
    const float transparency = 0.5f;
    for (int i = 0; i < n_layers; ++ i)
        svg.draw(union_ex(layers[i]->polygons), support_surface_type_to_color_name(layers[i]->layer_type), transparency);
    for (int i = 0; i < n_layers; ++ i)
        svg.draw(to_polylines(layers[i]->polygons), support_surface_type_to_color_name(layers[i]->layer_type));

    Polygons polygons_support, polygons_interface;
    support_layer.support_fills.polygons_covered_by_width(polygons_support, SCALED_EPSILON);
//    support_layer.support_interface_fills.polygons_covered_by_width(polygons_interface, SCALED_EPSILON);
    svg.draw(union_ex(polygons_support), "brown");
    svg.draw(union_ex(polygons_interface), "black");

    export_support_surface_type_legend_to_svg(svg, legend_pos);
    svg.Close();
}
#endif /* SLIC3R_DEBUG */

PrintObjectSupportMaterial::PrintObjectSupportMaterial(const PrintObject *object, const SlicingParameters &slicing_params) :
    m_object                (object),
    m_print_config          (&object->print()->config()),
    m_object_config         (&object->config()),
    m_slicing_params        (slicing_params),
    m_first_layer_flow      (support_material_1st_layer_flow(object, float(slicing_params.first_print_layer_height))),
    m_support_material_flow (support_material_flow(object, float(slicing_params.layer_height))),
    m_support_material_interface_flow(support_material_interface_flow(object, float(slicing_params.layer_height))), 
    m_support_layer_height_min(0.01)
{
    // Calculate a minimum support layer height as a minimum over all extruders, but not smaller than 10um.
    m_support_layer_height_min = 1000000.;
    for (auto lh : m_print_config->min_layer_height.values)
        m_support_layer_height_min = std::min(m_support_layer_height_min, std::max(0.01, lh));

    if (m_object_config->support_material_interface_layers.value == 0) {
        // No interface layers allowed, print everything with the base support pattern.
        m_support_material_interface_flow = m_support_material_flow;
    }

    // Evaluate the XY gap between the object outer perimeters and the support structures.
    // Evaluate the XY gap between the object outer perimeters and the support structures.
    coordf_t external_perimeter_width = 0.;
    for (size_t region_id = 0; region_id < object->region_volumes.size(); ++ region_id)
        if (! object->region_volumes[region_id].empty())
            external_perimeter_width = std::max(external_perimeter_width,
                (coordf_t)object->print()->get_region(region_id)->flow(frExternalPerimeter, slicing_params.layer_height, false, false, -1, *object).width);
    m_gap_xy = m_object_config->support_material_xy_spacing.get_abs_value(external_perimeter_width);

    m_can_merge_support_regions = m_object_config->support_material_extruder.value == m_object_config->support_material_interface_extruder.value;
    if (! m_can_merge_support_regions && (m_object_config->support_material_extruder.value == 0 || m_object_config->support_material_interface_extruder.value == 0)) {
        // One of the support extruders is of "don't care" type.
        auto object_extruders = m_object->print()->object_extruders(m_object->print()->objects());
        if (object_extruders.size() == 1 &&
            *object_extruders.begin() == std::max<unsigned int>(m_object_config->support_material_extruder.value, m_object_config->support_material_interface_extruder.value))
            // Object is printed with the same extruder as the support.
            m_can_merge_support_regions = true;
    }
}

// Using the std::deque as an allocator.
inline PrintObjectSupportMaterial::MyLayer& layer_allocate(
    std::deque<PrintObjectSupportMaterial::MyLayer> &layer_storage, 
    PrintObjectSupportMaterial::SupporLayerType      layer_type)
{ 
    layer_storage.push_back(PrintObjectSupportMaterial::MyLayer());
    layer_storage.back().layer_type = layer_type;
    return layer_storage.back();
}

inline PrintObjectSupportMaterial::MyLayer& layer_allocate(
    std::deque<PrintObjectSupportMaterial::MyLayer> &layer_storage,
    tbb::spin_mutex                                 &layer_storage_mutex,
    PrintObjectSupportMaterial::SupporLayerType      layer_type)
{ 
    layer_storage_mutex.lock();
    layer_storage.push_back(PrintObjectSupportMaterial::MyLayer());
    PrintObjectSupportMaterial::MyLayer *layer_new = &layer_storage.back();
    layer_storage_mutex.unlock();
    layer_new->layer_type = layer_type;
    return *layer_new;
}

inline void layers_append(PrintObjectSupportMaterial::MyLayersPtr &dst, const PrintObjectSupportMaterial::MyLayersPtr &src)
{
    dst.insert(dst.end(), src.begin(), src.end());
}

// Compare layers lexicographically.
struct MyLayersPtrCompare
{
    bool operator()(const PrintObjectSupportMaterial::MyLayer* layer1, const PrintObjectSupportMaterial::MyLayer* layer2) const {
        return *layer1 < *layer2;
    }
};

void PrintObjectSupportMaterial::generate(PrintObject &object)
{
    BOOST_LOG_TRIVIAL(info) << "Support generator - Start";

    coordf_t max_object_layer_height = 0.;
    for (size_t i = 0; i < object.layer_count(); ++ i)
        max_object_layer_height = std::max(max_object_layer_height, object.layers()[i]->height);

    // Layer instances will be allocated by std::deque and they will be kept until the end of this function call.
    // The layers will be referenced by various LayersPtr (of type std::vector<Layer*>)
    MyLayerStorage layer_storage;

    BOOST_LOG_TRIVIAL(info) << "Support generator - Creating top contacts";

    // Determine the top contact surfaces of the support, defined as:
    // contact = overhangs - clearance + margin
    // This method is responsible for identifying what contact surfaces
    // should the support material expose to the object in order to guarantee
    // that it will be effective, regardless of how it's built below.
    // If raft is to be generated, the 1st top_contact layer will contain the 1st object layer silhouette without holes.
    MyLayersPtr top_contacts = this->top_contact_layers(object, layer_storage);
    if (top_contacts.empty())
        // Nothing is supported, no supports are generated.
        return;

#ifdef SLIC3R_DEBUG
    static int iRun = 0;
    iRun ++;
    for (const MyLayer *layer : top_contacts)
        Slic3r::SVG::export_expolygons(
            debug_out_path("support-top-contacts-%d-%lf.svg", iRun, layer->print_z), 
            union_ex(layer->polygons, false));
#endif /* SLIC3R_DEBUG */

    BOOST_LOG_TRIVIAL(info) << "Support generator - Creating bottom contacts";

    // Determine the bottom contact surfaces of the supports over the top surfaces of the object.
    // Depending on whether the support is soluble or not, the contact layer thickness is decided.
    // layer_support_areas contains the per object layer support areas. These per object layer support areas
    // may get merged and trimmed by this->generate_base_layers() if the support layers are not synchronized with object layers.
    std::vector<Polygons> layer_support_areas;
    MyLayersPtr bottom_contacts = this->bottom_contact_layers_and_layer_support_areas(
        object, top_contacts, layer_storage,
        layer_support_areas);

#ifdef SLIC3R_DEBUG
    for (size_t layer_id = 0; layer_id < object.layers().size(); ++ layer_id)
        Slic3r::SVG::export_expolygons(
            debug_out_path("support-areas-%d-%lf.svg", iRun, object.layers()[layer_id]->print_z), 
            union_ex(layer_support_areas[layer_id], false));
#endif /* SLIC3R_DEBUG */

    BOOST_LOG_TRIVIAL(info) << "Support generator - Creating intermediate layers - indices";

    // Allocate empty layers between the top / bottom support contact layers
    // as placeholders for the base and intermediate support layers.
    // The layers may or may not be synchronized with the object layers, depending on the configuration.
    // For example, a single nozzle multi material printing will need to generate a waste tower, which in turn
    // wastes less material, if there are as little tool changes as possible.
    MyLayersPtr intermediate_layers = this->raft_and_intermediate_support_layers(
        object, bottom_contacts, top_contacts, layer_storage);

//    this->trim_support_layers_by_object(object, top_contacts, m_slicing_params.soluble_interface ? 0. : m_support_layer_height_min, 0., m_gap_xy);
    this->trim_support_layers_by_object(object, top_contacts, 
        m_slicing_params.soluble_interface ? 0. : this->m_slicing_params.gap_support_object,
        m_slicing_params.soluble_interface ? 0. : this->m_slicing_params.gap_object_support, m_gap_xy);

#ifdef SLIC3R_DEBUG
    for (const MyLayer *layer : top_contacts)
        Slic3r::SVG::export_expolygons(
            debug_out_path("support-top-contacts-trimmed-by-object-%d-%lf.svg", iRun, layer->print_z), 
            union_ex(layer->polygons, false));
#endif

    BOOST_LOG_TRIVIAL(info) << "Support generator - Creating base layers";

    // Fill in intermediate layers between the top / bottom support contact layers, trimm them by the object.
    this->generate_base_layers(object, bottom_contacts, top_contacts, intermediate_layers, layer_support_areas);

#ifdef SLIC3R_DEBUG
    for (MyLayersPtr::const_iterator it = intermediate_layers.begin(); it != intermediate_layers.end(); ++ it)
        Slic3r::SVG::export_expolygons(
            debug_out_path("support-base-layers-%d-%lf.svg", iRun, (*it)->print_z), 
            union_ex((*it)->polygons, false));
#endif /* SLIC3R_DEBUG */

    BOOST_LOG_TRIVIAL(info) << "Support generator - Trimming top contacts by bottom contacts";

    // Because the top and bottom contacts are thick slabs, they may overlap causing over extrusion 
    // and unwanted strong bonds to the object.
    // Rather trim the top contacts by their overlapping bottom contacts to leave a gap instead of over extruding
    // top contacts over the bottom contacts.
    this->trim_top_contacts_by_bottom_contacts(object, bottom_contacts, top_contacts);


    BOOST_LOG_TRIVIAL(info) << "Support generator - Creating interfaces";

    // Propagate top / bottom contact layers to generate interface layers.
    MyLayersPtr interface_layers = this->generate_interface_layers(
        bottom_contacts, top_contacts, intermediate_layers, layer_storage);

    BOOST_LOG_TRIVIAL(info) << "Support generator - Creating raft";

    // If raft is to be generated, the 1st top_contact layer will contain the 1st object layer silhouette with holes filled.
    // There is also a 1st intermediate layer containing bases of support columns.
    // Inflate the bases of the support columns and create the raft base under the object.
    MyLayersPtr raft_layers = this->generate_raft_base(top_contacts, interface_layers, intermediate_layers, layer_storage);

#ifdef SLIC3R_DEBUG
    for (MyLayersPtr::const_iterator it = interface_layers.begin(); it != interface_layers.end(); ++ it)
        Slic3r::SVG::export_expolygons(
            debug_out_path("support-interface-layers-%d-%lf.svg", iRun, (*it)->print_z), 
            union_ex((*it)->polygons, false));
#endif /* SLIC3R_DEBUG */

/*
    // Clip with the pillars.
    if (! shape.empty()) {
        this->clip_with_shape(interface, shape);
        this->clip_with_shape(base, shape);
    }
*/

    BOOST_LOG_TRIVIAL(info) << "Support generator - Creating layers";

// For debugging purposes, one may want to show only some of the support extrusions.
//    raft_layers.clear();
//    bottom_contacts.clear();
//    top_contacts.clear();
//    intermediate_layers.clear();
//    interface_layers.clear();

    // Install support layers into the object.
    // A support layer installed on a PrintObject has a unique print_z.
    MyLayersPtr layers_sorted;
    layers_sorted.reserve(raft_layers.size() + bottom_contacts.size() + top_contacts.size() + intermediate_layers.size() + interface_layers.size());
    layers_append(layers_sorted, raft_layers);
    layers_append(layers_sorted, bottom_contacts);
    layers_append(layers_sorted, top_contacts);
    layers_append(layers_sorted, intermediate_layers);
    layers_append(layers_sorted, interface_layers);
    // Sort the layers lexicographically by a raising print_z and a decreasing height.
    std::sort(layers_sorted.begin(), layers_sorted.end(), MyLayersPtrCompare());
    int layer_id = 0;
    assert(object.support_layers().empty());
    for (size_t i = 0; i < layers_sorted.size();) {
        // Find the last layer with roughly the same print_z, find the minimum layer height of all.
        // Due to the floating point inaccuracies, the print_z may not be the same even if in theory they should.
        size_t j = i + 1;
        coordf_t zmax = layers_sorted[i]->print_z + EPSILON;
        for (; j < layers_sorted.size() && layers_sorted[j]->print_z <= zmax; ++j) ;
        // Assign an average print_z to the set of layers with nearly equal print_z.
        coordf_t zavg = 0.5 * (layers_sorted[i]->print_z + layers_sorted[j - 1]->print_z);
        coordf_t height_min = layers_sorted[i]->height;
        bool     empty = true;
        for (size_t u = i; u < j; ++u) {
            MyLayer &layer = *layers_sorted[u];
            if (! layer.polygons.empty())
                empty = false;
            layer.print_z = zavg;
            height_min = std::min(height_min, layer.height);
        }
        if (! empty) {
            // Here the upper_layer and lower_layer pointers are left to null at the support layers, 
            // as they are never used. These pointers are candidates for removal.
            object.add_support_layer(layer_id ++, height_min, zavg);
        }
        i = j;
    }

    BOOST_LOG_TRIVIAL(info) << "Support generator - Generating tool paths";

    // Generate the actual toolpaths and save them into each layer.
    this->generate_toolpaths(object, raft_layers, bottom_contacts, top_contacts, intermediate_layers, interface_layers);

#ifdef SLIC3R_DEBUG
    {
        size_t layer_id = 0;
        for (int i = 0; i < int(layers_sorted.size());) {
            // Find the last layer with roughly the same print_z, find the minimum layer height of all.
            // Due to the floating point inaccuracies, the print_z may not be the same even if in theory they should.
            int j = i + 1;
            coordf_t zmax = layers_sorted[i]->print_z + EPSILON;
            bool empty = true;
            for (; j < layers_sorted.size() && layers_sorted[j]->print_z <= zmax; ++j)
                if (! layers_sorted[j]->polygons.empty())
                    empty = false;
            if (! empty) {
                export_print_z_polygons_to_svg(
                    debug_out_path("support-%d-%lf.svg", iRun, layers_sorted[i]->print_z).c_str(),
                    layers_sorted.data() + i, j - i);
                export_print_z_polygons_and_extrusions_to_svg(
                    debug_out_path("support-w-fills-%d-%lf.svg", iRun, layers_sorted[i]->print_z).c_str(),
                    layers_sorted.data() + i, j - i,
                    *object.support_layers()[layer_id]);
                ++layer_id;
            }
            i = j;
        }
    }
#endif /* SLIC3R_DEBUG */

    BOOST_LOG_TRIVIAL(info) << "Support generator - End";
}

// Collect all polygons of all regions in a layer with a given surface type.
Polygons collect_region_slices_by_type(const Layer &layer, SurfaceType surface_type)
{
    // 1) Count the new polygons first.
    size_t n_polygons_new = 0;
    for (const LayerRegion *region : layer.regions())
        for (const Surface &surface : region->slices().surfaces)
            if (surface.surface_type == surface_type)
                n_polygons_new += surface.expolygon.holes.size() + 1;
    // 2) Collect the new polygons.
    Polygons out;
    out.reserve(n_polygons_new);
    for (const LayerRegion *region : layer.regions())
        for (const Surface &surface : region->slices().surfaces)
            if (surface.surface_type == surface_type)
                polygons_append(out, surface.expolygon);
    return out;
}

// Collect outer contours of all slices of this layer.
// This is useful for calculating the support base with holes filled.
Polygons collect_slices_outer(const Layer &layer)
{
    Polygons out;
    out.reserve(out.size() + layer.lslices.size());
    for (const ExPolygon &expoly : layer.lslices)
        out.emplace_back(expoly.contour);
    return out;
}

class SupportGridPattern
{
public:
    // Achtung! The support_polygons need to be trimmed by trimming_polygons, otherwise
    // the selection by island_samples (see the island_samples() method) will not work!
    SupportGridPattern(
        // Support islands, to be stretched into a grid. Already trimmed with min(lower_layer_offset, m_gap_xy)
        const Polygons &support_polygons, 
        // Trimming polygons, to trim the stretched support islands. support_polygons were already trimmed with trimming_polygons.
        const Polygons &trimming_polygons,
        // Grid spacing, given by "support_material_spacing" + m_support_material_flow.spacing()
        coordf_t        support_spacing, 
        coordf_t        support_angle) :
        m_support_polygons(&support_polygons), m_trimming_polygons(&trimming_polygons),
        m_support_spacing(support_spacing), m_support_angle(support_angle)
    {
        if (m_support_angle != 0.) {
            // Create a copy of the rotated contours.
            m_support_polygons_rotated  = support_polygons;
            m_trimming_polygons_rotated = trimming_polygons;
            m_support_polygons  = &m_support_polygons_rotated;
            m_trimming_polygons = &m_trimming_polygons_rotated;
            polygons_rotate(m_support_polygons_rotated, - support_angle);
            polygons_rotate(m_trimming_polygons_rotated, - support_angle);
        }
        // Create an EdgeGrid, initialize it with projection, initialize signed distance field.
        coord_t grid_resolution = coord_t(scale_(m_support_spacing));
        BoundingBox bbox = get_extents(*m_support_polygons);
        bbox.offset(20);
        bbox.align_to_grid(grid_resolution);
        m_grid.set_bbox(bbox);
        m_grid.create(*m_support_polygons, grid_resolution);
#if 0
        if (m_grid.has_intersecting_edges()) {
            // EdgeGrid fails to produce valid signed distance function for self-intersecting polygons.
            m_support_polygons_rotated = simplify_polygons(*m_support_polygons);
            m_support_polygons  = &m_support_polygons_rotated;
            m_grid.set_bbox(bbox);
            m_grid.create(*m_support_polygons, grid_resolution);
//            assert(! m_grid.has_intersecting_edges());
            printf("SupportGridPattern: fixing polygons with intersection %s\n",
                m_grid.has_intersecting_edges() ? "FAILED" : "SUCCEEDED");
        }
#endif
        m_grid.calculate_sdf();
        // Sample a single point per input support polygon, keep it as a reference to maintain corresponding
        // polygons if ever these polygons get split into parts by the trimming polygons.
        m_island_samples = island_samples(*m_support_polygons);
    }

    // Extract polygons from the grid, offsetted by offset_in_grid,
    // and trim the extracted polygons by trimming_polygons.
    // Trimming by the trimming_polygons may split the extracted polygons into pieces.
    // Remove all the pieces, which do not contain any of the island_samples.
    Polygons extract_support(const coord_t offset_in_grid, bool fill_holes)
    {
        // Generate islands, so each island may be tested for overlap with m_island_samples.
        assert(std::abs(2 * offset_in_grid) < m_grid.resolution());
#ifdef SLIC3R_DEBUG
        Polygons   support_polygons_simplified = m_grid.contours_simplified(offset_in_grid, fill_holes);
        ExPolygons islands = diff_ex(support_polygons_simplified, *m_trimming_polygons, false);
#else
        ExPolygons islands = diff_ex(m_grid.contours_simplified(offset_in_grid, fill_holes), *m_trimming_polygons, false);
#endif

        // Extract polygons, which contain some of the m_island_samples.
        Polygons out;
        for (ExPolygon &island : islands) {
            BoundingBox bbox = get_extents(island.contour);
            // Samples are sorted lexicographically.
            auto it_lower = std::lower_bound(m_island_samples.begin(), m_island_samples.end(), Point(bbox.min - Point(1, 1)));
            auto it_upper = std::upper_bound(m_island_samples.begin(), m_island_samples.end(), Point(bbox.max + Point(1, 1)));
            std::vector<std::pair<Point,bool>> samples_inside;
            for (auto it = it_lower; it != it_upper; ++ it)
                if (bbox.contains(*it))
                    samples_inside.push_back(std::make_pair(*it, false));
            if (! samples_inside.empty()) {
                // For all samples_inside count the boundary crossing.
                for (size_t i_contour = 0; i_contour <= island.holes.size(); ++ i_contour) {
                    Polygon &contour = (i_contour == 0) ? island.contour : island.holes[i_contour - 1];
                    Points::const_iterator i = contour.points.begin();
                    Points::const_iterator j = contour.points.end() - 1;
                    for (; i != contour.points.end(); j = i ++) {
                        //FIXME this test is not numerically robust. Particularly, it does not handle horizontal segments at y == point(1) well.
                        // Does the ray with y == point(1) intersect this line segment?
                        for (auto &sample_inside : samples_inside) {
                            if (((*i)(1) > sample_inside.first(1)) != ((*j)(1) > sample_inside.first(1))) {
                                double x1 = (double)sample_inside.first(0);
                                double x2 = (double)(*i)(0) + (double)((*j)(0) - (*i)(0)) * (double)(sample_inside.first(1) - (*i)(1)) / (double)((*j)(1) - (*i)(1));
                                if (x1 < x2)
                                    sample_inside.second = !sample_inside.second;
                            }
                        }
                    }
                }
                // If any of the sample is inside this island, add this island to the output.
                for (auto &sample_inside : samples_inside)
                    if (sample_inside.second) {
                        polygons_append(out, std::move(island));
                        island.clear();
                        break;
                    }
            }
        }

    #ifdef SLIC3R_DEBUG
        static int iRun = 0;
        ++iRun;
        BoundingBox bbox = get_extents(*m_trimming_polygons);
        if (! islands.empty())
            bbox.merge(get_extents(islands));
        if (!out.empty())
            bbox.merge(get_extents(out));
        if (!support_polygons_simplified.empty())
            bbox.merge(get_extents(support_polygons_simplified));
        SVG svg(debug_out_path("extract_support_from_grid_trimmed-%d.svg", iRun).c_str(), bbox);
        svg.draw(union_ex(support_polygons_simplified), "gray", 0.25f);
        svg.draw(islands, "red", 0.5f);
        svg.draw(union_ex(out), "green", 0.5f);
        svg.draw(union_ex(*m_support_polygons), "blue", 0.5f);
        svg.draw_outline(islands, "red", "red", scale_(0.05));
        svg.draw_outline(union_ex(out), "green", "green", scale_(0.05));
        svg.draw_outline(union_ex(*m_support_polygons), "blue", "blue", scale_(0.05));
        for (const Point &pt : m_island_samples)
            svg.draw(pt, "black", coord_t(scale_(0.15)));
        svg.Close();
    #endif /* SLIC3R_DEBUG */

        if (m_support_angle != 0.)
            polygons_rotate(out, m_support_angle);
        return out;
    }

#ifdef SLIC3R_DEBUG
    void serialize(const std::string &path)
    {
        FILE *file = ::fopen(path.c_str(), "wb");
        ::fwrite(&m_support_spacing, 8, 1, file);
        ::fwrite(&m_support_angle, 8, 1, file);
        uint32_t n_polygons = m_support_polygons->size();
        ::fwrite(&n_polygons, 4, 1, file);
        for (uint32_t i = 0; i < n_polygons; ++ i) {
            const Polygon &poly = (*m_support_polygons)[i];
            uint32_t n_points = poly.size();
            ::fwrite(&n_points, 4, 1, file);
            for (uint32_t j = 0; j < n_points; ++ j) {
                const Point &pt = poly.points[j];
                ::fwrite(&pt.x(), sizeof(coord_t), 1, file);
                ::fwrite(&pt.y(), sizeof(coord_t), 1, file);
            }
        }
        n_polygons = m_trimming_polygons->size();
        ::fwrite(&n_polygons, 4, 1, file);
        for (uint32_t i = 0; i < n_polygons; ++ i) {
            const Polygon &poly = (*m_trimming_polygons)[i];
            uint32_t n_points = poly.size();
            ::fwrite(&n_points, 4, 1, file);
            for (uint32_t j = 0; j < n_points; ++ j) {
                const Point &pt = poly.points[j];
                ::fwrite(&pt.x(), sizeof(coord_t), 1, file);
                ::fwrite(&pt.y(), sizeof(coord_t), 1, file);
            }
        }
        ::fclose(file);
    }

    static SupportGridPattern deserialize(const std::string &path, int which = -1)
    {
        SupportGridPattern out;
        out.deserialize_(path, which);
        return out;
    }

    // Deserialization constructor
    bool deserialize_(const std::string &path, int which = -1)
    {
        FILE *file = ::fopen(path.c_str(), "rb");
        if (file == nullptr)
            return false;

        m_support_polygons = &m_support_polygons_deserialized;
        m_trimming_polygons = &m_trimming_polygons_deserialized;

        ::fread(&m_support_spacing, 8, 1, file);
        ::fread(&m_support_angle, 8, 1, file);
        //FIXME
        //m_support_spacing *= 0.01 / 2;
        uint32_t n_polygons;
        ::fread(&n_polygons, 4, 1, file);
        m_support_polygons_deserialized.reserve(n_polygons);
        int32_t scale = 1;
        for (uint32_t i = 0; i < n_polygons; ++ i) {
            Polygon poly;
            uint32_t n_points;
            ::fread(&n_points, 4, 1, file);
            poly.points.reserve(n_points);
            for (uint32_t j = 0; j < n_points; ++ j) {
                coord_t x, y;
                ::fread(&x, sizeof(coord_t), 1, file);
                ::fread(&y, sizeof(coord_t), 1, file);
                poly.points.emplace_back(Point(x * scale, y * scale));
            }
            if (which == -1 || which == i)
				m_support_polygons_deserialized.emplace_back(std::move(poly));
            printf("Polygon %d, area: %lf\n", i, area(poly.points));
        }
        ::fread(&n_polygons, 4, 1, file);
        m_trimming_polygons_deserialized.reserve(n_polygons);
        for (uint32_t i = 0; i < n_polygons; ++ i) {
            Polygon poly;
            uint32_t n_points;
            ::fread(&n_points, 4, 1, file);
            poly.points.reserve(n_points);
            for (uint32_t j = 0; j < n_points; ++ j) {
                coord_t x, y;
                ::fread(&x, sizeof(coord_t), 1, file);
                ::fread(&y, sizeof(coord_t), 1, file);
                poly.points.emplace_back(Point(x * scale, y * scale));
            }
            m_trimming_polygons_deserialized.emplace_back(std::move(poly));
        }
        ::fclose(file);

        m_support_polygons_deserialized = simplify_polygons(m_support_polygons_deserialized, false);
        //m_support_polygons_deserialized = to_polygons(union_ex(m_support_polygons_deserialized, false));

		// Create an EdgeGrid, initialize it with projection, initialize signed distance field.
		coord_t grid_resolution = coord_t(scale_(m_support_spacing));
		BoundingBox bbox = get_extents(*m_support_polygons);
        bbox.offset(20);
		bbox.align_to_grid(grid_resolution);
		m_grid.set_bbox(bbox);
		m_grid.create(*m_support_polygons, grid_resolution);
		m_grid.calculate_sdf();
		// Sample a single point per input support polygon, keep it as a reference to maintain corresponding
		// polygons if ever these polygons get split into parts by the trimming polygons.
		m_island_samples = island_samples(*m_support_polygons);
        return true;
    }

    const Polygons& support_polygons() const { return *m_support_polygons; }
    const Polygons& trimming_polygons() const { return *m_trimming_polygons; }
    const EdgeGrid::Grid& grid() const { return m_grid; }

#endif /* SLIC3R_DEBUG */

private:
    SupportGridPattern() {}
    SupportGridPattern& operator=(const SupportGridPattern &rhs);

#if 0
    // Get some internal point of an expolygon, to be used as a representative
    // sample to test, whether this island is inside another island.
    //FIXME this was quick, but not sufficiently robust.
    static Point island_sample(const ExPolygon &expoly)
    {
        // Find the lowest point lexicographically.
        const Point *pt_min = &expoly.contour.points.front();
        for (size_t i = 1; i < expoly.contour.points.size(); ++ i)
            if (expoly.contour.points[i] < *pt_min)
                pt_min = &expoly.contour.points[i];

        // Lowest corner will always be convex, in worst case denegenerate with zero angle.
        const Point &p1 = (pt_min == &expoly.contour.points.front()) ? expoly.contour.points.back() : *(pt_min - 1);
        const Point &p2 = *pt_min;
        const Point &p3 = (pt_min == &expoly.contour.points.back()) ? expoly.contour.points.front() : *(pt_min + 1);

        Vector v  = (p3 - p2) + (p1 - p2);
        double l2 = double(v(0))*double(v(0))+double(v(1))*double(v(1));
        if (l2 == 0.)
            return p2;
        double coef = 20. / sqrt(l2);
        return Point(p2(0) + coef * v(0), p2(1) + coef * v(1));
    }
#endif

    // Sample one internal point per expolygon.
    // FIXME this is quite an overkill to calculate a complete offset just to get a single point, but at least it is robust.
    static Points island_samples(const ExPolygons &expolygons)
    {
        Points pts;
        pts.reserve(expolygons.size());
        for (const ExPolygon &expoly : expolygons)
            if (expoly.contour.points.size() > 2) {
                #if 0
                    pts.push_back(island_sample(expoly));
                #else 
                    Polygons polygons = offset(expoly, - 20.f);
                    for (const Polygon &poly : polygons)
                        if (! poly.points.empty()) {
                            pts.push_back(poly.points.front());
                            break;
                        }
                #endif
            }
        // Sort the points lexicographically, so a binary search could be used to locate points inside a bounding box.
        std::sort(pts.begin(), pts.end());
        return pts;
    } 

    static Points island_samples(const Polygons &polygons)
    {
        return island_samples(union_ex(polygons));
    }

    const Polygons         *m_support_polygons;
    const Polygons         *m_trimming_polygons;
    Polygons                m_support_polygons_rotated;
    Polygons                m_trimming_polygons_rotated;
    // Angle in radians, by which the whole support is rotated.
    coordf_t                m_support_angle;
    // X spacing of the support lines parallel with the Y axis.
    coordf_t                m_support_spacing;

    Slic3r::EdgeGrid::Grid  m_grid;
    // Internal sample points of supporting expolygons. These internal points are used to pick regions corresponding
    // to the initial supporting regions, after these regions werre grown and possibly split to many by the trimming polygons.
    Points                  m_island_samples;

#ifdef SLIC3R_DEBUG
    // support for deserialization of m_support_polygons, m_trimming_polygons
    Polygons                m_support_polygons_deserialized;
    Polygons                m_trimming_polygons_deserialized;
#endif /* SLIC3R_DEBUG */
};

namespace SupportMaterialInternal {
    static inline bool has_bridging_perimeters(const ExtrusionLoop &loop)
    {
        for (const ExtrusionPath &ep : loop.paths)
            if (ep.role() == erOverhangPerimeter && ! ep.polyline.empty())
                return ep.size() >= (ep.is_closed() ? 3 : 2);
            return false;
    }
    static bool has_bridging_perimeters(const ExtrusionEntityCollection &perimeters)
    {
        for (const ExtrusionEntity *ee : perimeters.entities) {
            if (ee->is_collection()) {
                for (const ExtrusionEntity *ee2 : static_cast<const ExtrusionEntityCollection*>(ee)->entities) {
                    //assert(! ee2->is_collection()); // there are loops for perimeters and collections for thin walls !!
                    if (ee2->is_loop())
                        if (has_bridging_perimeters(*static_cast<const ExtrusionLoop*>(ee2)))
                            return true;
                }
            } else if (ee->is_loop() && has_bridging_perimeters(*static_cast<const ExtrusionLoop*>(ee)))
                return true;
        }
        return false;
    }
    static bool has_bridging_fills(const ExtrusionEntityCollection &fills)
    {
        for (const ExtrusionEntity *ee : fills.entities) {
            if (ee->is_collection()) {
                if(has_bridging_fills(*static_cast<const ExtrusionEntityCollection*>(ee)))
                    return true;
            } else {
                assert(! ee->is_loop());
                if (ee->role() == erBridgeInfill)
                    return true;
            }
        }
        return false;
    }
    static bool has_bridging_extrusions(const Layer &layer) 
    {
        for (const LayerRegion *region : layer.regions()) {
            if (SupportMaterialInternal::has_bridging_perimeters(region->perimeters))
                return true;
            if (region->fill_surfaces.has(stPosBottom | stDensSolid | stModBridge) && has_bridging_fills(region->fills))
                return true;
        }
        return false;
    }

    static inline void collect_bridging_perimeter_areas(const ExtrusionLoop &loop, const float expansion_scaled, Polygons &out)
    {
        assert(expansion_scaled >= 0.f);
        for (const ExtrusionPath &ep : loop.paths)
            if (ep.role() == erOverhangPerimeter && ! ep.polyline.empty()) {
                float exp = 0.5f * (float)scale_(ep.width) + expansion_scaled;
                if (ep.is_closed()) {
                    if (ep.size() >= 3) {
                        // This is a complete loop.
                        // Add the outer contour first.
                        Polygon poly;
                        poly.points = ep.polyline.points;
                        poly.points.pop_back();
                        if (poly.area() < 0)
                            poly.reverse();
                        polygons_append(out, offset(poly, exp, SUPPORT_SURFACES_OFFSET_PARAMETERS));
                        Polygons holes = offset(poly, - exp, SUPPORT_SURFACES_OFFSET_PARAMETERS);
                        polygons_reverse(holes);
                        polygons_append(out, holes);
                    }
                } else if (ep.size() >= 2) {
                    // Offset the polyline.
                    polygons_append(out, offset(ep.polyline, exp, SUPPORT_SURFACES_OFFSET_PARAMETERS));
                }
            }
    }
    static void collect_bridging_perimeter_areas(const ExtrusionEntitiesPtr &perimeters, const float expansion_scaled, Polygons &out)
    {
        for (const ExtrusionEntity *ee : perimeters) {
            if (ee->is_collection()) {
                collect_bridging_perimeter_areas(static_cast<const ExtrusionEntityCollection*>(ee)->entities, expansion_scaled, out);
            } else if (ee->is_loop())
                collect_bridging_perimeter_areas(*static_cast<const ExtrusionLoop*>(ee), expansion_scaled, out);
        }
    }

    static void remove_bridges_from_contacts(
        const PrintConfig   &print_config, 
        const Layer         &lower_layer,
        const Polygons      &lower_layer_polygons,
        LayerRegion         *layerm,
        float                fw, 
        Polygons            &contact_polygons)
    {
        // compute the area of bridging perimeters
        Polygons bridges;
        {
            // Surface supporting this layer, expanded by 0.5 * nozzle_diameter, as we consider this kind of overhang to be sufficiently supported.
            Polygons lower_grown_slices = offset(lower_layer_polygons, 
                //FIXME to mimic the decision in the perimeter generator, we should use half the external perimeter width.
                0.5f * float(scale_(print_config.nozzle_diameter.get_at(layerm->region()->config().perimeter_extruder-1))),
                SUPPORT_SURFACES_OFFSET_PARAMETERS);
            // Collect perimeters of this layer.
            //FIXME split_at_first_point() could split a bridge mid-way
        #if 0
            Polylines overhang_perimeters = layerm->perimeters.as_polylines();
            // workaround for Clipper bug, see Slic3r::Polygon::clip_as_polyline()
            for (Polyline &polyline : overhang_perimeters)
                polyline.points[0].x += 1;
            // Trim the perimeters of this layer by the lower layer to get the unsupported pieces of perimeters.
            overhang_perimeters = diff_pl(overhang_perimeters, lower_grown_slices);
        #else
            Polylines overhang_perimeters = diff_pl(layerm->perimeters.as_polylines(), lower_grown_slices);
        #endif
            
            // only consider straight overhangs
            // only consider overhangs having endpoints inside layer's slices
            // convert bridging polylines into polygons by inflating them with their thickness
            // since we're dealing with bridges, we can't assume width is larger than spacing,
            // so we take the largest value and also apply safety offset to be ensure no gaps
            // are left in between
            Flow bridge_flow = layerm->flow(frPerimeter, true);
            float w = float(std::max(bridge_flow.scaled_width(), bridge_flow.scaled_spacing()));
            for (Polyline &polyline : overhang_perimeters)
                if (polyline.is_straight()) {
                    // This is a bridge 
                    polyline.extend_start(fw);
                    polyline.extend_end(fw);
                    // Is the straight perimeter segment supported at both sides?
					for (size_t i = 0; i < lower_layer.lslices.size(); ++ i)
						if (lower_layer.lslices_bboxes[i].contains(polyline.first_point()) && lower_layer.lslices_bboxes[i].contains(polyline.last_point()) && 
							lower_layer.lslices[i].contains(polyline.first_point()) && lower_layer.lslices[i].contains(polyline.last_point())) {
                        // Offset a polyline into a thick line.
                        polygons_append(bridges, offset(polyline, 0.5f * w + 10.f));
							break;
                }
                }
            bridges = union_(bridges);
        }
        // remove the entire bridges and only support the unsupported edges
        //FIXME the brided regions are already collected as layerm->bridged. Use it?
        for (const Surface &surface : layerm->fill_surfaces.surfaces)
            if (surface.has_pos_bottom() && surface.has_mod_bridge() && surface.bridge_angle != -1)
                polygons_append(bridges, surface.expolygon);
        //FIXME add the gap filled areas. Extrude the gaps with a bridge flow?
        // Remove the unsupported ends of the bridges from the bridged areas.
        //FIXME add supports at regular intervals to support long bridges!
        bridges = diff(bridges,
                // Offset unsupported edges into polygons.
                offset(layerm->unsupported_bridge_edges, scale_(SUPPORT_MATERIAL_MARGIN), SUPPORT_SURFACES_OFFSET_PARAMETERS));
        // Remove bridged areas from the supported areas.
        contact_polygons = diff(contact_polygons, bridges, true);
    }
}

#if 0
static int Test()
{
//    for (int i = 0; i < 30; ++ i)
    {
        int i = -1;
//        SupportGridPattern grid("d:\\temp\\support-top-contacts-final-run1-layer460-z70.300000-prev.bin", i);
//        SupportGridPattern grid("d:\\temp\\support-top-contacts-final-run1-layer460-z70.300000.bin", i);
        auto grid = SupportGridPattern::deserialize("d:\\temp\\support-top-contacts-final-run1-layer27-z5.650000.bin", i);
        std::vector<std::pair<EdgeGrid::Grid::ContourEdge, EdgeGrid::Grid::ContourEdge>> intersections = grid.grid().intersecting_edges();
        if (! intersections.empty())
            printf("Intersections between contours!\n");
        Slic3r::export_intersections_to_svg("d:\\temp\\support_polygon_intersections.svg", grid.support_polygons());
        Slic3r::SVG::export_expolygons("d:\\temp\\support_polygons.svg", union_ex(grid.support_polygons(), false));
        Slic3r::SVG::export_expolygons("d:\\temp\\trimming_polygons.svg", union_ex(grid.trimming_polygons(), false));
        Polygons extracted = grid.extract_support(scale_(0.21 / 2), true);
        Slic3r::SVG::export_expolygons("d:\\temp\\extracted.svg", union_ex(extracted, false));
        printf("hu!");
    }
    return 0;
}
static int run_support_test = Test();
#endif /* SLIC3R_DEBUG */

// Generate top contact layers supporting overhangs.
// For a soluble interface material synchronize the layer heights with the object, otherwise leave the layer height undefined.
// If supports over bed surface only are requested, don't generate contact layers over an object.
PrintObjectSupportMaterial::MyLayersPtr PrintObjectSupportMaterial::top_contact_layers(
    const PrintObject &object, MyLayerStorage &layer_storage) const
{
#ifdef SLIC3R_DEBUG
    static int iRun = 0;
    ++ iRun; 
#endif /* SLIC3R_DEBUG */

    // Slice support enforcers / support blockers.
    std::vector<ExPolygons> enforcers = object.slice_support_enforcers();
    std::vector<ExPolygons> blockers  = object.slice_support_blockers();

    // Append custom supports.
    object.project_and_append_custom_facets(false, EnforcerBlockerType::ENFORCER, enforcers);
    object.project_and_append_custom_facets(false, EnforcerBlockerType::BLOCKER, blockers);

    // Output layers, sorted by top Z.
    MyLayersPtr contact_out;

    const bool   support_auto  = m_object_config->support_material_auto.value;
    // If user specified a custom angle threshold, convert it to radians.
    // Zero means automatic overhang detection.
    const double threshold_rad = (m_object_config->support_material_threshold.value > 0) ? 
        M_PI * double(m_object_config->support_material_threshold.value + 1) / 180. : // +1 makes the threshold inclusive
        0.;

    // Build support on a build plate only? If so, then collect and union all the surfaces below the current layer.
    // Unfortunately this is an inherently serial process.
    const bool            buildplate_only = this->build_plate_only();
    std::vector<Polygons> buildplate_covered;
    if (buildplate_only) {
        BOOST_LOG_TRIVIAL(debug) << "PrintObjectSupportMaterial::top_contact_layers() - collecting regions covering the print bed.";
        buildplate_covered.assign(object.layers().size(), Polygons());
        for (size_t layer_id = 1; layer_id < object.layers().size(); ++ layer_id) {
            const Layer &lower_layer = *object.layers()[layer_id-1];
            // Merge the new slices with the preceding slices.
            // Apply the safety offset to the newly added polygons, so they will connect
            // with the polygons collected before,
            // but don't apply the safety offset during the union operation as it would
            // inflate the polygons over and over.
            Polygons &covered = buildplate_covered[layer_id];
            covered = buildplate_covered[layer_id - 1];
            polygons_append(covered, offset(lower_layer.lslices, scale_(0.01)));
            covered = union_(covered, false); // don't apply the safety offset.
        }
    }

    BOOST_LOG_TRIVIAL(debug) << "PrintObjectSupportMaterial::top_contact_layers() in parallel - start";
    // Determine top contact areas.
    // If generating raft only (no support), only calculate top contact areas for the 0th layer.
    // If having a raft, start with 0th layer, otherwise with 1st layer.
    // Note that layer_id < layer->id when raft_layers > 0 as the layer->id incorporates the raft layers.
    // So layer_id == 0 means first object layer and layer->id == 0 means first print layer if there are no explicit raft layers.
    size_t num_layers = this->has_support() ? object.layer_count() : 1;
    // For each overhang layer, two supporting layers may be generated: One for the overhangs extruded with a bridging flow, 
    // and the other for the overhangs extruded with a normal flow.
    contact_out.assign(num_layers * 2, nullptr);
    tbb::spin_mutex layer_storage_mutex;
    tbb::parallel_for(tbb::blocked_range<size_t>(this->has_raft() ? 0 : 1, num_layers),
        [this, &object, &buildplate_covered, &enforcers, &blockers, support_auto, threshold_rad, &layer_storage, &layer_storage_mutex, &contact_out]
        (const tbb::blocked_range<size_t>& range) {
            for (size_t layer_id = range.begin(); layer_id < range.end(); ++ layer_id) 
            {
                const Layer &layer = *object.layers()[layer_id];

                // Detect overhangs and contact areas needed to support them.
                // Collect overhangs and contacts of all regions of this layer supported by the layer immediately below.
                Polygons overhang_polygons;
                Polygons contact_polygons;
                Polygons slices_margin_cached;
                double    slices_margin_cached_offset = -1.;
                Polygons lower_layer_polygons = (layer_id == 0) ? Polygons() : to_polygons(object.layers()[layer_id-1]->lslices);
                // Offset of the lower layer, to trim the support polygons with to calculate dense supports.
                double    no_interface_offset = 0.;
                if (layer_id == 0) {
                    // This is the first object layer, so the object is being printed on a raft and
                    // we're here just to get the object footprint for the raft.
                    // We only consider contours and discard holes to get a more continuous raft.
                    overhang_polygons = collect_slices_outer(layer);
                    // Extend by SUPPORT_MATERIAL_MARGIN, which is 1.5mm
                    contact_polygons = offset(overhang_polygons, scale_(SUPPORT_MATERIAL_MARGIN));
                } else {
                    // Generate overhang / contact_polygons for non-raft layers.
                    const Layer &lower_layer = *object.layers()[layer_id-1];
                    for (LayerRegion *layerm : layer.regions()) {
                        // Extrusion width accounts for the roundings of the extrudates.
                        // It is the maximum widh of the extrudate.
                        double fw = double(layerm->flow(frExternalPerimeter).scaled_width());
                        no_interface_offset = (no_interface_offset == 0.) ? fw : std::min(no_interface_offset, fw);
                        float lower_layer_offset = 
                            (layer_id < (size_t)m_object_config->support_material_enforce_layers.value) ? 
                                // Enforce a full possible support, ignore the overhang angle.
                                0.f :
                            (threshold_rad > 0. ? 
                                // Overhang defined by an angle.
                                float(scale_(lower_layer.height / tan(threshold_rad))) :
                                // Overhang defined by half the extrusion width.
                                0.5f * fw);
                        // Overhang polygons for this layer and region.
                        Polygons diff_polygons;
                        Polygons layerm_polygons = to_polygons(layerm->slices());
                        if (lower_layer_offset == 0.f) {
                            // Support everything.
                            diff_polygons = diff(layerm_polygons, lower_layer_polygons);
                            if (! buildplate_covered.empty()) {
                                // Don't support overhangs above the top surfaces.
                                // This step is done before the contact surface is calculated by growing the overhang region.
                                diff_polygons = diff(diff_polygons, buildplate_covered[layer_id]);
                            }
                        } else {
                            if (support_auto) {
                                // Get the regions needing a suport, collapse very tiny spots.
                                //FIXME cache the lower layer offset if this layer has multiple regions.
    #if 1
                                diff_polygons = offset2(
                                    diff(layerm_polygons,
                                         offset2(lower_layer_polygons, - 0.5f * fw, lower_layer_offset + 0.5f * fw, SUPPORT_SURFACES_OFFSET_PARAMETERS)), 
                                    //FIXME This offset2 is targeted to reduce very thin regions to support, but it may lead to
                                    // no support at all for not so steep overhangs.
                                    - 0.1f * fw, 0.1f * fw);
    #else
                                diff_polygons = 
                                    diff(layerm_polygons,
                                         offset(lower_layer_polygons, lower_layer_offset, SUPPORT_SURFACES_OFFSET_PARAMETERS));
    #endif
                                if (! buildplate_covered.empty()) {
                                    // Don't support overhangs above the top surfaces.
                                    // This step is done before the contact surface is calculated by growing the overhang region.
                                    diff_polygons = diff(diff_polygons, buildplate_covered[layer_id]);
                                }
                                if (! diff_polygons.empty()) {
    	                            // Offset the support regions back to a full overhang, restrict them to the full overhang.
    	                            // This is done to increase size of the supporting columns below, as they are calculated by 
    	                            // propagating these contact surfaces downwards.
    	                            diff_polygons = diff(
    	                                intersection(offset(diff_polygons, lower_layer_offset, SUPPORT_SURFACES_OFFSET_PARAMETERS), layerm_polygons), 
    	                                lower_layer_polygons);
    							}
                            }
                            if (! enforcers.empty()) {
                                // Apply the "support enforcers".
                                //FIXME add the "enforcers" to the sparse support regions only.
                                const ExPolygons &enforcer = enforcers[layer_id];
                                if (! enforcer.empty()) {
                                    // Enforce supports (as if with 90 degrees of slope) for the regions covered by the enforcer meshes.
                                    Polygons new_contacts = diff(intersection(layerm_polygons, to_polygons(std::move(enforcer))),
                                            offset(lower_layer_polygons, 0.05f * fw, SUPPORT_SURFACES_OFFSET_PARAMETERS));
                                    if (! new_contacts.empty()) {
                                        if (diff_polygons.empty())
                                            diff_polygons = std::move(new_contacts);
                                        else
                                            diff_polygons = union_(diff_polygons, new_contacts);
                                    }
                                }
                            }
                        }

                        if (diff_polygons.empty())
                            continue;

                        // Apply the "support blockers".
                        if (! blockers.empty() && ! blockers[layer_id].empty()) {
                            // Expand the blocker a bit. Custom blockers produce strips
                            // spanning just the projection between the two slices.
                            // Subtracting them as they are may leave unwanted narrow
                            // residues of diff_polygons that would then be supported.
                            diff_polygons = diff(diff_polygons,
                                offset(union_(to_polygons(std::move(blockers[layer_id]))),
                                       1000.*SCALED_EPSILON));
                        }

                        #ifdef SLIC3R_DEBUG
                        {
                            ::Slic3r::SVG svg(debug_out_path("support-top-contacts-raw-run%d-layer%d-region%d.svg", 
                                iRun, layer_id, 
                                std::find_if(layer.regions().begin(), layer.regions().end(), [layerm](const LayerRegion* other){return other == layerm;}) - layer.regions().begin()),
                            get_extents(diff_polygons));
                            Slic3r::ExPolygons expolys = union_ex(diff_polygons, false);
                            svg.draw(expolys);
                        }
                        #endif /* SLIC3R_DEBUG */

                        if (this->m_object_config->dont_support_bridges)
                            SupportMaterialInternal::remove_bridges_from_contacts(
                                *m_print_config, lower_layer, lower_layer_polygons, layerm, fw, diff_polygons);

                        if (diff_polygons.empty())
                            continue;

                        #ifdef SLIC3R_DEBUG
                        Slic3r::SVG::export_expolygons(
                            debug_out_path("support-top-contacts-filtered-run%d-layer%d-region%d-z%f.svg", 
                                iRun, layer_id, 
                                std::find_if(layer.regions().begin(), layer.regions().end(), [layerm](const LayerRegion* other){return other == layerm;}) - layer.regions().begin(),
                                layer.print_z),
                            union_ex(diff_polygons, false));
                        #endif /* SLIC3R_DEBUG */

                        //FIXME the overhang_polygons are used to construct the support towers as well.
                        //if (this->has_contact_loops())
                            // Store the exact contour of the overhang for the contact loops.
                            polygons_append(overhang_polygons, diff_polygons);

                        // Let's define the required contact area by using a max gap of half the upper 
                        // extrusion width and extending the area according to the configured margin.
                        // We increment the area in steps because we don't want our support to overflow
                        // on the other side of the object (if it's very thin).
                        {
                            //FIMXE 1) Make the offset configurable, 2) Make the Z span configurable.
                            //FIXME one should trim with the layer span colliding with the support layer, this layer
                            // may be lower than lower_layer, so the support area needed may need to be actually bigger!
                            // For the same reason, the non-bridging support area may be smaller than the bridging support area!
                            double slices_margin_offset = std::min(double(lower_layer_offset), double(scale_(m_gap_xy))); 
                            if (slices_margin_cached_offset != slices_margin_offset) {
                                slices_margin_cached_offset = slices_margin_offset;
                                slices_margin_cached = (slices_margin_offset == 0.f) ? 
                                    lower_layer_polygons :
                                    offset2(to_polygons(lower_layer.lslices), - no_interface_offset * 0.5f, slices_margin_offset + no_interface_offset * 0.5f, SUPPORT_SURFACES_OFFSET_PARAMETERS);
                                if (! buildplate_covered.empty()) {
                                    // Trim the inflated contact surfaces by the top surfaces as well.
                                    polygons_append(slices_margin_cached, buildplate_covered[layer_id]);
                                    slices_margin_cached = union_(slices_margin_cached);
                                }
                            }
                            // Offset the contact polygons outside.
                            for (size_t i = 0; i < NUM_MARGIN_STEPS; ++ i) {
                                diff_polygons = diff(
                                    offset(
                                        diff_polygons,
                                        double(SUPPORT_MATERIAL_MARGIN / NUM_MARGIN_STEPS),
                                        ClipperLib::jtRound,
                                        // round mitter limit
                                        scale_(0.05)),
                                    slices_margin_cached);
                            }
                        }
                        polygons_append(contact_polygons, diff_polygons);
                    } // for each layer.region
                } // end of Generate overhang/contact_polygons for non-raft layers.
                
                // Now apply the contact areas to the layer where they need to be made.
                if (! contact_polygons.empty()) {
                    MyLayer     &new_layer = layer_allocate(layer_storage, layer_storage_mutex, sltTopContact);
                    new_layer.idx_object_layer_above = layer_id;
                    MyLayer     *bridging_layer = nullptr;
                    if (layer_id == 0) {
                        // This is a raft contact layer sitting directly on the print bed.
                        assert(this->has_raft());
                        new_layer.print_z  = m_slicing_params.raft_contact_top_z;
                        new_layer.bottom_z = m_slicing_params.raft_interface_top_z; 
                        new_layer.height   = m_slicing_params.contact_raft_layer_height;
                    } else if (m_slicing_params.soluble_interface) {
                        // Align the contact surface height with a layer immediately below the supported layer.
                        // Interface layer will be synchronized with the object.
                        new_layer.print_z  = layer.print_z - layer.height;
                        new_layer.height   = object.layers()[layer_id - 1]->height;
                        new_layer.bottom_z = (layer_id == 1) ? m_slicing_params.object_print_z_min : object.layers()[layer_id - 2]->print_z;
                    } else {
                        new_layer.print_z = layer.print_z - layer.height - this->m_slicing_params.gap_support_object;
                        new_layer.bottom_z = new_layer.print_z;
                        new_layer.height   = 0.;
                        // Ignore this contact area if it's too low.
                        // Don't want to print a layer below the first layer height as it may not stick well.
                        //FIXME there may be a need for a single layer support, then one may decide to print it either as a bottom contact or a top contact
                        // and it may actually make sense to do it with a thinner layer than the first layer height.
                        if (new_layer.print_z < m_slicing_params.first_print_layer_height - EPSILON) {
                            // This contact layer is below the first layer height, therefore not printable. Don't support this surface.
                            continue;
                        } else if (new_layer.print_z < m_slicing_params.first_print_layer_height + EPSILON) {
                            // Align the layer with the 1st layer height.
                            new_layer.print_z  = m_slicing_params.first_print_layer_height;
                            new_layer.bottom_z = 0;
                            new_layer.height   = m_slicing_params.first_print_layer_height;
                        } else {
                            // Don't know the height of the top contact layer yet. The top contact layer is printed with a normal flow and 
                            // its height will be set adaptively later on.
                        }

                        // Contact layer will be printed with a normal flow, but
                        // it will support layers printed with a bridging flow.
                        if (SupportMaterialInternal::has_bridging_extrusions(layer)) {
                            coordf_t bridging_height = layer.height;
                            if (m_object_config->support_material_contact_distance_type == zdFilament) {
                                bridging_height = 0.;
                                for (const LayerRegion *region : layer.regions())
                                    bridging_height += region->region()->bridging_height_avg(*m_print_config);
                                bridging_height /= coordf_t(layer.regions().size());
                            }
                            coordf_t bridging_print_z = layer.print_z - bridging_height - this->m_slicing_params.gap_support_object;
                            if (bridging_print_z >= m_slicing_params.first_print_layer_height - EPSILON) {
                                // Not below the first layer height means this layer is printable.
                                if (new_layer.print_z < m_slicing_params.first_print_layer_height + EPSILON) {
                                    // Align the layer with the 1st layer height.
                                    bridging_print_z = m_slicing_params.first_print_layer_height;
                                }
                                if (bridging_print_z < new_layer.print_z - EPSILON) {
                                    // Allocate the new layer.
                                    bridging_layer = &layer_allocate(layer_storage, layer_storage_mutex, sltTopContact);
                                    bridging_layer->idx_object_layer_above = layer_id;
                                    bridging_layer->print_z = bridging_print_z;
                                    if (bridging_print_z == m_slicing_params.first_print_layer_height) {
                                        bridging_layer->bottom_z = 0;
                                        bridging_layer->height   = m_slicing_params.first_print_layer_height;                                        
                                    } else {
                                        // Don't know the height yet.
                                        bridging_layer->bottom_z = bridging_print_z;
                                        bridging_layer->height   = 0;
                                    }
                                }
                            }
                        }
                    }

                    // Achtung! The contact_polygons need to be trimmed by slices_margin_cached, otherwise
                    // the selection by island_samples (see the SupportGridPattern::island_samples() method) will not work!
                    SupportGridPattern support_grid_pattern(
                        // Support islands, to be stretched into a grid.
                        contact_polygons, 
                        // Trimming polygons, to trim the stretched support islands.
                        slices_margin_cached,
                        // Grid resolution.
                        m_object_config->support_material_spacing.value + m_support_material_flow.spacing(),
                        Geometry::deg2rad(m_object_config->support_material_angle.value));
                    // 1) Contact polygons will be projected down. To keep the interface and base layers from growing, return a contour a tiny bit smaller than the grid cells.
                    new_layer.contact_polygons = new Polygons(support_grid_pattern.extract_support(-3, true));
                    // 2) infill polygons, expand them by half the extrusion width + a tiny bit of extra.
                    if (layer_id == 0 || m_slicing_params.soluble_interface) {
                    // if (no_interface_offset == 0.f) {
                        new_layer.polygons = support_grid_pattern.extract_support(m_support_material_flow.scaled_spacing()/2 + 5, true);
                    } else  {
                        // Reduce the amount of dense interfaces: Do not generate dense interfaces below overhangs with 60% overhang of the extrusions.
                        Polygons dense_interface_polygons = diff(overhang_polygons, 
                            offset2(lower_layer_polygons, - no_interface_offset * 0.5f, no_interface_offset * (0.6f + 0.5f), SUPPORT_SURFACES_OFFSET_PARAMETERS));
                        if (! dense_interface_polygons.empty()) {
                            dense_interface_polygons =
                                // Achtung! The dense_interface_polygons need to be trimmed by slices_margin_cached, otherwise
                                // the selection by island_samples (see the SupportGridPattern::island_samples() method) will not work!
                                diff(
                                    // Regularize the contour.
                                    offset(dense_interface_polygons, no_interface_offset * 0.1f),
                                    slices_margin_cached);
                            SupportGridPattern support_grid_pattern(
                                // Support islands, to be stretched into a grid.
                                dense_interface_polygons, 
                                // Trimming polygons, to trim the stretched support islands.
                                slices_margin_cached,
                                // Grid resolution.
                                m_object_config->support_material_spacing.value + m_support_material_flow.spacing(),
                                Geometry::deg2rad(m_object_config->support_material_angle.value));                        
                            new_layer.polygons = support_grid_pattern.extract_support(m_support_material_flow.scaled_spacing()/2 + 5, false);
                    #ifdef SLIC3R_DEBUG
                            {
                                support_grid_pattern.serialize(debug_out_path("support-top-contacts-final-run%d-layer%d-z%f.bin", iRun, layer_id, layer.print_z));

                                BoundingBox bbox = get_extents(contact_polygons);
                                bbox.merge(get_extents(new_layer.polygons));
                                ::Slic3r::SVG svg(debug_out_path("support-top-contacts-final0-run%d-layer%d-z%f.svg", iRun, layer_id, layer.print_z));
                                svg.draw(union_ex(*new_layer.contact_polygons, false), "gray", 0.5f);
                                svg.draw(union_ex(contact_polygons, false), "blue", 0.5f);
                                svg.draw(union_ex(dense_interface_polygons, false), "green", 0.5f);
                                svg.draw(union_ex(new_layer.polygons, true), "red", 0.5f);
                                svg.draw_outline(union_ex(new_layer.polygons, true), "black", "black", scale_(0.1f));
                            }
                    #endif /* SLIC3R_DEBUG */
                        }
                    }
                    #ifdef SLIC3R_DEBUG
                    {
                        BoundingBox bbox = get_extents(contact_polygons);
                        bbox.merge(get_extents(new_layer.polygons));
                        ::Slic3r::SVG svg(debug_out_path("support-top-contacts-final-run%d-layer%d-z%f.svg", iRun, layer_id, layer.print_z));
                        svg.draw(union_ex(*new_layer.contact_polygons, false), "gray", 0.5f);
                        svg.draw(union_ex(contact_polygons, false), "blue", 0.5f);
                        svg.draw(union_ex(overhang_polygons, false), "green", 0.5f);
                        svg.draw(union_ex(new_layer.polygons, true), "red", 0.5f);
                        svg.draw_outline(union_ex(new_layer.polygons, true), "black", "black", scale_(0.1f));
                    }
                    #endif /* SLIC3R_DEBUG */

                    // Even after the contact layer was expanded into a grid, some of the contact islands may be too tiny to be extruded.
                    // Remove those tiny islands from new_layer.polygons and new_layer.contact_polygons.
                    
                    // Store the overhang polygons.
                    // The overhang polygons are used in the path generator for planning of the contact loops.
                    // if (this->has_contact_loops()). Compared to "polygons", "overhang_polygons" are snug.
                    new_layer.overhang_polygons = new Polygons(std::move(overhang_polygons));
                    contact_out[layer_id * 2] = &new_layer;
                    if (bridging_layer != nullptr) {
                        bridging_layer->polygons          = new_layer.polygons;
                        bridging_layer->contact_polygons  = new Polygons(*new_layer.contact_polygons);
                        bridging_layer->overhang_polygons = new Polygons(*new_layer.overhang_polygons);
                        contact_out[layer_id * 2 + 1] = bridging_layer;
                    }
                }
            }
        });

    // Compress contact_out, remove the nullptr items.
    remove_nulls(contact_out);
    // Sort the layers, as one layer may produce bridging and non-bridging contact layers with different print_z.
    std::sort(contact_out.begin(), contact_out.end(), [](const MyLayer *l1, const MyLayer *l2) { return l1->print_z < l2->print_z; });

    // Merge close contact layers conservatively: If two layers are closer than the minimum allowed print layer height (the min_layer_height parameter),
    // the top contact layer is merged into the bottom contact layer.
    {
		int i = 0;
		int k = 0;
		{
			// Find the span of layers, which are to be printed at the first layer height.
			int j = 0;
			for (; j < (int)contact_out.size() && contact_out[j]->print_z < m_slicing_params.first_print_layer_height + this->m_support_layer_height_min - EPSILON; ++ j);
			if (j > 0) {
				// Merge the contact_out layers (0) to (j - 1) into the contact_out[0].
				MyLayer &dst = *contact_out.front();
				for (int u = 1; u < j; ++ u) {
					MyLayer &src = *contact_out[u];
					// The union_() does not support move semantic yet, but maybe one day it will.
					dst.polygons = union_(dst.polygons, std::move(src.polygons));
					*dst.contact_polygons = union_(*dst.contact_polygons, std::move(*src.contact_polygons));
					*dst.overhang_polygons = union_(*dst.overhang_polygons, std::move(*src.overhang_polygons));
					// Source polygon is no more needed, it will not be refrenced. Release its data.
					src.reset();
				}
				// Snap the first layer to the 1st layer height.
				dst.print_z  = m_slicing_params.first_print_layer_height;
				dst.height   = m_slicing_params.first_print_layer_height;
				dst.bottom_z = 0;
				++ k;
			}
			i = j;
		}
        for (; i < int(contact_out.size()); ++ k) {
            // Find the span of layers closer than m_support_layer_height_min.
            int j = i + 1;
            coordf_t zmax = contact_out[i]->print_z + m_support_layer_height_min + EPSILON;
            for (; j < (int)contact_out.size() && contact_out[j]->print_z < zmax; ++ j) ;
            if (i + 1 < j) {
                // Merge the contact_out layers (i + 1) to (j - 1) into the contact_out[i].
                MyLayer &dst = *contact_out[i];
                for (int u = i + 1; u < j; ++ u) {
                    MyLayer &src = *contact_out[u];
                    // The union_() does not support move semantic yet, but maybe one day it will.
                    dst.polygons           = union_(dst.polygons, std::move(src.polygons));
                    *dst.contact_polygons  = union_(*dst.contact_polygons, std::move(*src.contact_polygons));
                    *dst.overhang_polygons = union_(*dst.overhang_polygons, std::move(*src.overhang_polygons));
                    // Source polygon is no more needed, it will not be refrenced. Release its data.
                    src.reset();
                }
            }
            if (k < i)
                contact_out[k] = contact_out[i];
            i = j;
        }
        if (k < (int)contact_out.size())
            contact_out.erase(contact_out.begin() + k, contact_out.end());
    }

    BOOST_LOG_TRIVIAL(debug) << "PrintObjectSupportMaterial::top_contact_layers() in parallel - end";

    return contact_out;
}

// Generate bottom contact layers supporting the top contact layers.
// For a soluble interface material synchronize the layer heights with the object, 
// otherwise set the layer height to a bridging flow of a support interface nozzle.
PrintObjectSupportMaterial::MyLayersPtr PrintObjectSupportMaterial::bottom_contact_layers_and_layer_support_areas(
    const PrintObject &object, const MyLayersPtr &top_contacts, MyLayerStorage &layer_storage,
    std::vector<Polygons> &layer_support_areas) const
{
#ifdef SLIC3R_DEBUG
    static int iRun = 0;
    ++ iRun; 
#endif /* SLIC3R_DEBUG */

    // Allocate empty surface areas, one per object layer.
    layer_support_areas.assign(object.total_layer_count(), Polygons());

    // find object top surfaces
    // we'll use them to clip our support and detect where does it stick
    MyLayersPtr bottom_contacts;

    if (! top_contacts.empty()) 
    {
        // There is some support to be built, if there are non-empty top surfaces detected.
        // Sum of unsupported contact areas above the current layer.print_z.
        Polygons  projection;
        // Last top contact layer visited when collecting the projection of contact areas.
        int       contact_idx = int(top_contacts.size()) - 1;
        for (int layer_id = int(object.total_layer_count()) - 2; layer_id >= 0; -- layer_id) {
            BOOST_LOG_TRIVIAL(trace) << "Support generator - bottom_contact_layers - layer " << layer_id;
            const Layer &layer = *object.get_layer(layer_id);
            // Collect projections of all contact areas above or at the same level as this top surface.
            for (; contact_idx >= 0 && top_contacts[contact_idx]->print_z > layer.print_z - EPSILON; -- contact_idx) {
                Polygons polygons_new;
                // Contact surfaces are expanded away from the object, trimmed by the object.
                // Use a slight positive offset to overlap the touching regions.
#if 0
                // Merge and collect the contact polygons. The contact polygons are inflated, but not extended into a grid form.
                polygons_append(polygons_new, offset(*top_contacts[contact_idx]->contact_polygons, SCALED_EPSILON));
#else
                // Consume the contact_polygons. The contact polygons are already expanded into a grid form, and they are a tiny bit smaller
                // than the grid cells.
                polygons_append(polygons_new, std::move(*top_contacts[contact_idx]->contact_polygons));
#endif
                // These are the overhang surfaces. They are touching the object and they are not expanded away from the object.
                // Use a slight positive offset to overlap the touching regions.
                polygons_append(polygons_new, offset(*top_contacts[contact_idx]->overhang_polygons, double(SCALED_EPSILON)));
                polygons_append(projection, union_(polygons_new));
            }
            if (projection.empty())
                continue;
            Polygons projection_raw = union_(projection);

            tbb::task_group task_group;
            if (! m_object_config->support_material_buildplate_only)
                // Find the bottom contact layers above the top surfaces of this layer.
                task_group.run([this, &object, &top_contacts, contact_idx, &layer, layer_id, &layer_storage, &layer_support_areas, &bottom_contacts, &projection_raw] {
                    Polygons top = collect_region_slices_by_type(layer, stPosTop | stDensSolid);
        #ifdef SLIC3R_DEBUG
                    {
                        BoundingBox bbox = get_extents(projection_raw);
                        bbox.merge(get_extents(top));
                        ::Slic3r::SVG svg(debug_out_path("support-bottom-layers-raw-%d-%lf.svg", iRun, layer.print_z), bbox);
                        svg.draw(union_ex(top, false), "blue", 0.5f);
                        svg.draw(union_ex(projection_raw, true), "red", 0.5f);
                        svg.draw_outline(union_ex(projection_raw, true), "red", "blue", scale_(0.1f));
                        svg.draw(layer.lslices, "green", 0.5f);
                    }
        #endif /* SLIC3R_DEBUG */

                    // Now find whether any projection of the contact surfaces above layer.print_z not yet supported by any 
                    // top surfaces above layer.print_z falls onto this top surface. 
                    // Touching are the contact surfaces supported exclusively by this top surfaces.
                    // Don't use a safety offset as it has been applied during insertion of polygons.
                    if (! top.empty()) {
                        Polygons touching = intersection(top, projection_raw, false);
                        if (! touching.empty()) {
                            // Allocate a new bottom contact layer.
                            MyLayer &layer_new = layer_allocate(layer_storage, sltBottomContact);
                            bottom_contacts.push_back(&layer_new);
                            // Grow top surfaces so that interface and support generation are generated
                            // with some spacing from object - it looks we don't need the actual
                            // top shapes so this can be done here
                            //FIXME calculate layer height based on the actual thickness of the layer:
                            // If the layer is extruded with no bridging flow, support just the normal extrusions.
                            layer_new.height = m_slicing_params.soluble_interface ?
                                // Align the interface layer with the object's layer height.
                                object.layers()[layer_id + 1]->height :
                                // Place a bridge flow interface layer over the top surface.
                                //FIXME Check whether the bottom bridging surfaces are extruded correctly (no bridging flow correction applied?)
                                // According to Jindrich the bottom surfaces work well.
                                //FIXME test the bridging flow instead?
                                m_support_material_interface_flow.nozzle_diameter;
                            layer_new.height_block = ((m_object_config->support_material_contact_distance_type == zdPlane) ? object.layers()[layer_id + 1]->height : layer_new.height);
                            layer_new.print_z = m_slicing_params.soluble_interface ? object.layers()[layer_id + 1]->print_z :
                                (layer.print_z + layer_new.height_block + this->m_slicing_params.gap_object_support);
                            layer_new.bottom_z = layer.print_z;
                            layer_new.idx_object_layer_below = layer_id;
                            layer_new.bridging = ! m_slicing_params.soluble_interface;
                            //FIXME how much to inflate the bottom surface, as it is being extruded with a bridging flow? The following line uses a normal flow.
                            //FIXME why is the offset positive? It will be trimmed by the object later on anyway, but then it just wastes CPU clocks.
                            layer_new.polygons = offset(touching, double(m_support_material_flow.scaled_width()), SUPPORT_SURFACES_OFFSET_PARAMETERS);
                            if (! m_slicing_params.soluble_interface) {
                                // Walk the top surfaces, snap the top of the new bottom surface to the closest top of the top surface,
                                // so there will be no support surfaces generated with thickness lower than m_support_layer_height_min.
                                for (size_t top_idx = size_t(std::max<int>(0, contact_idx)); 
                                    top_idx < top_contacts.size() && top_contacts[top_idx]->print_z < layer_new.print_z + this->m_support_layer_height_min + EPSILON; 
                                    ++ top_idx) {
                                    if (top_contacts[top_idx]->print_z > layer_new.print_z - this->m_support_layer_height_min - EPSILON) {
                                        // A top layer has been found, which is close to the new bottom layer.
                                        coordf_t diff = layer_new.print_z - top_contacts[top_idx]->print_z;
                                        assert(std::abs(diff) <= this->m_support_layer_height_min + EPSILON);
                                        if (diff > 0.) {
                                            // The top contact layer is below this layer. Make the bridging layer thinner to align with the existing top layer.
                                            assert(diff < layer_new.height + EPSILON);
                                            assert(layer_new.height - diff >= m_support_layer_height_min - EPSILON);
                                            layer_new.print_z  = top_contacts[top_idx]->print_z;
                                            layer_new.height  -= diff;
                                        } else {
                                            // The top contact layer is above this layer. One may either make this layer thicker or thinner.
                                            // By making the layer thicker, one will decrease the number of discrete layers with the price of extruding a bit too thick bridges.
                                            // By making the layer thinner, one adds one more discrete layer.
                                            layer_new.print_z  = top_contacts[top_idx]->print_z;
                                            layer_new.height  -= diff;
                                        }
                                        break;
                                    }
                                }
                            }
                #ifdef SLIC3R_DEBUG
                            Slic3r::SVG::export_expolygons(
                                debug_out_path("support-bottom-contacts-%d-%lf.svg", iRun, layer_new.print_z),
                                union_ex(layer_new.polygons, false));
                #endif /* SLIC3R_DEBUG */
                            // Trim the already created base layers above the current layer intersecting with the new bottom contacts layer.
                            //FIXME Maybe this is no more needed, as the overlapping base layers are trimmed by the bottom layers at the final stage?
                            touching = offset(touching, double(SCALED_EPSILON));
                            for (int layer_id_above = layer_id + 1; layer_id_above < int(object.total_layer_count()); ++ layer_id_above) {
                                const Layer &layer_above = *object.layers()[layer_id_above];
                                if (layer_above.print_z > layer_new.print_z - EPSILON)
                                    break; 
                                if (! layer_support_areas[layer_id_above].empty()) {
#ifdef SLIC3R_DEBUG
                                    {
                                        BoundingBox bbox = get_extents(touching);
                                        bbox.merge(get_extents(layer_support_areas[layer_id_above]));
                                        ::Slic3r::SVG svg(debug_out_path("support-support-areas-raw-before-trimming-%d-with-%f-%lf.svg", iRun, layer.print_z, layer_above.print_z), bbox);
                                        svg.draw(union_ex(touching, false), "blue", 0.5f);
                                        svg.draw(union_ex(layer_support_areas[layer_id_above], true), "red", 0.5f);
                                        svg.draw_outline(union_ex(layer_support_areas[layer_id_above], true), "red", "blue", scale_(0.1f));
                                    }
#endif /* SLIC3R_DEBUG */
                                    layer_support_areas[layer_id_above] = diff(layer_support_areas[layer_id_above], touching);
#ifdef SLIC3R_DEBUG
                                    Slic3r::SVG::export_expolygons(
                                        debug_out_path("support-support-areas-raw-after-trimming-%d-with-%f-%lf.svg", iRun, layer.print_z, layer_above.print_z),
                                        union_ex(layer_support_areas[layer_id_above], false));
#endif /* SLIC3R_DEBUG */
                                }
                            }
                        }
                    } // ! top.empty()
                });

            Polygons &layer_support_area = layer_support_areas[layer_id];
            task_group.run([this, &projection, &projection_raw, &layer, &layer_support_area, layer_id] {
                // Remove the areas that touched from the projection that will continue on next, lower, top surfaces.
    //            Polygons trimming = union_(to_polygons(layer.slices.expolygons), touching, true);
                Polygons trimming = offset(layer.lslices, double(SCALED_EPSILON));
                projection = diff(projection_raw, trimming, false);
    #ifdef SLIC3R_DEBUG
                {
                    BoundingBox bbox = get_extents(projection_raw);
                    bbox.merge(get_extents(trimming));
                    ::Slic3r::SVG svg(debug_out_path("support-support-areas-raw-%d-%lf.svg", iRun, layer.print_z), bbox);
                    svg.draw(union_ex(trimming, false), "blue", 0.5f);
                    svg.draw(union_ex(projection, true), "red", 0.5f);
                    svg.draw_outline(union_ex(projection, true), "red", "blue", scale_(0.1f));
                }
    #endif /* SLIC3R_DEBUG */
                remove_sticks(projection);
                remove_degenerate(projection);
        #ifdef SLIC3R_DEBUG
                Slic3r::SVG::export_expolygons(
                    debug_out_path("support-support-areas-raw-cleaned-%d-%lf.svg", iRun, layer.print_z),
                    union_ex(projection, false));
        #endif /* SLIC3R_DEBUG */
                SupportGridPattern support_grid_pattern(
                    // Support islands, to be stretched into a grid.
                    projection, 
                    // Trimming polygons, to trim the stretched support islands.
                    trimming,
                    // Grid spacing.
                    m_object_config->support_material_spacing.value + m_support_material_flow.spacing(),
                    Geometry::deg2rad(m_object_config->support_material_angle.value));
                tbb::task_group task_group_inner;
                // 1) Cache the slice of a support volume. The support volume is expanded by 1/2 of support material flow spacing
                // to allow a placement of suppot zig-zag snake along the grid lines.
                task_group_inner.run([this, &support_grid_pattern, &layer_support_area
        #ifdef SLIC3R_DEBUG 
                    , &layer
        #endif /* SLIC3R_DEBUG */
                    ] {
                    layer_support_area = support_grid_pattern.extract_support(m_support_material_flow.scaled_spacing()/2 + 25, true);
        #ifdef SLIC3R_DEBUG
                    Slic3r::SVG::export_expolygons(
                        debug_out_path("support-layer_support_area-gridded-%d-%lf.svg", iRun, layer.print_z),
                        union_ex(layer_support_area, false));
        #endif /* SLIC3R_DEBUG */
                });
                // 2) Support polygons will be projected down. To keep the interface and base layers from growing, return a contour a tiny bit smaller than the grid cells.
                Polygons projection_new;
                task_group_inner.run([&projection_new, &support_grid_pattern
        #ifdef SLIC3R_DEBUG 
                    , &layer
        #endif /* SLIC3R_DEBUG */
                    ] {
                    projection_new = support_grid_pattern.extract_support(-5, true);
        #ifdef SLIC3R_DEBUG
                    Slic3r::SVG::export_expolygons(
                        debug_out_path("support-projection_new-gridded-%d-%lf.svg", iRun, layer.print_z),
                        union_ex(projection_new, false));
        #endif /* SLIC3R_DEBUG */
                });
                task_group_inner.wait();
                projection = std::move(projection_new);
            });
            task_group.wait();
        }
        std::reverse(bottom_contacts.begin(), bottom_contacts.end());
//        trim_support_layers_by_object(object, bottom_contacts, 0., 0., m_gap_xy);
        trim_support_layers_by_object(object, bottom_contacts, 
            m_slicing_params.soluble_interface ? 0. : this->m_slicing_params.gap_support_object,
            m_slicing_params.soluble_interface ? 0. : this->m_slicing_params.gap_object_support, m_gap_xy);

    } // ! top_contacts.empty()

    return bottom_contacts;
}

// FN_HIGHER_EQUAL: the provided object pointer has a Z value >= of an internal threshold.
// Find the first item with Z value >= of an internal threshold of fn_higher_equal.
// If no vec item with Z value >= of an internal threshold of fn_higher_equal is found, return vec.size()
// If the initial idx is size_t(-1), then use binary search.
// Otherwise search linearly upwards.
template<typename T, typename FN_HIGHER_EQUAL>
size_t idx_higher_or_equal(const std::vector<T*> &vec, size_t idx, FN_HIGHER_EQUAL fn_higher_equal)
{
    if (vec.empty()) {
        idx = 0;
    } else if (idx == size_t(-1)) {
        // First of the batch of layers per thread pool invocation. Use binary search.
        int idx_low  = 0;
        int idx_high = std::max(0, int(vec.size()) - 1);
        while (idx_low + 1 < idx_high) {
            int idx_mid  = (idx_low + idx_high) / 2;
            if (fn_higher_equal(vec[idx_mid]))
                idx_high = idx_mid;
            else
                idx_low  = idx_mid;
        }
        idx =  fn_higher_equal(vec[idx_low])  ? idx_low  :
              (fn_higher_equal(vec[idx_high]) ? idx_high : vec.size());
    } else {
        // For the other layers of this batch of layers, search incrementally, which is cheaper than the binary search.
        while (idx < vec.size() && ! fn_higher_equal(vec[idx]))
            ++ idx;
    }
    return idx;
}

// FN_LOWER_EQUAL: the provided object pointer has a Z value <= of an internal threshold.
// Find the first item with Z value <= of an internal threshold of fn_lower_equal.
// If no vec item with Z value <= of an internal threshold of fn_lower_equal is found, return -1.
// If the initial idx is < -1, then use binary search.
// Otherwise search linearly downwards.
template<typename T, typename FN_LOWER_EQUAL>
int idx_lower_or_equal(const std::vector<T*> &vec, int idx, FN_LOWER_EQUAL fn_lower_equal)
{
    if (vec.empty()) {
        idx = -1;
    } else if (idx < -1) {
        // First of the batch of layers per thread pool invocation. Use binary search.
        int idx_low  = 0;
        int idx_high = std::max(0, int(vec.size()) - 1);
        while (idx_low + 1 < idx_high) {
            int idx_mid  = (idx_low + idx_high) / 2;
            if (fn_lower_equal(vec[idx_mid]))
                idx_low  = idx_mid;
            else
                idx_high = idx_mid;
        }
        idx =  fn_lower_equal(vec[idx_high]) ? idx_high :
              (fn_lower_equal(vec[idx_low ]) ? idx_low  : -1);
    } else {
        // For the other layers of this batch of layers, search incrementally, which is cheaper than the binary search.
        while (idx >= 0 && ! fn_lower_equal(vec[idx]))
            -- idx;
    }
    return idx;
}

// Trim the top_contacts layers with the bottom_contacts layers if they overlap, so there would not be enough vertical space for both of them.
void PrintObjectSupportMaterial::trim_top_contacts_by_bottom_contacts(
    const PrintObject &object, const MyLayersPtr &bottom_contacts, MyLayersPtr &top_contacts) const
{
    tbb::parallel_for(tbb::blocked_range<int>(0, int(top_contacts.size())),
        [this, &object, &bottom_contacts, &top_contacts](const tbb::blocked_range<int>& range) {
            int idx_bottom_overlapping_first = -2;
            // For all top contact layers, counting downwards due to the way idx_higher_or_equal caches the last index to avoid repeated binary search.
            for (int idx_top = range.end() - 1; idx_top >= range.begin(); -- idx_top) {
                MyLayer &layer_top = *top_contacts[idx_top];
                // Find the first bottom layer overlapping with layer_top.
                idx_bottom_overlapping_first = idx_lower_or_equal(bottom_contacts, idx_bottom_overlapping_first, [&layer_top](const MyLayer *layer_bottom){ return layer_bottom->bottom_print_z() - EPSILON <= layer_top.bottom_z; });
                // For all top contact layers overlapping with the thick bottom contact layer:
                for (int idx_bottom_overlapping = idx_bottom_overlapping_first; idx_bottom_overlapping >= 0; -- idx_bottom_overlapping) {
                    const MyLayer &layer_bottom = *bottom_contacts[idx_bottom_overlapping];
                    assert(layer_bottom.bottom_print_z() - EPSILON <= layer_top.bottom_z);
                    if (layer_top.print_z < layer_bottom.print_z + EPSILON) {
                        // Layers overlap. Trim layer_top with layer_bottom.
                        layer_top.polygons = diff(layer_top.polygons, layer_bottom.polygons);
                    } else
                        break;
                }
            }
        });
}

PrintObjectSupportMaterial::MyLayersPtr PrintObjectSupportMaterial::raft_and_intermediate_support_layers(
    const PrintObject   &object,
    const MyLayersPtr   &bottom_contacts,
    const MyLayersPtr   &top_contacts,
    MyLayerStorage      &layer_storage) const
{
    MyLayersPtr intermediate_layers;

    // Collect and sort the extremes (bottoms of the top contacts and tops of the bottom contacts).
    MyLayersPtr extremes;
    extremes.reserve(top_contacts.size() + bottom_contacts.size());
    for (size_t i = 0; i < top_contacts.size(); ++ i)
        // Bottoms of the top contact layers. In case of non-soluble supports,
        // the top contact layer thickness is not known yet.
        extremes.push_back(top_contacts[i]);
    for (size_t i = 0; i < bottom_contacts.size(); ++ i)
        // Tops of the bottom contact layers.
        extremes.push_back(bottom_contacts[i]);
    if (extremes.empty())
        return intermediate_layers;

    auto layer_extreme_lower = [](const MyLayer *l1, const MyLayer *l2) {
        coordf_t z1 = l1->extreme_z();
        coordf_t z2 = l2->extreme_z();
        // If the layers are aligned, return the top contact surface first.
        return z1 < z2 || (z1 == z2 && l1->layer_type == PrintObjectSupportMaterial::sltTopContact && l2->layer_type == PrintObjectSupportMaterial::sltBottomContact);
    };
    std::sort(extremes.begin(), extremes.end(), layer_extreme_lower);

    assert(extremes.empty() || 
        (extremes.front()->extreme_z() > m_slicing_params.raft_interface_top_z - EPSILON && 
          (m_slicing_params.raft_layers() == 1 || // only raft contact layer
           extremes.front()->layer_type == sltTopContact || // first extreme is a top contact layer
           extremes.front()->extreme_z() > m_slicing_params.first_print_layer_height - EPSILON)));

    bool synchronize = this->synchronize_layers();

#ifdef _DEBUG
    // Verify that the extremes are separated by m_support_layer_height_min.
    for (size_t i = 1; i < extremes.size(); ++ i) {
        assert(extremes[i]->extreme_z() - extremes[i-1]->extreme_z() == 0. ||
               extremes[i]->extreme_z() - extremes[i-1]->extreme_z() > m_support_layer_height_min - EPSILON);
        assert(extremes[i]->extreme_z() - extremes[i-1]->extreme_z() > 0. ||
               extremes[i]->layer_type == extremes[i-1]->layer_type ||
               (extremes[i]->layer_type == sltBottomContact && extremes[i - 1]->layer_type == sltTopContact));
    }
#endif

    // Generate intermediate layers.
    // The first intermediate layer is the same as the 1st layer if there is no raft,
    // or the bottom of the first intermediate layer is aligned with the bottom of the raft contact layer.
    // Intermediate layers are always printed with a normal etrusion flow (non-bridging).
    size_t idx_layer_object = 0;
    for (size_t idx_extreme = 0; idx_extreme < extremes.size(); ++ idx_extreme) {
        MyLayer      *extr2  = extremes[idx_extreme];
        coordf_t      extr2z = extr2->extreme_z();
        if (std::abs(extr2z - m_slicing_params.raft_interface_top_z) < EPSILON) {
            // This is a raft contact layer, its height has been decided in this->top_contact_layers().
            assert(extr2->layer_type == sltTopContact);
            continue;
        }
        if (std::abs(extr2z - m_slicing_params.first_print_layer_height) < EPSILON) {
            // This is a bottom of a synchronized (or soluble) top contact layer, its height has been decided in this->top_contact_layers().
            assert(extr2->layer_type == sltTopContact);
            assert(extr2->bottom_z == m_slicing_params.first_print_layer_height);
            assert(extr2->print_z >= m_slicing_params.first_print_layer_height + m_support_layer_height_min - EPSILON);
            if (intermediate_layers.empty() || intermediate_layers.back()->print_z < m_slicing_params.first_print_layer_height) {
                MyLayer &layer_new = layer_allocate(layer_storage, sltIntermediate);
                layer_new.bottom_z      = 0.;
                layer_new.print_z       = m_slicing_params.first_print_layer_height;
                layer_new.height        = m_slicing_params.first_print_layer_height;
                layer_new.height_block  = layer_new.height;
                intermediate_layers.push_back(&layer_new);
            }
            continue;
        }
        assert(extr2z >= m_slicing_params.raft_interface_top_z + EPSILON);
        assert(extr2z >= m_slicing_params.first_print_layer_height + EPSILON);
        MyLayer      *extr1  = (idx_extreme == 0) ? nullptr : extremes[idx_extreme - 1];
        // Fuse a support layer firmly to the raft top interface (not to the raft contacts).
        coordf_t      extr1z = (extr1 == nullptr) ? m_slicing_params.raft_interface_top_z : extr1->extreme_z();
        assert(extr2z >= extr1z);
        assert(extr2z > extr1z || (extr1 != nullptr && extr2->layer_type == sltBottomContact));
        if (std::abs(extr1z) < EPSILON) {
            // This layer interval starts with the 1st layer. Print the 1st layer using the prescribed 1st layer thickness.
            assert(! m_slicing_params.has_raft());
            assert(intermediate_layers.empty() || intermediate_layers.back()->print_z <= m_slicing_params.first_print_layer_height);
            // At this point only layers above first_print_layer_heigth + EPSILON are expected as the other cases were captured earlier.
            assert(extr2z >= m_slicing_params.first_print_layer_height + EPSILON);
            // Generate a new intermediate layer.
            MyLayer &layer_new = layer_allocate(layer_storage, sltIntermediate);
            layer_new.bottom_z      = 0.;
            layer_new.print_z       = extr1z = m_slicing_params.first_print_layer_height;
            layer_new.height        = extr1z;
            layer_new.height_block  = layer_new.height;
            intermediate_layers.push_back(&layer_new);
            // Continue printing the other layers up to extr2z.
        }
        coordf_t      dist   = extr2z - extr1z;
        assert(dist >= 0.);
        if (dist == 0.)
            continue;
        // The new layers shall be at least m_support_layer_height_min thick.
        assert(dist >= m_support_layer_height_min - EPSILON);
        if (synchronize) {
            // Emit support layers synchronized with the object layers.
            // Find the first object layer, which has its print_z in this support Z range.
            while (idx_layer_object < object.layers().size() && object.layers()[idx_layer_object]->print_z < extr1z + EPSILON)
                ++ idx_layer_object;
            if (idx_layer_object == 0 && extr1z == m_slicing_params.raft_interface_top_z) {
                // Insert one base support layer below the object.
                MyLayer &layer_new      = layer_allocate(layer_storage, sltIntermediate);
                layer_new.print_z       = m_slicing_params.object_print_z_min;
                layer_new.bottom_z      = m_slicing_params.raft_interface_top_z;
                layer_new.height        = layer_new.print_z - layer_new.bottom_z;
                layer_new.height_block  = layer_new.height;
                intermediate_layers.push_back(&layer_new);
            }
            // Emit all intermediate support layers synchronized with object layers up to extr2z.
            for (; idx_layer_object < object.layers().size() && object.layers()[idx_layer_object]->print_z < extr2z + EPSILON; ++ idx_layer_object) {
                MyLayer &layer_new      = layer_allocate(layer_storage, sltIntermediate);
                layer_new.print_z       = object.layers()[idx_layer_object]->print_z;
                layer_new.height        = object.layers()[idx_layer_object]->height;
                layer_new.height_block  = layer_new.height;
                layer_new.bottom_z      = (idx_layer_object > 0) ? object.layers()[idx_layer_object - 1]->print_z : (layer_new.print_z - layer_new.height);
                assert(intermediate_layers.empty() || intermediate_layers.back()->print_z < layer_new.print_z + EPSILON);
                intermediate_layers.push_back(&layer_new);
            }
        } else {
            // Insert intermediate layers.
            size_t        n_layers_extra = size_t(ceil(dist / m_slicing_params.max_suport_layer_height)); 
            assert(n_layers_extra > 0);
            coordf_t      step   = dist / coordf_t(n_layers_extra);
            if (extr1 != nullptr && extr1->layer_type == sltTopContact &&
                extr1->print_z + m_support_layer_height_min > extr1->bottom_z + step) {
                // The bottom extreme is a bottom of a top surface. Ensure that the gap 
                // between the 1st intermediate layer print_z and extr1->print_z is not too small.
                assert(extr1->bottom_z + m_support_layer_height_min < extr1->print_z + EPSILON);
                // Generate the first intermediate layer.
                MyLayer &layer_new      = layer_allocate(layer_storage, sltIntermediate);
                layer_new.bottom_z      = extr1->bottom_z;
                layer_new.print_z       = extr1z = extr1->print_z;
                layer_new.height        = extr1->height;
                layer_new.height_block  = layer_new.height;
                intermediate_layers.push_back(&layer_new);
                dist = extr2z - extr1z;
                n_layers_extra = size_t(ceil(dist / m_slicing_params.max_suport_layer_height));
                if (n_layers_extra == 0)
                    continue;
                // Continue printing the other layers up to extr2z.
                step = dist / coordf_t(n_layers_extra);
            }
            if (! m_slicing_params.soluble_interface && extr2->layer_type == sltTopContact) {
                // This is a top interface layer, which does not have a height assigned yet. Do it now.
                assert(extr2->height == 0.);
                assert(extr1z > m_slicing_params.first_print_layer_height - EPSILON);
                extr2->height = step;
                extr2->bottom_z = extr2z = extr2->print_z - step;
                if (-- n_layers_extra == 0)
                    continue;
            }
            coordf_t extr2z_large_steps = extr2z;
            // Take the largest allowed step in the Z axis until extr2z_large_steps is reached.
            for (size_t i = 0; i < n_layers_extra; ++ i) {
                MyLayer &layer_new = layer_allocate(layer_storage, sltIntermediate);
                if (i + 1 == n_layers_extra) {
                    // Last intermediate layer added. Align the last entered layer with extr2z_large_steps exactly.
                    layer_new.bottom_z = (i == 0) ? extr1z : intermediate_layers.back()->print_z;
                    layer_new.print_z = extr2z_large_steps;
                    layer_new.height = layer_new.print_z - layer_new.bottom_z;
                    layer_new.height_block = layer_new.height;
                }
                else {
                    // Intermediate layer, not the last added.
                    layer_new.height = step;
                    layer_new.bottom_z = extr1z + i * step;
                    layer_new.print_z = layer_new.bottom_z + step;
                    layer_new.height_block = layer_new.height;
                }
                assert(intermediate_layers.empty() || intermediate_layers.back()->print_z <= layer_new.print_z);
                intermediate_layers.push_back(&layer_new);
            }
        }
    }

#ifdef _DEBUG
    for (size_t i = 0; i < top_contacts.size(); ++i)
        assert(top_contacts[i]->height > 0.);
#endif /* _DEBUG */

    return intermediate_layers;
}

// At this stage there shall be intermediate_layers allocated between bottom_contacts and top_contacts, but they have no polygons assigned.
// Also the bottom/top_contacts shall have a layer thickness assigned already.
void PrintObjectSupportMaterial::generate_base_layers(
    const PrintObject   &object,
    const MyLayersPtr   &bottom_contacts,
    const MyLayersPtr   &top_contacts,
    MyLayersPtr         &intermediate_layers,
    const std::vector<Polygons> &layer_support_areas) const
{
#ifdef SLIC3R_DEBUG
    static int iRun = 0;
#endif /* SLIC3R_DEBUG */

    if (top_contacts.empty())
        // No top contacts -> no intermediate layers will be produced.
        return;

    // coordf_t fillet_radius_scaled = scale_(m_object_config->support_material_spacing);

    BOOST_LOG_TRIVIAL(debug) << "PrintObjectSupportMaterial::generate_base_layers() in parallel - start";
    tbb::parallel_for(
        tbb::blocked_range<size_t>(0, intermediate_layers.size()),
        [this, &object, &bottom_contacts, &top_contacts, &intermediate_layers, &layer_support_areas](const tbb::blocked_range<size_t>& range) {
            // index -2 means not initialized yet, -1 means intialized and decremented to 0 and then -1.
            int idx_top_contact_above           = -2;
            int idx_bottom_contact_overlapping  = -2;
            int idx_object_layer_above          = -2;
            // Counting down due to the way idx_lower_or_equal caches indices to avoid repeated binary search over the complete sequence.
            for (int idx_intermediate = int(range.end()) - 1; idx_intermediate >= int(range.begin()); -- idx_intermediate)
            {
                BOOST_LOG_TRIVIAL(trace) << "Support generator - generate_base_layers - creating layer " << 
                    idx_intermediate << " of " << intermediate_layers.size();
                MyLayer &layer_intermediate = *intermediate_layers[idx_intermediate];
                // Layers must be sorted by print_z. 
                assert(idx_intermediate == 0 || layer_intermediate.print_z >= intermediate_layers[idx_intermediate - 1]->print_z);

                // Find a top_contact layer touching the layer_intermediate from above, if any, and collect its polygons into polygons_new.
                // New polygons for layer_intermediate.
                Polygons polygons_new;

                // Use the precomputed layer_support_areas.
                idx_object_layer_above = std::max(0, idx_lower_or_equal(object.layers(), idx_object_layer_above, 
                    [&layer_intermediate](const Layer *layer){ return layer->print_z <= layer_intermediate.print_z + EPSILON; }));
                polygons_new = layer_support_areas[idx_object_layer_above];

                // Polygons to trim polygons_new.
                Polygons polygons_trimming; 

                // Trimming the base layer with any overlapping top layer.
                // Following cases are recognized:
                // 1) top.bottom_z >= base.top_z -> No overlap, no trimming needed.
                // 2) base.bottom_z >= top.print_z -> No overlap, no trimming needed.
                // 3) base.print_z > top.print_z  && base.bottom_z >= top.bottom_z -> Overlap, which will be solved inside generate_toolpaths() by reducing the base layer height where it overlaps the top layer. No trimming needed here.
                // 4) base.print_z > top.bottom_z && base.bottom_z < top.bottom_z -> Base overlaps with top.bottom_z. This must not happen.
                // 5) base.print_z <= top.print_z  && base.bottom_z >= top.bottom_z -> Base is fully inside top. Trim base by top.
                idx_top_contact_above = idx_lower_or_equal(top_contacts, idx_top_contact_above, 
                    [&layer_intermediate](const MyLayer *layer){ return layer->bottom_z <= layer_intermediate.print_z - EPSILON; });
                // Collect all the top_contact layer intersecting with this layer.
                for ( int idx_top_contact_overlapping = idx_top_contact_above; idx_top_contact_overlapping >= 0; -- idx_top_contact_overlapping) {
                    MyLayer &layer_top_overlapping = *top_contacts[idx_top_contact_overlapping];
                    if (layer_top_overlapping.print_z < layer_intermediate.bottom_z + EPSILON)
                        break;
                    // Base must not overlap with top.bottom_z.
                    assert(! (layer_intermediate.print_z > layer_top_overlapping.bottom_z + EPSILON && layer_intermediate.bottom_z < layer_top_overlapping.bottom_z - EPSILON));
                    if (layer_intermediate.print_z <= layer_top_overlapping.print_z + EPSILON && layer_intermediate.bottom_z >= layer_top_overlapping.bottom_z - EPSILON)
                        // Base is fully inside top. Trim base by top.
                        polygons_append(polygons_trimming, layer_top_overlapping.polygons);
                }

                // Trimming the base layer with any overlapping bottom layer.
                // Following cases are recognized:
                // 1) bottom.bottom_z >= base.top_z -> No overlap, no trimming needed.
                // 2) base.bottom_z >= bottom.print_z -> No overlap, no trimming needed.
                // 3) base.print_z > bottom.bottom_z && base.bottom_z < bottom.bottom_z -> Overlap, which will be solved inside generate_toolpaths() by reducing the bottom layer height where it overlaps the base layer. No trimming needed here.
                // 4) base.print_z > bottom.print_z  && base.bottom_z >= bottom.print_z -> Base overlaps with bottom.print_z. This must not happen.
                // 5) base.print_z <= bottom.print_z && base.bottom_z >= bottom.bottom_z -> Base is fully inside top. Trim base by top.
                idx_bottom_contact_overlapping = idx_lower_or_equal(bottom_contacts, idx_bottom_contact_overlapping, 
                    [&layer_intermediate](const MyLayer *layer){ return layer->bottom_print_z() <= layer_intermediate.print_z - EPSILON; });
                // Collect all the bottom_contacts layer intersecting with this layer.
                for (int i = idx_bottom_contact_overlapping; i >= 0; -- i) {
                    MyLayer &layer_bottom_overlapping = *bottom_contacts[i];
                    if (layer_bottom_overlapping.print_z < layer_intermediate.bottom_print_z() + EPSILON)
                        break; 
                    // Base must not overlap with bottom.top_z.
                    assert(! (layer_intermediate.print_z > layer_bottom_overlapping.print_z + EPSILON && layer_intermediate.bottom_z < layer_bottom_overlapping.print_z - EPSILON));
                    if (layer_intermediate.print_z <= layer_bottom_overlapping.print_z + EPSILON && layer_intermediate.bottom_z >= layer_bottom_overlapping.bottom_print_z() - EPSILON)
                        // Base is fully inside bottom. Trim base by bottom.
                        polygons_append(polygons_trimming, layer_bottom_overlapping.polygons);
                }

        #ifdef SLIC3R_DEBUG
                {
                    BoundingBox bbox = get_extents(polygons_new);
                    bbox.merge(get_extents(polygons_trimming));
                    ::Slic3r::SVG svg(debug_out_path("support-intermediate-layers-raw-%d-%lf.svg", iRun, layer_intermediate.print_z), bbox);
                    svg.draw(union_ex(polygons_new, false), "blue", 0.5f);
                    svg.draw(to_polylines(polygons_new), "blue");
                    svg.draw(union_ex(polygons_trimming, true), "red", 0.5f);
                    svg.draw(to_polylines(polygons_trimming), "red");
                }
        #endif /* SLIC3R_DEBUG */

                // Trim the polygons, store them.
                if (polygons_trimming.empty())
                    layer_intermediate.polygons = std::move(polygons_new);
                else
                    layer_intermediate.polygons = diff(
                        polygons_new,
                        polygons_trimming,
                        true); // safety offset to merge the touching source polygons
                layer_intermediate.layer_type = sltBase;

        #if 0
                    // Fillet the base polygons and trim them again with the top, interface and contact layers.
                    $base->{$i} = diff(
                        offset2(
                            $base->{$i}, 
                            $fillet_radius_scaled, 
                            -$fillet_radius_scaled,
                            # Use a geometric offsetting for filleting.
                            JT_ROUND,
                            0.2*$fillet_radius_scaled),
                        $trim_polygons,
                        false); // don't apply the safety offset.
                }
        #endif
            }
        });
    BOOST_LOG_TRIVIAL(debug) << "PrintObjectSupportMaterial::generate_base_layers() in parallel - end";

#ifdef SLIC3R_DEBUG
    for (MyLayersPtr::const_iterator it = intermediate_layers.begin(); it != intermediate_layers.end(); ++it)
        ::Slic3r::SVG::export_expolygons(
            debug_out_path("support-intermediate-layers-untrimmed-%d-%lf.svg", iRun, (*it)->print_z),
            union_ex((*it)->polygons, false));
    ++ iRun;
#endif /* SLIC3R_DEBUG */

//    trim_support_layers_by_object(object, intermediate_layers, 0., 0., m_gap_xy);
    this->trim_support_layers_by_object(object, intermediate_layers, 
        m_slicing_params.soluble_interface ? 0. : this->m_slicing_params.gap_support_object,
        m_slicing_params.soluble_interface ? 0. : this->m_slicing_params.gap_object_support, m_gap_xy);
}

void PrintObjectSupportMaterial::trim_support_layers_by_object(
    const PrintObject   &object,
    MyLayersPtr         &support_layers,
    const coordf_t       gap_extra_above,
    const coordf_t       gap_extra_below,
    const coordf_t       gap_xy) const
{
    const float gap_xy_scaled = float(scale_(gap_xy));

    // Collect non-empty layers to be processed in parallel.
    // This is a good idea as pulling a thread from a thread pool for an empty task is expensive.
    MyLayersPtr nonempty_layers;
    nonempty_layers.reserve(support_layers.size());
    for (size_t idx_layer = 0; idx_layer < support_layers.size(); ++ idx_layer) {
        MyLayer *support_layer = support_layers[idx_layer];
        if (! support_layer->polygons.empty() && support_layer->print_z >= m_slicing_params.raft_contact_top_z + EPSILON)
            // Non-empty support layer and not a raft layer.
            nonempty_layers.push_back(support_layer);
    }

    // For all intermediate support layers:
    BOOST_LOG_TRIVIAL(debug) << "PrintObjectSupportMaterial::trim_support_layers_by_object() in parallel - start";
    tbb::parallel_for(
        tbb::blocked_range<size_t>(0, nonempty_layers.size()),
        [this, &object, &nonempty_layers, gap_extra_above, gap_extra_below, gap_xy_scaled](const tbb::blocked_range<size_t>& range) {
            size_t idx_object_layer_overlapping = size_t(-1);
            for (size_t idx_layer = range.begin(); idx_layer < range.end(); ++ idx_layer) {
                MyLayer &support_layer = *nonempty_layers[idx_layer];
                // BOOST_LOG_TRIVIAL(trace) << "Support generator - trim_support_layers_by_object - trimmming non-empty layer " << idx_layer << " of " << nonempty_layers.size();
                assert(! support_layer.polygons.empty() && support_layer.print_z >= m_slicing_params.raft_contact_top_z + EPSILON);
                // Find the overlapping object layers including the extra above / below gap.
                coordf_t z_threshold = support_layer.print_z - support_layer.height_block - gap_extra_below + EPSILON;
                idx_object_layer_overlapping = idx_higher_or_equal(
                    object.layers(), idx_object_layer_overlapping, 
                    [z_threshold](const Layer *layer){ return layer->print_z >= z_threshold; });
                // Collect all the object layers intersecting with this layer.
                Polygons polygons_trimming;
                size_t i = idx_object_layer_overlapping;
                for (; i < object.layers().size(); ++ i) {
                    const Layer &object_layer = *object.layers()[i];
                    if (object_layer.print_z - object_layer.height > support_layer.print_z + gap_extra_above - EPSILON)
                        break;
                    polygons_append(polygons_trimming, offset(object_layer.lslices, gap_xy_scaled, SUPPORT_SURFACES_OFFSET_PARAMETERS));
                }
                if (!m_slicing_params.soluble_interface) {
                    // Collect all bottom surfaces, which will be extruded with a bridging flow.
                    for (; i < object.layers().size(); ++ i) {
                        const Layer &object_layer = *object.layers()[i];
                        bool some_region_overlaps = false;
                        for (LayerRegion *region : object_layer.regions()) {
                            coordf_t bridging_height = m_object_config->support_material_contact_distance_type == zdFilament
                                ? region->region()->bridging_height_avg(*this->m_print_config)
                                : object_layer.height;
                            if (object_layer.print_z - bridging_height > support_layer.print_z + gap_extra_above - EPSILON)
                                break;
                            some_region_overlaps = true;
                            polygons_append(polygons_trimming, 
                                offset(to_expolygons(region->fill_surfaces.filter_by_type(stPosBottom | stDensSolid | stModBridge)), 
                                       gap_xy_scaled, SUPPORT_SURFACES_OFFSET_PARAMETERS));
                            if (region->region()->config().overhangs.value)
                                SupportMaterialInternal::collect_bridging_perimeter_areas(region->perimeters.entities, gap_xy_scaled, polygons_trimming);
                        }
                        if (! some_region_overlaps)
                            break;
                    }
                }
                // $layer->slices contains the full shape of layer, thus including
                // perimeter's width. $support contains the full shape of support
                // material, thus including the width of its foremost extrusion.
                // We leave a gap equal to a full extrusion width.
                support_layer.polygons = diff(support_layer.polygons, polygons_trimming);
            }
        });
    BOOST_LOG_TRIVIAL(debug) << "PrintObjectSupportMaterial::trim_support_layers_by_object() in parallel - end";
}

PrintObjectSupportMaterial::MyLayersPtr PrintObjectSupportMaterial::generate_raft_base(
    const MyLayersPtr   &top_contacts,
    const MyLayersPtr   &interface_layers,
    const MyLayersPtr   &base_layers,
    MyLayerStorage      &layer_storage) const
{
    // How much to inflate the support columns to be stable. This also applies to the 1st layer, if no raft layers are to be printed.
    const float inflate_factor_fine      = float(scale_((m_slicing_params.raft_layers() > 1) ? 0.5 : EPSILON));
    const float inflate_factor_1st_layer = float(scale_(3.)) - inflate_factor_fine;
    MyLayer       *contacts      = top_contacts    .empty() ? nullptr : top_contacts    .front();
    MyLayer       *interfaces    = interface_layers.empty() ? nullptr : interface_layers.front();
    MyLayer       *columns_base  = base_layers     .empty() ? nullptr : base_layers     .front();
    if (contacts != nullptr && contacts->print_z > std::max(m_slicing_params.first_print_layer_height, m_slicing_params.raft_contact_top_z) + EPSILON)
        // This is not the raft contact layer.
        contacts = nullptr;
    if (interfaces != nullptr && interfaces->bottom_print_z() > m_slicing_params.raft_interface_top_z + EPSILON)
        // This is not the raft column base layer.
        interfaces = nullptr;
    if (columns_base != nullptr && columns_base->bottom_print_z() > m_slicing_params.raft_interface_top_z + EPSILON)
        // This is not the raft interface layer.
        columns_base = nullptr;

    Polygons interface_polygons;
    if (contacts != nullptr && ! contacts->polygons.empty())
        polygons_append(interface_polygons, offset(contacts->polygons, inflate_factor_fine, SUPPORT_SURFACES_OFFSET_PARAMETERS));
    if (interfaces != nullptr && ! interfaces->polygons.empty())
        polygons_append(interface_polygons, offset(interfaces->polygons, inflate_factor_fine, SUPPORT_SURFACES_OFFSET_PARAMETERS));
 
    // Output vector.
    MyLayersPtr raft_layers;

    if (m_slicing_params.raft_layers() > 1) {
        Polygons base;
        Polygons columns;
        if (columns_base != nullptr) {
            base = columns_base->polygons;
            columns = base;
            if (! interface_polygons.empty())
                // Trim the 1st layer columns with the inflated interface polygons.
                columns = diff(columns, interface_polygons);
        }
        if (! interface_polygons.empty()) {
            // Merge the untrimmed columns base with the expanded raft interface, to be used for the support base and interface.
            base = union_(base, interface_polygons); 
        }
        // Do not add the raft contact layer, only add the raft layers below the contact layer.
        // Insert the 1st layer.
        {
            MyLayer &new_layer = layer_allocate(layer_storage, (m_slicing_params.base_raft_layers > 0) ? sltRaftBase : sltRaftInterface);
            raft_layers.push_back(&new_layer);
            new_layer.print_z = m_slicing_params.first_print_layer_height;
            new_layer.height  = m_slicing_params.first_print_layer_height;
            new_layer.bottom_z = 0.;
            new_layer.polygons = offset(base, inflate_factor_1st_layer);
        }
        // Insert the base layers.
        for (size_t i = 1; i < m_slicing_params.base_raft_layers; ++ i) {
            coordf_t print_z = raft_layers.back()->print_z;
            MyLayer &new_layer  = layer_allocate(layer_storage, sltRaftBase);
            raft_layers.push_back(&new_layer);
            new_layer.print_z  = print_z + m_slicing_params.base_raft_layer_height;
            new_layer.height   = m_slicing_params.base_raft_layer_height;
            new_layer.bottom_z = print_z;
            new_layer.polygons = base;
        }
        // Insert the interface layers.
        for (size_t i = 1; i < m_slicing_params.interface_raft_layers; ++ i) {
            coordf_t print_z = raft_layers.back()->print_z;
            MyLayer &new_layer = layer_allocate(layer_storage, sltRaftInterface);
            raft_layers.push_back(&new_layer);
            new_layer.print_z = print_z + m_slicing_params.interface_raft_layer_height;
            new_layer.height  = m_slicing_params.interface_raft_layer_height;
            new_layer.bottom_z = print_z;
            new_layer.polygons = interface_polygons;
            //FIXME misusing contact_polygons for support columns.
            new_layer.contact_polygons = new Polygons(columns);
        }
    } else if (columns_base != nullptr) {
        // Expand the bases of the support columns in the 1st layer.
        columns_base->polygons = diff(
            offset(columns_base->polygons, inflate_factor_1st_layer),
            offset(m_object->layers().front()->lslices, (float)scale_(m_gap_xy), SUPPORT_SURFACES_OFFSET_PARAMETERS));
        if (contacts != nullptr)
            columns_base->polygons = diff(columns_base->polygons, interface_polygons);
    }

    return raft_layers;
}

// Convert some of the intermediate layers into top/bottom interface layers.
PrintObjectSupportMaterial::MyLayersPtr PrintObjectSupportMaterial::generate_interface_layers(
    const MyLayersPtr   &bottom_contacts,
    const MyLayersPtr   &top_contacts,
    MyLayersPtr         &intermediate_layers,
    MyLayerStorage      &layer_storage) const
{
//    my $area_threshold = $self->interface_flow->scaled_spacing ** 2;

    MyLayersPtr interface_layers;
    // Contact layer is considered an interface layer, therefore run the following block only if support_material_interface_layers > 1.
    if (! intermediate_layers.empty() && m_object_config->support_material_interface_layers.value > 1) {
        // For all intermediate layers, collect top contact surfaces, which are not further than support_material_interface_layers.
        BOOST_LOG_TRIVIAL(debug) << "PrintObjectSupportMaterial::generate_interface_layers() in parallel - start";
        interface_layers.assign(intermediate_layers.size(), nullptr);
        tbb::spin_mutex layer_storage_mutex;
        tbb::parallel_for(tbb::blocked_range<size_t>(0, intermediate_layers.size()),
            [this, &bottom_contacts, &top_contacts, &intermediate_layers, &layer_storage, &layer_storage_mutex, &interface_layers](const tbb::blocked_range<size_t>& range) {
                // Index of the first top contact layer intersecting the current intermediate layer.
                size_t idx_top_contact_first = size_t(-1);
                // Index of the first bottom contact layer intersecting the current intermediate layer.
                size_t idx_bottom_contact_first = size_t(-1);
                for (size_t idx_intermediate_layer = range.begin(); idx_intermediate_layer < range.end(); ++ idx_intermediate_layer) {
                    MyLayer &intermediate_layer = *intermediate_layers[idx_intermediate_layer];
                    // Top / bottom Z coordinate of a slab, over which we are collecting the top / bottom contact surfaces.
                    coordf_t top_z    = intermediate_layers[std::min<int>(intermediate_layers.size()-1, idx_intermediate_layer + m_object_config->support_material_interface_layers - 1)]->print_z;
                    coordf_t bottom_z = intermediate_layers[std::max<int>(0, int(idx_intermediate_layer) - int(m_object_config->support_material_interface_layers) + 1)]->bottom_z;
                    // Move idx_top_contact_first up until above the current print_z.
                    idx_top_contact_first = idx_higher_or_equal(top_contacts, idx_top_contact_first, [&intermediate_layer](const MyLayer *layer){ return layer->print_z >= intermediate_layer.print_z; }); //  - EPSILON
                    // Collect the top contact areas above this intermediate layer, below top_z.
                    Polygons polygons_top_contact_projected;
                    for (size_t idx_top_contact = idx_top_contact_first; idx_top_contact < top_contacts.size(); ++ idx_top_contact) {
                        const MyLayer &top_contact_layer = *top_contacts[idx_top_contact];
                        //FIXME maybe this adds one interface layer in excess?
                        if (top_contact_layer.bottom_z - EPSILON > top_z)
                            break;
                        polygons_append(polygons_top_contact_projected, top_contact_layer.polygons);
                    }
                    // Move idx_bottom_contact_first up until touching bottom_z.
                    idx_bottom_contact_first = idx_higher_or_equal(bottom_contacts, idx_bottom_contact_first, [bottom_z](const MyLayer *layer){ return layer->print_z >= bottom_z - EPSILON; });
                    // Collect the top contact areas above this intermediate layer, below top_z.
                    Polygons polygons_bottom_contact_projected;
                    for (size_t idx_bottom_contact = idx_bottom_contact_first; idx_bottom_contact < bottom_contacts.size(); ++ idx_bottom_contact) {
                        const MyLayer &bottom_contact_layer = *bottom_contacts[idx_bottom_contact];
                        if (bottom_contact_layer.print_z - EPSILON > intermediate_layer.bottom_z)
                            break;
                        polygons_append(polygons_bottom_contact_projected, bottom_contact_layer.polygons);
                    }

                    if (polygons_top_contact_projected.empty() && polygons_bottom_contact_projected.empty())
                        continue;

                    // Insert a new layer into top_interface_layers.
                    MyLayer &layer_new = layer_allocate(layer_storage, layer_storage_mutex,
                        polygons_top_contact_projected.empty() ? sltBottomInterface : sltTopInterface);
                    layer_new.print_z    = intermediate_layer.print_z;
                    layer_new.bottom_z   = intermediate_layer.bottom_z;
                    layer_new.height     = intermediate_layer.height;
                    layer_new.bridging   = intermediate_layer.bridging;
                    interface_layers[idx_intermediate_layer] = &layer_new;

                    polygons_append(polygons_top_contact_projected, polygons_bottom_contact_projected);
                    polygons_top_contact_projected = union_(polygons_top_contact_projected, true);
                    layer_new.polygons = intersection(intermediate_layer.polygons, polygons_top_contact_projected);
                    //FIXME filter layer_new.polygons islands by a minimum area?
        //                $interface_area = [ grep abs($_->area) >= $area_threshold, @$interface_area ];
                    intermediate_layer.polygons = diff(intermediate_layer.polygons, polygons_top_contact_projected, false);
                }
            });

        // Compress contact_out, remove the nullptr items.
        remove_nulls(interface_layers);
        BOOST_LOG_TRIVIAL(debug) << "PrintObjectSupportMaterial::generate_interface_layers() in parallel - start";
    }
    
    return interface_layers;
}

static inline void fill_expolygons_generate_paths(
    ExtrusionEntitiesPtr    &dst, 
    const ExPolygons        &expolygons,
    Fill                    *filler,
    float                    density,
    ExtrusionRole            role, 
    const Flow              &flow)
{
    FillParams fill_params;
    fill_params.density = density;
    fill_params.complete = true;
    fill_params.dont_adjust = true;
    fill_params.flow = &flow;
    fill_params.role = role;
    for (const ExPolygon &expoly : expolygons) {
<<<<<<< HEAD
        Surface surface(stPosInternal | stDensSparse, expoly);
        filler->fill_surface_extrusion(&surface, fill_params, dst);
=======
        Surface surface(stInternal, expoly);
        Polylines polylines;
    	try {
            polylines = filler->fill_surface(&surface, fill_params);
		} catch (InfillFailedException &) {
		}
        extrusion_entities_append_paths(
            dst,
            std::move(polylines),
            role,
            flow.mm3_per_mm(), flow.width, flow.height);
>>>>>>> f47ad1fd
    }
}

static inline void fill_expolygons_generate_paths(
    ExtrusionEntitiesPtr    &dst,
    ExPolygons             &&expolygons,
    Fill                    *filler,
    float                    density,
    ExtrusionRole            role,
    const Flow              &flow,
    coordf_t                 spacing)
{
    FillParams fill_params;
    fill_params.density = density;
    fill_params.complete = true;
    fill_params.dont_adjust = true;
    fill_params.flow = &flow;
    fill_params.role = role;
    filler->init_spacing(spacing, fill_params);
    for (ExPolygon &expoly : expolygons) {
<<<<<<< HEAD
        Surface surface(stPosInternal | stDensSparse, std::move(expoly));
        filler->fill_surface_extrusion(&surface, fill_params, dst);
=======
        Surface surface(stInternal, std::move(expoly));
        Polylines polylines;
    	try {
            polylines = filler->fill_surface(&surface, fill_params);
		} catch (InfillFailedException &) {
		}
        extrusion_entities_append_paths(
            dst,
            std::move(polylines),
            role,
            flow.mm3_per_mm(), flow.width, flow.height);
>>>>>>> f47ad1fd
    }
}

// Support layers, partially processed.
struct MyLayerExtruded
{
    MyLayerExtruded() : layer(nullptr), m_polygons_to_extrude(nullptr) {}
    ~MyLayerExtruded() { delete m_polygons_to_extrude; m_polygons_to_extrude = nullptr; }

    bool empty() const {
        return layer == nullptr || layer->polygons.empty();
    }

    void set_polygons_to_extrude(Polygons &&polygons) { 
        if (m_polygons_to_extrude == nullptr) 
            m_polygons_to_extrude = new Polygons(std::move(polygons)); 
        else
            *m_polygons_to_extrude = std::move(polygons);
    }
    Polygons& polygons_to_extrude() { return (m_polygons_to_extrude == nullptr) ? layer->polygons : *m_polygons_to_extrude; }
    const Polygons& polygons_to_extrude() const { return (m_polygons_to_extrude == nullptr) ? layer->polygons : *m_polygons_to_extrude; }

    bool could_merge(const MyLayerExtruded &other) const {
        return ! this->empty() && ! other.empty() &&
            std::abs(this->layer->height - other.layer->height) < EPSILON &&
            this->layer->bridging == other.layer->bridging;
    }

    // Merge regions, perform boolean union over the merged polygons.
    void merge(MyLayerExtruded &&other) {
        assert(this->could_merge(other));
        // 1) Merge the rest polygons to extrude, if there are any.
        if (other.m_polygons_to_extrude != nullptr) {
            if (m_polygons_to_extrude == nullptr) {
                // This layer has no extrusions generated yet, if it has no m_polygons_to_extrude (its area to extrude was not reduced yet).
                assert(this->extrusions.empty());
                m_polygons_to_extrude = new Polygons(this->layer->polygons);
            }
            Slic3r::polygons_append(*m_polygons_to_extrude, std::move(*other.m_polygons_to_extrude));
            *m_polygons_to_extrude = union_(*m_polygons_to_extrude, true);
            delete other.m_polygons_to_extrude;
            other.m_polygons_to_extrude = nullptr;
        } else if (m_polygons_to_extrude != nullptr) {
            assert(other.m_polygons_to_extrude == nullptr);
            // The other layer has no extrusions generated yet, if it has no m_polygons_to_extrude (its area to extrude was not reduced yet).
            assert(other.extrusions.empty());
            Slic3r::polygons_append(*m_polygons_to_extrude, other.layer->polygons);
            *m_polygons_to_extrude = union_(*m_polygons_to_extrude, true);
        }
        // 2) Merge the extrusions.
        this->extrusions.entities.insert(this->extrusions.entities.end(), other.extrusions.entities.begin(), other.extrusions.entities.end());
        other.extrusions.entities.clear();
        // 3) Merge the infill polygons.
        Slic3r::polygons_append(this->layer->polygons, std::move(other.layer->polygons));
        this->layer->polygons = union_(this->layer->polygons, true);
        other.layer->polygons.clear();
    }

    void polygons_append(Polygons &dst) const {
        if (layer != NULL && ! layer->polygons.empty())
            Slic3r::polygons_append(dst, layer->polygons);
    }

    // The source layer. It carries the height and extrusion type (bridging / non bridging, extrusion height).
    PrintObjectSupportMaterial::MyLayer  *layer;
    // Collect extrusions. They will be exported sorted by the bottom height.
    ExtrusionEntityCollection            extrusions;
    // In case the extrusions are non-empty, m_polygons_to_extrude may contain the rest areas yet to be filled by additional support.
    // This is useful mainly for the loop interfaces, which are generated before the zig-zag infills.
    Polygons                             *m_polygons_to_extrude;
};

typedef std::vector<MyLayerExtruded*> MyLayerExtrudedPtrs;

struct LoopInterfaceProcessor
{
    LoopInterfaceProcessor(coordf_t circle_r) :
        n_contact_loops(0),
        circle_radius(circle_r),
        circle_distance(circle_r * 3.)
    {
        // Shape of the top contact area.
        circle.points.reserve(6);
        for (size_t i = 0; i < 6; ++ i) {
            double angle = double(i) * M_PI / 3.;
            circle.points.push_back(Point(circle_radius * cos(angle), circle_radius * sin(angle)));
        }
    }

    // Generate loop contacts at the top_contact_layer,
    // trim the top_contact_layer->polygons with the areas covered by the loops.
    void generate(MyLayerExtruded &top_contact_layer, const Flow &interface_flow_src) const;

    int         n_contact_loops;
    coordf_t    circle_radius;
    coordf_t    circle_distance;
    Polygon     circle;
};

void LoopInterfaceProcessor::generate(MyLayerExtruded &top_contact_layer, const Flow &interface_flow_src) const
{
    if (n_contact_loops == 0 || top_contact_layer.empty())
        return;

    Flow flow = interface_flow_src;
    flow.height = float(top_contact_layer.layer->height);

    Polygons overhang_polygons;
    if (top_contact_layer.layer->overhang_polygons != nullptr)
        overhang_polygons = std::move(*top_contact_layer.layer->overhang_polygons);

    // Generate the outermost loop.
    // Find centerline of the external loop (or any other kind of extrusions should the loop be skipped)
    ExPolygons top_contact_expolygons = offset_ex(union_ex(top_contact_layer.layer->polygons), - 0.5f * flow.scaled_width());

    // Grid size and bit shifts for quick and exact to/from grid coordinates manipulation.
    coord_t circle_grid_resolution = 1;
    coord_t circle_grid_powerof2 = 0;
    {
        // epsilon to account for rounding errors
        coord_t circle_grid_resolution_non_powerof2 = coord_t(2. * circle_distance + 3.);
        while (circle_grid_resolution < circle_grid_resolution_non_powerof2) {
            circle_grid_resolution <<= 1;
            ++ circle_grid_powerof2;
        }
    }

    struct PointAccessor {
        const Point* operator()(const Point &pt) const { return &pt; }
    };
    typedef ClosestPointInRadiusLookup<Point, PointAccessor> ClosestPointLookupType;
    
    Polygons loops0;
    {
        // find centerline of the external loop of the contours
        // Only consider the loops facing the overhang.
        Polygons external_loops;
        // Holes in the external loops.
        Polygons circles;
        Polygons overhang_with_margin = offset(union_ex(overhang_polygons), 0.5f * flow.scaled_width());
        for (ExPolygons::iterator it_contact_expoly = top_contact_expolygons.begin(); it_contact_expoly != top_contact_expolygons.end(); ++ it_contact_expoly) {
            // Store the circle centers placed for an expolygon into a regular grid, hashed by the circle centers.
            ClosestPointLookupType circle_centers_lookup(coord_t(circle_distance - SCALED_EPSILON));
            Points circle_centers;
            Point  center_last;
            // For each contour of the expolygon, start with the outer contour, continue with the holes.
            for (size_t i_contour = 0; i_contour <= it_contact_expoly->holes.size(); ++ i_contour) {
                Polygon     &contour = (i_contour == 0) ? it_contact_expoly->contour : it_contact_expoly->holes[i_contour - 1];
                const Point *seg_current_pt = nullptr;
                coordf_t     seg_current_t  = 0.;
                if (! intersection_pl(contour.split_at_first_point(), overhang_with_margin).empty()) {
                    // The contour is below the overhang at least to some extent.
                    //FIXME ideally one would place the circles below the overhang only.
                    // Walk around the contour and place circles so their centers are not closer than circle_distance from each other.
                    if (circle_centers.empty()) {
                        // Place the first circle.
                        seg_current_pt = &contour.points.front();
                        seg_current_t  = 0.;
                        center_last    = *seg_current_pt;
                        circle_centers_lookup.insert(center_last);
                        circle_centers.push_back(center_last);
                    }
                    for (Points::const_iterator it = contour.points.begin() + 1; it != contour.points.end(); ++it) {
                        // Is it possible to place a circle on this segment? Is it not too close to any of the circles already placed on this contour?
                        const Point &p1 = *(it-1);
                        const Point &p2 = *it;
                        // Intersection of a ray (p1, p2) with a circle placed at center_last, with radius of circle_distance.
                        const Vec2d v_seg(coordf_t(p2(0)) - coordf_t(p1(0)), coordf_t(p2(1)) - coordf_t(p1(1)));
                        const Vec2d v_cntr(coordf_t(p1(0) - center_last(0)), coordf_t(p1(1) - center_last(1)));
                        coordf_t a = v_seg.squaredNorm();
                        coordf_t b = 2. * v_seg.dot(v_cntr);
                        coordf_t c = v_cntr.squaredNorm() - circle_distance * circle_distance;
                        coordf_t disc = b * b - 4. * a * c;
                        if (disc > 0.) {
                            // The circle intersects a ray. Avoid the parts of the segment inside the circle.
                            coordf_t t1 = (-b - sqrt(disc)) / (2. * a);
                            coordf_t t2 = (-b + sqrt(disc)) / (2. * a);
                            coordf_t t0 = (seg_current_pt == &p1) ? seg_current_t : 0.;
                            // Take the lowest t in <t0, 1.>, excluding <t1, t2>.
                            coordf_t t;
                            if (t0 <= t1)
                                t = t0;
                            else if (t2 <= 1.)
                                t = t2;
                            else {
                                // Try the following segment.
                                seg_current_pt = nullptr;
                                continue;
                            }
                            seg_current_pt = &p1;
                            seg_current_t  = t;
                            center_last    = Point(p1(0) + coord_t(v_seg(0) * t), p1(1) + coord_t(v_seg(1) * t));
                            // It has been verified that the new point is far enough from center_last.
                            // Ensure, that it is far enough from all the centers.
                            std::pair<const Point*, coordf_t> circle_closest = circle_centers_lookup.find(center_last);
                            if (circle_closest.first != nullptr) {
                                -- it;
                                continue;
                            }
                        } else {
                            // All of the segment is outside the circle. Take the first point.
                            seg_current_pt = &p1;
                            seg_current_t  = 0.;
                            center_last    = p1;
                        }
                        // Place the first circle.
                        circle_centers_lookup.insert(center_last);
                        circle_centers.push_back(center_last);
                    }
                    external_loops.push_back(std::move(contour));
                    for (const Point &center : circle_centers) {
                        circles.push_back(circle);
                        circles.back().translate(center);
                    }
                }
            }
        }
        // Apply a pattern to the external loops.
        loops0 = diff(external_loops, circles);
    }

    Polylines loop_lines;
    {
        // make more loops
        Polygons loop_polygons = loops0;
        for (int i = 1; i < n_contact_loops; ++ i)
            polygons_append(loop_polygons, 
                offset2(
                    loops0, 
                    - i * flow.scaled_spacing() - 0.5f * flow.scaled_spacing(), 
                    0.5f * flow.scaled_spacing()));
        // Clip such loops to the side oriented towards the object.
        // Collect split points, so they will be recognized after the clipping.
        // At the split points the clipped pieces will be stitched back together.
        loop_lines.reserve(loop_polygons.size());
        std::unordered_map<Point, int, PointHash> map_split_points;
        for (Polygons::const_iterator it = loop_polygons.begin(); it != loop_polygons.end(); ++ it) {
            assert(map_split_points.find(it->first_point()) == map_split_points.end());
            map_split_points[it->first_point()] = -1;
            loop_lines.push_back(it->split_at_first_point());
        }
        loop_lines = intersection_pl(loop_lines, offset(overhang_polygons, scale_(SUPPORT_MATERIAL_MARGIN)));
        // Because a closed loop has been split to a line, loop_lines may contain continuous segments split to 2 pieces.
        // Try to connect them.
        for (int i_line = 0; i_line < int(loop_lines.size()); ++ i_line) {
            Polyline &polyline = loop_lines[i_line];
            auto it = map_split_points.find(polyline.first_point());
            if (it != map_split_points.end()) {
                // This is a stitching point.
                // If this assert triggers, multiple source polygons likely intersected at this point.
                assert(it->second != -2);
                if (it->second < 0) {
                    // First occurence.
                    it->second = i_line;
                } else {
                    // Second occurence. Join the lines.
                    Polyline &polyline_1st = loop_lines[it->second];
                    assert(polyline_1st.first_point() == it->first || polyline_1st.last_point() == it->first);
                    if (polyline_1st.first_point() == it->first)
                        polyline_1st.reverse();
                    polyline_1st.append(std::move(polyline));
                    it->second = -2;
                }
                continue;
            }
            it = map_split_points.find(polyline.last_point());
            if (it != map_split_points.end()) {
                // This is a stitching point.
                // If this assert triggers, multiple source polygons likely intersected at this point.
                assert(it->second != -2);
                if (it->second < 0) {
                    // First occurence.
                    it->second = i_line;
                } else {
                    // Second occurence. Join the lines.
                    Polyline &polyline_1st = loop_lines[it->second];
                    assert(polyline_1st.first_point() == it->first || polyline_1st.last_point() == it->first);
                    if (polyline_1st.first_point() == it->first)
                        polyline_1st.reverse();
                    polyline.reverse();
                    polyline_1st.append(std::move(polyline));
                    it->second = -2;
                }
            }
        }
        // Remove empty lines.
        remove_degenerate(loop_lines);
    }
    
    // add the contact infill area to the interface area
    // note that growing loops by $circle_radius ensures no tiny
    // extrusions are left inside the circles; however it creates
    // a very large gap between loops and contact_infill_polygons, so maybe another
    // solution should be found to achieve both goals
    // Store the trimmed polygons into a separate polygon set, so the original infill area remains intact for
    // "modulate by layer thickness".
    top_contact_layer.set_polygons_to_extrude(diff(top_contact_layer.layer->polygons, offset(loop_lines, double(circle_radius * 1.1))));

    // Transform loops into ExtrusionPath objects.
    extrusion_entities_append_paths(
        top_contact_layer.extrusions.entities,
        std::move(loop_lines),
        erSupportMaterialInterface, flow.mm3_per_mm(), flow.width, flow.height);
}

#ifdef SLIC3R_DEBUG
static std::string dbg_index_to_color(int idx)
{
    if (idx < 0)
        return "yellow";
    idx = idx % 3;
    switch (idx) {
        case 0: return "red";
        case 1: return "green";
        default: return "blue";
    }
}
#endif /* SLIC3R_DEBUG */

class GetFirstPath : public ExtrusionVisitorConst {
public:
    const ExtrusionPath *extrusion_path_template = nullptr;
    virtual void use(const ExtrusionPath &path) override { extrusion_path_template = &path; }
    virtual void use(const ExtrusionPath3D &path3D) override { extrusion_path_template = &path3D; }
    virtual void use(const ExtrusionMultiPath &multipath) override { if (!multipath.paths.empty()) extrusion_path_template = &multipath.paths.front(); }
    virtual void use(const ExtrusionMultiPath3D &multipath) override { if (!multipath.paths.empty()) extrusion_path_template = &multipath.paths.front(); }
    virtual void use(const ExtrusionLoop &loop) override { if (!loop.paths.empty()) extrusion_path_template = &loop.paths.front(); }
    virtual void use(const ExtrusionEntityCollection &collection) override {
        auto it = collection.entities.begin();
        while (extrusion_path_template == nullptr && it != collection.entities.end()) {
            (*it)->visit(*this);
            ++it;
        }
    }
};

// When extruding a bottom interface layer over an object, the bottom interface layer is extruded in a thin air, therefore
// it is being extruded with a bridging flow to not shrink excessively (the die swell effect).
// Tiny extrusions are better avoided and it is always better to anchor the thread to an existing support structure if possible.
// Therefore the bottom interface spots are expanded a bit. The expanded regions may overlap with another bottom interface layers,
// leading to over extrusion, where they overlap. The over extrusion is better avoided as it often makes the interface layers
// to stick too firmly to the object.
void modulate_extrusion_by_overlapping_layers(
    // Extrusions generated for this_layer.
    ExtrusionEntityCollection                          &extrusions_in_out,
    const PrintObjectSupportMaterial::MyLayer          &this_layer,
    // Multiple layers overlapping with this_layer, sorted bottom up.
    const PrintObjectSupportMaterial::MyLayersPtr      &overlapping_layers)
{
    size_t n_overlapping_layers = overlapping_layers.size();
    if (n_overlapping_layers == 0 || extrusions_in_out.empty())
        // The extrusions do not overlap with any other extrusion.
        return;

    //TODO: should preserve the unsortable things
    ExtrusionEntityCollection flatten_extrusions_in_out = extrusions_in_out.flatten();

    // Get the initial extrusion parameters.
    GetFirstPath getFirstPathVisitor;
    flatten_extrusions_in_out.entities.front()->visit(getFirstPathVisitor);
    const ExtrusionPath *extrusion_path_template = getFirstPathVisitor.extrusion_path_template;
    assert(extrusion_path_template != nullptr);
    ExtrusionRole extrusion_role = extrusion_path_template->role();
    float         extrusion_width = extrusion_path_template->width;

    struct ExtrusionPathFragment
    {
        ExtrusionPathFragment() : mm3_per_mm(-1), width(-1), height(-1) {};
        ExtrusionPathFragment(double mm3_per_mm, float width, float height) : mm3_per_mm(mm3_per_mm), width(width), height(height) {};

        Polylines       polylines;
        double          mm3_per_mm;
        float           width;
        float           height;
    };

    // Split the extrusions by the overlapping layers, reduce their extrusion rate.
    // The last path_fragment is from this_layer.
    std::vector<ExtrusionPathFragment> path_fragments(
        n_overlapping_layers + 1, 
        ExtrusionPathFragment(extrusion_path_template->mm3_per_mm, extrusion_path_template->width, extrusion_path_template->height));
    // Don't use it, it will be released.
    extrusion_path_template = nullptr;

#ifdef SLIC3R_DEBUG
    static int iRun = 0;
    ++ iRun;
    BoundingBox bbox;
    for (size_t i_overlapping_layer = 0; i_overlapping_layer < n_overlapping_layers; ++ i_overlapping_layer) {
        const PrintObjectSupportMaterial::MyLayer &overlapping_layer = *overlapping_layers[i_overlapping_layer];
        bbox.merge(get_extents(overlapping_layer.polygons));
    }
    for (ExtrusionEntitiesPtr::const_iterator it = extrusions_in_out.begin(); it != extrusions_in_out.end(); ++ it) {
        ExtrusionPath *path = dynamic_cast<ExtrusionPath*>(*it);
        assert(path != nullptr);
        bbox.merge(get_extents(path->polyline));
    }
    SVG svg(debug_out_path("support-fragments-%d-%lf.svg", iRun, this_layer.print_z).c_str(), bbox);
    const float transparency = 0.5f;
    // Filled polygons for the overlapping regions.
    svg.draw(union_ex(this_layer.polygons), dbg_index_to_color(-1), transparency);
    for (size_t i_overlapping_layer = 0; i_overlapping_layer < n_overlapping_layers; ++ i_overlapping_layer) {
        const PrintObjectSupportMaterial::MyLayer &overlapping_layer = *overlapping_layers[i_overlapping_layer];
        svg.draw(union_ex(overlapping_layer.polygons), dbg_index_to_color(int(i_overlapping_layer)), transparency);
    }
    // Contours of the overlapping regions.
    svg.draw(to_polylines(this_layer.polygons), dbg_index_to_color(-1), scale_(0.2));
    for (size_t i_overlapping_layer = 0; i_overlapping_layer < n_overlapping_layers; ++ i_overlapping_layer) {
        const PrintObjectSupportMaterial::MyLayer &overlapping_layer = *overlapping_layers[i_overlapping_layer];
        svg.draw(to_polylines(overlapping_layer.polygons), dbg_index_to_color(int(i_overlapping_layer)), scale_(0.1));
    }
    // Fill extrusion, the source.
    for (ExtrusionEntitiesPtr::const_iterator it = extrusions_in_out.begin(); it != extrusions_in_out.end(); ++ it) {
        ExtrusionPath *path = dynamic_cast<ExtrusionPath*>(*it);
        std::string color_name;
        switch ((it - extrusions_in_out.begin()) % 9) {
            case 0: color_name = "magenta"; break;
            case 1: color_name = "deepskyblue"; break;
            case 2: color_name = "coral"; break;
            case 3: color_name = "goldenrod"; break;
            case 4: color_name = "orange"; break;
            case 5: color_name = "olivedrab"; break;
            case 6: color_name = "blueviolet"; break;
            case 7: color_name = "brown"; break;
            default: color_name = "orchid"; break;
        }
        svg.draw(path->polyline, color_name, scale_(0.2));
    }
#endif /* SLIC3R_DEBUG */

    // End points of the original paths.
    std::vector<std::pair<Point, Point>> path_ends; 
    // Collect the paths of this_layer.
    {
        Polylines &polylines = path_fragments.back().polylines;
        for (ExtrusionEntitiesPtr::const_iterator it = flatten_extrusions_in_out.entities.begin(); it != flatten_extrusions_in_out.entities.end(); ++it) {
            Polylines polylines_from_entity = (*it)->as_polylines();
            for (Polyline &polyline : polylines_from_entity) {
                polylines.emplace_back(std::move(polyline));
            }
            path_ends.emplace_back(std::pair<Point, Point>(polylines.back().points.front(), polylines.back().points.back()));
        }
    }
    // Destroy the original extrusion paths, their polylines were moved to path_fragments already.
    // This will be the destination for the new paths.
    extrusions_in_out.clear();

    // Fragment the path segments by overlapping layers. The overlapping layers are sorted by an increasing print_z.
    // Trim by the highest overlapping layer first.
    for (int i_overlapping_layer = int(n_overlapping_layers) - 1; i_overlapping_layer >= 0; -- i_overlapping_layer) {
        const PrintObjectSupportMaterial::MyLayer &overlapping_layer = *overlapping_layers[i_overlapping_layer];
        ExtrusionPathFragment &frag = path_fragments[i_overlapping_layer];
        Polygons polygons_trimming = offset(union_ex(overlapping_layer.polygons), double(scale_(0.5*extrusion_width)));
        frag.polylines = intersection_pl(path_fragments.back().polylines, polygons_trimming, false);
        path_fragments.back().polylines = diff_pl(path_fragments.back().polylines, polygons_trimming, false);
        // Adjust the extrusion parameters for a reduced layer height and a non-bridging flow (nozzle_dmr = -1, does not matter).
        assert(this_layer.print_z > overlapping_layer.print_z);
        float old_height = frag.height;
        frag.height = float(this_layer.print_z - overlapping_layer.print_z);
        // don't recompute the flow, just use a simple % reduction/increase
        frag.mm3_per_mm = frag.mm3_per_mm * frag.height / old_height;
#ifdef SLIC3R_DEBUG
        svg.draw(frag.polylines, dbg_index_to_color(i_overlapping_layer), scale_(0.1));
#endif /* SLIC3R_DEBUG */
    }

#ifdef SLIC3R_DEBUG
    svg.draw(path_fragments.back().polylines, dbg_index_to_color(-1), scale_(0.1));
    svg.Close();
#endif /* SLIC3R_DEBUG */

    // Now chain the split segments using hashing and a nearly exact match, maintaining the order of segments.
    // Create a single ExtrusionPath or ExtrusionEntityCollection per source ExtrusionPath.
    // Map of fragment start/end points to a pair of <i_overlapping_layer, i_polyline_in_layer>
    // Because a non-exact matching is used for the end points, a multi-map is used.
    // As the clipper library may reverse the order of some clipped paths, store both ends into the map.
    struct ExtrusionPathFragmentEnd
    {
        ExtrusionPathFragmentEnd(size_t alayer_idx, size_t apolyline_idx, bool ais_start) :
            layer_idx(alayer_idx), polyline_idx(apolyline_idx), is_start(ais_start) {}
        size_t layer_idx;
        size_t polyline_idx;
        bool   is_start;
    };
    class ExtrusionPathFragmentEndPointAccessor {
    public:
        ExtrusionPathFragmentEndPointAccessor(const std::vector<ExtrusionPathFragment> &path_fragments) : m_path_fragments(path_fragments) {}
        // Return an end point of a fragment, or nullptr if the fragment has been consumed already.
        const Point* operator()(const ExtrusionPathFragmentEnd &fragment_end) const {
            const Polyline &polyline = m_path_fragments[fragment_end.layer_idx].polylines[fragment_end.polyline_idx];
            return polyline.points.empty() ? nullptr :
                (fragment_end.is_start ? &polyline.points.front() : &polyline.points.back());
        }
    private:
        ExtrusionPathFragmentEndPointAccessor& operator=(const ExtrusionPathFragmentEndPointAccessor&) {
            return *this;
        }

        const std::vector<ExtrusionPathFragment> &m_path_fragments;
    };
    const coord_t search_radius = 7;
    ClosestPointInRadiusLookup<ExtrusionPathFragmentEnd, ExtrusionPathFragmentEndPointAccessor> map_fragment_starts(
        search_radius, ExtrusionPathFragmentEndPointAccessor(path_fragments));
    for (size_t i_overlapping_layer = 0; i_overlapping_layer <= n_overlapping_layers; ++ i_overlapping_layer) {
        const Polylines &polylines = path_fragments[i_overlapping_layer].polylines;
        for (size_t i_polyline = 0; i_polyline < polylines.size(); ++ i_polyline) {
            // Map a starting point of a polyline to a pair of <layer, polyline>
            if (polylines[i_polyline].points.size() >= 2) {
                map_fragment_starts.insert(ExtrusionPathFragmentEnd(i_overlapping_layer, i_polyline, true));
                map_fragment_starts.insert(ExtrusionPathFragmentEnd(i_overlapping_layer, i_polyline, false));
            }
        }
    }

    // For each source path:
    for (size_t i_path = 0; i_path < path_ends.size(); ++ i_path) {
        const Point &pt_start = path_ends[i_path].first;
        const Point &pt_end   = path_ends[i_path].second;
        Point pt_current = pt_start;
        // Find a chain of fragments with the original / reduced print height.
        ExtrusionMultiPath multipath;
        for (;;) {
            // Find a closest end point to pt_current.
            std::pair<const ExtrusionPathFragmentEnd*, coordf_t> end_and_dist2 = map_fragment_starts.find(pt_current);
            // There may be a bug in Clipper flipping the order of two last points in a fragment?
            // assert(end_and_dist2.first != nullptr);
            assert(end_and_dist2.first == nullptr || end_and_dist2.second < search_radius * search_radius);
            if (end_and_dist2.first == nullptr) {
                // New fragment connecting to pt_current was not found.
                // Verify that the last point found is close to the original end point of the unfragmented path.
                //const double d2 = (pt_end - pt_current).cast<double>.squaredNorm();
                //assert(d2 < coordf_t(search_radius * search_radius));
                // End of the path.
                break;
            }
            const ExtrusionPathFragmentEnd &fragment_end_min = *end_and_dist2.first;
            // Fragment to consume.
            ExtrusionPathFragment &frag = path_fragments[fragment_end_min.layer_idx];
            Polyline              &frag_polyline = frag.polylines[fragment_end_min.polyline_idx];
            // Path to append the fragment to.
            ExtrusionPath         *path = multipath.paths.empty() ? nullptr : &multipath.paths.back();
            if (path != nullptr) {
                // Verify whether the path is compatible with the current fragment.
                assert(this_layer.layer_type == PrintObjectSupportMaterial::sltBottomContact || path->height != frag.height || path->mm3_per_mm != frag.mm3_per_mm);
                if (path->height != frag.height || path->mm3_per_mm != frag.mm3_per_mm) {
                    path = nullptr;
                }
                // Merging with the previous path. This can only happen if the current layer was reduced by a base layer, which was split into a base and interface layer.
            }
            if (path == nullptr) {
                // Allocate a new path.
                multipath.paths.push_back(ExtrusionPath(extrusion_role, frag.mm3_per_mm, frag.width, frag.height));
                path = &multipath.paths.back();
            }
            // The Clipper library may flip the order of the clipped polylines arbitrarily.
            // Reverse the source polyline, if connecting to the end.
            if (! fragment_end_min.is_start)
                frag_polyline.reverse();
            // Enforce exact overlap of the end points of successive fragments.
            assert(frag_polyline.points.front() == pt_current);
            frag_polyline.points.front() = pt_current;
            // Don't repeat the first point.
            if (! path->polyline.points.empty())
                path->polyline.points.pop_back();
            // Consume the fragment's polyline, remove it from the input fragments, so it will be ignored the next time.
            path->polyline.append(std::move(frag_polyline));
            frag_polyline.points.clear();
            pt_current = path->polyline.points.back();
            if (pt_current == pt_end) {
                // End of the path.
                break;
            }
        }
        if (!multipath.paths.empty()) {
            if (multipath.paths.size() == 1) {
                // This path was not fragmented.
                extrusions_in_out.entities.push_back(new ExtrusionPath(std::move(multipath.paths.front())));
            } else {
                // This path was fragmented. Copy the collection as a whole object, so the order inside the collection will not be changed
                // during the chaining of extrusions_in_out.
                extrusions_in_out.entities.push_back(new ExtrusionMultiPath(std::move(multipath)));
            }
        }
    }
    // If there are any non-consumed fragments, add them separately.
    //FIXME this shall not happen, if the Clipper works as expected and all paths split to fragments could be re-connected.
    for (auto it_fragment = path_fragments.begin(); it_fragment != path_fragments.end(); ++ it_fragment)
        extrusion_entities_append_paths(extrusions_in_out.entities, std::move(it_fragment->polylines), extrusion_role, it_fragment->mm3_per_mm, it_fragment->width, it_fragment->height);
}

void PrintObjectSupportMaterial::generate_toolpaths(
    const PrintObject   &object,
    const MyLayersPtr   &raft_layers,
    const MyLayersPtr   &bottom_contacts,
    const MyLayersPtr   &top_contacts,
    const MyLayersPtr   &intermediate_layers,
    const MyLayersPtr   &interface_layers) const
{
//    Slic3r::debugf "Generating patterns\n";
    // loop_interface_processor with a given circle radius.
    LoopInterfaceProcessor loop_interface_processor(1.5 * m_support_material_interface_flow.scaled_width());
    loop_interface_processor.n_contact_loops = this->has_contact_loops() ? 1 : 0;

    float    base_angle         = Geometry::deg2rad(float(m_object_config->support_material_angle.value));
    float    interface_angle    = Geometry::deg2rad(float(m_object_config->support_material_angle.value + 90.));
    coordf_t interface_spacing  = m_object_config->support_material_interface_spacing.value + m_support_material_interface_flow.spacing();
    coordf_t interface_density  = std::min(1., m_support_material_interface_flow.spacing() / interface_spacing);
    coordf_t support_spacing    = m_object_config->support_material_spacing.value + m_support_material_flow.spacing();
    coordf_t support_density    = std::min(1., m_support_material_flow.spacing() / support_spacing);
    if (m_object_config->support_material_interface_layers.value == 0) {
        // No interface layers allowed, print everything with the base support pattern.
        interface_spacing = support_spacing;
        interface_density = support_density;
    }

    // Prepare fillers.
    SupportMaterialPattern  support_pattern = m_object_config->support_material_pattern;
    bool                    with_sheath     = m_object_config->support_material_with_sheath;
    InfillPattern           infill_pattern = (support_pattern == smpHoneycomb ? ipHoneycomb : ipRectilinear);
    std::vector<float>      angles;
    angles.push_back(base_angle);

    if (support_pattern == smpRectilinearGrid)
        angles.push_back(interface_angle);

    InfillPattern interface_pattern = m_object_config->support_material_interface_pattern;
    BoundingBox bbox_object(Point(-scale_(1.), -scale_(1.0)), Point(scale_(1.), scale_(1.)));

//    const coordf_t link_max_length_factor = 3.;
    const coordf_t link_max_length_factor = 0.;

    float raft_angle_1st_layer  = 0.f;
    float raft_angle_base       = 0.f;
    float raft_angle_interface  = 0.f;
    if (m_slicing_params.base_raft_layers > 1) {
        // There are all raft layer types (1st layer, base, interface & contact layers) available.
        raft_angle_1st_layer  = interface_angle;
        raft_angle_base       = base_angle;
        raft_angle_interface  = interface_angle;
    } else if (m_slicing_params.base_raft_layers == 1 || m_slicing_params.interface_raft_layers > 1) {
        // 1st layer, interface & contact layers available.
        raft_angle_1st_layer  = base_angle;
        if (this->has_support())
            // Print 1st layer at 45 degrees from both the interface and base angles as both can land on the 1st layer.
            raft_angle_1st_layer += 0.7854f;
        raft_angle_interface  = interface_angle;
    } else if (m_slicing_params.interface_raft_layers == 1) {
        // Only the contact raft layer is non-empty, which will be printed as the 1st layer.
        assert(m_slicing_params.base_raft_layers == 0);
        assert(m_slicing_params.interface_raft_layers == 1);
        assert(m_slicing_params.raft_layers() == 1 && raft_layers.size() == 0);
    } else {
        // No raft.
        assert(m_slicing_params.base_raft_layers == 0);
        assert(m_slicing_params.interface_raft_layers == 0);
        assert(m_slicing_params.raft_layers() == 0 && raft_layers.size() == 0);
    }

    // Insert the raft base layers.
    size_t n_raft_layers = size_t(std::max(0, int(m_slicing_params.raft_layers()) - 1));
    tbb::parallel_for(tbb::blocked_range<size_t>(0, n_raft_layers),
        [this, &object, &raft_layers, 
        infill_pattern, interface_pattern, &bbox_object, support_density, interface_density, raft_angle_1st_layer, raft_angle_base, raft_angle_interface, link_max_length_factor, with_sheath]
            (const tbb::blocked_range<size_t>& range) {
        for (size_t support_layer_id = range.begin(); support_layer_id < range.end(); ++ support_layer_id)
        {
            assert(support_layer_id < raft_layers.size());
            SupportLayer &support_layer = *object.support_layers()[support_layer_id];
            assert(support_layer.support_fills.entities.empty());
            MyLayer      &raft_layer    = *raft_layers[support_layer_id];

            std::unique_ptr<Fill> filler_interface = std::unique_ptr<Fill>(Fill::new_from_type(interface_pattern));
            std::unique_ptr<Fill> filler_support = std::unique_ptr<Fill>(Fill::new_from_type(infill_pattern));
            std::unique_ptr<Fill> filler_dense = std::unique_ptr<Fill>(Fill::new_from_type(ipRectiWithPerimeter));
            filler_interface->set_bounding_box(bbox_object);
            filler_support->set_bounding_box(bbox_object);

            // Print the support base below the support columns, or the support base for the support columns plus the contacts.
            if (support_layer_id > 0) {
                Polygons to_infill_polygons = (support_layer_id < m_slicing_params.base_raft_layers) ? 
                    raft_layer.polygons :
                    //FIXME misusing contact_polygons for support columns.
                    ((raft_layer.contact_polygons == nullptr) ? Polygons() : *raft_layer.contact_polygons);
                if (! to_infill_polygons.empty()) {
                    Flow flow(float(m_support_material_flow.width), float(raft_layer.height), m_support_material_flow.nozzle_diameter, raft_layer.bridging);
                    // find centerline of the external loop/extrusions
                    ExPolygons to_infill = (support_layer_id == 0 || ! with_sheath) ?
                        // union_ex(base_polygons, true) :
                        offset2_ex(to_infill_polygons, double(SCALED_EPSILON), double(- SCALED_EPSILON)) :
                        offset2_ex(to_infill_polygons, double(SCALED_EPSILON), double(- SCALED_EPSILON - 0.5*flow.scaled_width()));            
                    if (! to_infill.empty() && with_sheath) {
                        // Draw a perimeter all around the support infill. This makes the support stable, but difficult to remove.
                        // TODO: use brim ordering algorithm
                        to_infill_polygons = to_polygons(to_infill);
                        // TODO: use offset2_ex()
                        to_infill = offset_ex(to_infill, double(- 0.4 * flow.scaled_spacing()));
                        extrusion_entities_append_paths(
                            support_layer.support_fills.entities, 
                            to_polylines(std::move(to_infill_polygons)),
                            erSupportMaterial, flow.mm3_per_mm(), flow.width, flow.height);
                    }
                    if (! to_infill.empty()) {
                        // We don't use $base_flow->spacing because we need a constant spacing
                        // value that guarantees that all layers are correctly aligned.
                        Fill *filler = filler_support.get();
                        filler->angle   = raft_angle_base;
                        filler->link_max_length = coord_t(scale_(m_support_material_flow.spacing() * link_max_length_factor / support_density));
                        fill_expolygons_generate_paths(
                            // Destination
                            support_layer.support_fills.entities, 
                            // Regions to fill
                            std::move(to_infill), 
                            // Filler and its parameters
                            filler, float(support_density),
                            // Extrusion parameters
                            erSupportMaterial, flow, m_support_material_flow.spacing());
                    }
                }
            }

            Fill *filler = filler_interface.get();
            Flow  flow = m_first_layer_flow;
            float density = 0.f;
            coordf_t spacing = 0.f;
            if (support_layer_id == 0) {
                // Base flange.
                if (this->m_object_config->support_material_solid_first_layer.value) {
                    filler = filler_dense.get();
                    density = 1.f;
                    filler->angle = 0;
                } else {
                    filler->angle = raft_angle_1st_layer;
                    // 70% of density on the 1st layer.
                    density = 0.7f;
                }
                spacing = m_first_layer_flow.spacing();
            } else if (support_layer_id >= m_slicing_params.base_raft_layers) {
                filler->angle = raft_angle_interface;
                // We don't use $base_flow->spacing because we need a constant spacing
                // value that guarantees that all layers are correctly aligned.
                spacing = m_support_material_flow.spacing();
                flow          = Flow(float(m_support_material_interface_flow.width), float(raft_layer.height), m_support_material_flow.nozzle_diameter, raft_layer.bridging);
                density       = float(interface_density);
            } else
                continue;
            filler->link_max_length = coord_t(scale_(spacing * link_max_length_factor / density));
            fill_expolygons_generate_paths(
                // Destination
                support_layer.support_fills.entities, 
                // Regions to fill
                offset2_ex(raft_layer.polygons, double(SCALED_EPSILON), double(- SCALED_EPSILON)),
                // Filler and its parameters
                filler, density,
                // Extrusion parameters
                (support_layer_id < m_slicing_params.base_raft_layers) ? erSupportMaterial : erSupportMaterialInterface, flow, spacing);
        }
    });

    struct LayerCacheItem {
        LayerCacheItem(MyLayerExtruded *layer_extruded = nullptr) : layer_extruded(layer_extruded) {}
        MyLayerExtruded         *layer_extruded;
        std::vector<MyLayer*>    overlapping;
    };
    struct LayerCache {
        MyLayerExtruded                 bottom_contact_layer;
        MyLayerExtruded                 top_contact_layer;
        MyLayerExtruded                 base_layer;
        MyLayerExtruded                 interface_layer;
        std::vector<LayerCacheItem>     overlaps;
    };
    std::vector<LayerCache>             layer_caches(object.support_layers().size(), LayerCache());

    tbb::parallel_for(tbb::blocked_range<size_t>(n_raft_layers, object.support_layers().size()),
        [this, &object, &bottom_contacts, &top_contacts, &intermediate_layers, &interface_layers, &layer_caches, &loop_interface_processor, 
        infill_pattern, interface_pattern, &bbox_object, support_density, interface_density, interface_angle, &angles, link_max_length_factor, with_sheath]
            (const tbb::blocked_range<size_t>& range) {
        // Indices of the 1st layer in their respective container at the support layer height.
        size_t idx_layer_bottom_contact   = size_t(-1);
        size_t idx_layer_top_contact      = size_t(-1);
        size_t idx_layer_intermediate     = size_t(-1);
        size_t idx_layer_inteface         = size_t(-1);
        std::unique_ptr<Fill> filler_interface = std::unique_ptr<Fill>(Fill::new_from_type(interface_pattern));
        std::unique_ptr<Fill> filler_intermediate_interface = std::unique_ptr<Fill>(Fill::new_from_type(ipRectilinear));
        std::unique_ptr<Fill> filler_support = std::unique_ptr<Fill>(Fill::new_from_type(infill_pattern));
        std::unique_ptr<Fill> filler_solid = std::unique_ptr<Fill>(Fill::new_from_type(ipRectiWithPerimeter));
        filler_interface->set_bounding_box(bbox_object);
        filler_support->set_bounding_box(bbox_object);
        for (size_t support_layer_id = range.begin(); support_layer_id < range.end(); ++ support_layer_id)
        {
            SupportLayer &support_layer = *object.support_layers()[support_layer_id];
            LayerCache   &layer_cache   = layer_caches[support_layer_id];

            // Find polygons with the same print_z.
            MyLayerExtruded &bottom_contact_layer = layer_cache.bottom_contact_layer;
            MyLayerExtruded &top_contact_layer    = layer_cache.top_contact_layer;
            MyLayerExtruded &base_layer           = layer_cache.base_layer;
            MyLayerExtruded &interface_layer      = layer_cache.interface_layer;
            // Increment the layer indices to find a layer at support_layer.print_z.
            {
                auto fun = [&support_layer](const MyLayer *l){ return l->print_z >= support_layer.print_z - EPSILON; };
                idx_layer_bottom_contact  = idx_higher_or_equal(bottom_contacts,     idx_layer_bottom_contact,  fun);
                idx_layer_top_contact     = idx_higher_or_equal(top_contacts,        idx_layer_top_contact,     fun);
                idx_layer_intermediate    = idx_higher_or_equal(intermediate_layers, idx_layer_intermediate,    fun);
                idx_layer_inteface        = idx_higher_or_equal(interface_layers,    idx_layer_inteface,        fun);
            }
            // Copy polygons from the layers.
            if (idx_layer_bottom_contact < bottom_contacts.size() && bottom_contacts[idx_layer_bottom_contact]->print_z < support_layer.print_z + EPSILON)
                bottom_contact_layer.layer = bottom_contacts[idx_layer_bottom_contact];
            if (idx_layer_top_contact < top_contacts.size() && top_contacts[idx_layer_top_contact]->print_z < support_layer.print_z + EPSILON)
                top_contact_layer.layer = top_contacts[idx_layer_top_contact];
            if (idx_layer_inteface < interface_layers.size() && interface_layers[idx_layer_inteface]->print_z < support_layer.print_z + EPSILON)
                interface_layer.layer = interface_layers[idx_layer_inteface];
            if (idx_layer_intermediate < intermediate_layers.size() && intermediate_layers[idx_layer_intermediate]->print_z < support_layer.print_z + EPSILON)
                base_layer.layer = intermediate_layers[idx_layer_intermediate];

            if (m_object_config->support_material_interface_layers == 0) {
                // If no interface layers were requested, we treat the contact layer exactly as a generic base layer.
                if (m_can_merge_support_regions) {
                    if (base_layer.could_merge(top_contact_layer)) 
                        base_layer.merge(std::move(top_contact_layer));
                    else if (base_layer.empty() && !top_contact_layer.empty() && !top_contact_layer.layer->bridging)
                        std::swap(base_layer, top_contact_layer);
                    if (base_layer.could_merge(bottom_contact_layer))
                        base_layer.merge(std::move(bottom_contact_layer));
                    else if (base_layer.empty() && !bottom_contact_layer.empty() && !bottom_contact_layer.layer->bridging)
                        std::swap(base_layer, bottom_contact_layer);
                }
            } else {
                loop_interface_processor.generate(top_contact_layer, m_support_material_interface_flow);
                // If no loops are allowed, we treat the contact layer exactly as a generic interface layer.
                // Merge interface_layer into top_contact_layer, as the top_contact_layer is not synchronized and therefore it will be used
                // to trim other layers.
                if (top_contact_layer.could_merge(interface_layer))
                    top_contact_layer.merge(std::move(interface_layer));
            } 

            if (! interface_layer.empty() && ! base_layer.empty()) {
                // turn base support into interface when it's contained in our holes
                // (this way we get wider interface anchoring)
                //FIXME one wants to fill in the inner most holes of the interfaces, not all the holes.
                Polygons islands = top_level_islands(interface_layer.layer->polygons);
                polygons_append(interface_layer.layer->polygons, intersection(base_layer.layer->polygons, islands));
                base_layer.layer->polygons = diff(base_layer.layer->polygons, islands);
            }

            // Top and bottom contacts, interface layers.
            for (size_t i = 0; i < 3; ++ i) {
                MyLayerExtruded &layer_ex = (i == 0) ? top_contact_layer : (i == 1 ? bottom_contact_layer : interface_layer);
                if (layer_ex.empty() || layer_ex.polygons_to_extrude().empty())
                    continue;
                //FIXME When paralellizing, each thread shall have its own copy of the fillers.
                bool interface_as_base = (&layer_ex == &interface_layer) && m_object_config->support_material_interface_layers.value == 0;
                //FIXME Bottom interfaces are extruded with the briding flow. Some bridging layers have its height slightly reduced, therefore
                // the bridging flow does not quite apply. Reduce the flow to area of an ellipse? (A = pi * a * b)
                Flow interface_flow(
                    float(layer_ex.layer->bridging ? layer_ex.layer->height : (interface_as_base ? m_support_material_flow.width : m_support_material_interface_flow.width)),
                    float(layer_ex.layer->height),
                    m_support_material_interface_flow.nozzle_diameter,
                    layer_ex.layer->bridging);
                Fill *filler = i == 2 ? filler_intermediate_interface.get() : filler_interface.get();
                float density = interface_density;
                coordf_t spacing;
                //if first layer and solid first layer : draw concentric with 100% density
                if (support_layer.id() == 0 && this->m_object_config->support_material_solid_first_layer.value) {
                    filler = filler_solid.get();
                    density = 1.f;
                    interface_flow = m_first_layer_flow;
                    filler->angle = 0;
                    spacing = interface_flow.spacing();
                } else {
                    filler->angle = interface_as_base ?
                        // If zero interface layers are configured, use the same angle as for the base layers.
                        angles[support_layer_id % angles.size()] :
                        // Use interface angle for the interface layers.
                        interface_angle;
                    spacing = m_support_material_interface_flow.spacing();
                    filler->link_max_length = coord_t(scale_(spacing * link_max_length_factor / density));
                }
                fill_expolygons_generate_paths(
                    // Destination
                    layer_ex.extrusions.entities, 
                    // Regions to fill
                    union_ex(layer_ex.polygons_to_extrude(), true),
                    // Filler and its parameters
                    filler, float(density),
                    // Extrusion parameters
                    erSupportMaterialInterface, interface_flow, spacing);
            }

            // Base support or flange.
            if (! base_layer.empty() && ! base_layer.polygons_to_extrude().empty()) {
                //FIXME When paralellizing, each thread shall have its own copy of the fillers.
                Fill *filler = filler_support.get();
                filler->angle = angles[support_layer_id % angles.size()];
                // We don't use $base_flow->spacing because we need a constant spacing
                // value that guarantees that all layers are correctly aligned.
                Flow flow(
                    float(base_layer.layer->bridging ? base_layer.layer->height : m_support_material_flow.width), 
                    float(base_layer.layer->height), 
                    m_support_material_flow.nozzle_diameter, 
                    base_layer.layer->bridging);
                coordf_t spacing = m_support_material_flow.spacing();
                filler->link_max_length = coord_t(scale_(spacing * link_max_length_factor / support_density));
                float density = float(support_density);
                // find centerline of the external loop/extrusions
                ExPolygons to_infill = (support_layer_id == 0 || ! with_sheath) ?
                    // union_ex(base_polygons, true) :
                    offset2_ex(base_layer.polygons_to_extrude(), double(SCALED_EPSILON), double(- SCALED_EPSILON)) :
                    offset2_ex(base_layer.polygons_to_extrude(), double(SCALED_EPSILON), double(- SCALED_EPSILON - 0.5*flow.scaled_width()));
                if (base_layer.layer->bottom_z < EPSILON) {
                    if (this->m_object_config->support_material_solid_first_layer.value) {
                        // Base flange (the 1st layer).
                        filler = filler_solid.get();
                        filler->angle = 0;
                        density = 1.f;
                    } else {
                        filler = filler_interface.get();
                        filler->angle = Geometry::deg2rad(float(m_object_config->support_material_angle.value + 90.));
                        density = 0.5f;
                        filler->link_max_length = coord_t(scale_(spacing * link_max_length_factor / density));
                    }
                    // use the proper spacing for first layer as we don't need to align
                    // its pattern to the other layers
                    flow = m_first_layer_flow;
                    spacing = flow.spacing();
                } else if (with_sheath) {
                    // Draw a perimeter all around the support infill. This makes the support stable, but difficult to remove.
                    // TODO: use brim ordering algorithm
                    Polygons to_infill_polygons = to_polygons(to_infill);
                    // TODO: use offset2_ex()
                    to_infill = offset_ex(to_infill, - 0.4f * float(flow.scaled_spacing()));
                    extrusion_entities_append_paths(
                        base_layer.extrusions.entities,
                        to_polylines(std::move(to_infill_polygons)),
                        erSupportMaterial, flow.mm3_per_mm(), flow.width, flow.height);
                }
                fill_expolygons_generate_paths(
                    // Destination
                    base_layer.extrusions.entities,
                    // Regions to fill
                    std::move(to_infill), 
                    // Filler and its parameters
                    filler, density,
                    // Extrusion parameters
                    erSupportMaterial, flow, spacing);
            }

            layer_cache.overlaps.reserve(4);
            if (!bottom_contact_layer.empty() && !bottom_contact_layer.extrusions.empty())
                layer_cache.overlaps.push_back(&bottom_contact_layer);
            if (!top_contact_layer.empty() && !top_contact_layer.extrusions.empty())
                layer_cache.overlaps.push_back(&top_contact_layer);
            if (!interface_layer.empty() && !interface_layer.extrusions.empty())
                layer_cache.overlaps.push_back(&interface_layer);
            if (!base_layer.empty() && !base_layer.extrusions.empty())
                layer_cache.overlaps.push_back(&base_layer);
            // Sort the layers with the same print_z coordinate by their heights, thickest first.
            std::sort(layer_cache.overlaps.begin(), layer_cache.overlaps.end(), [](const LayerCacheItem &lc1, const LayerCacheItem &lc2) { return lc1.layer_extruded->layer->height > lc2.layer_extruded->layer->height; });
            // Collect the support areas with this print_z into islands, as there is no need
            // for retraction over these islands.
            Polygons polys;
            // Collect the extrusions, sorted by the bottom extrusion height.
            for (LayerCacheItem &layer_cache_item : layer_cache.overlaps) {
                // Collect islands to polys.
                layer_cache_item.layer_extruded->polygons_append(polys);
                // The print_z of the top contact surfaces and bottom_z of the bottom contact surfaces are "free"
                // in a sense that they are not synchronized with other support layers. As the top and bottom contact surfaces
                // are inflated to achieve a better anchoring, it may happen, that these surfaces will at least partially
                // overlap in Z with another support layers, leading to over-extrusion.
                // Mitigate the over-extrusion by modulating the extrusion rate over these regions.
                // The print head will follow the same print_z, but the layer thickness will be reduced
                // where it overlaps with another support layer.
                //FIXME When printing a briging path, what is an equivalent height of the squished extrudate of the same width?
                // Collect overlapping top/bottom surfaces.
                layer_cache_item.overlapping.reserve(16);
                coordf_t bottom_z = layer_cache_item.layer_extruded->layer->bottom_print_z() + EPSILON;
                for (int i = int(idx_layer_bottom_contact) - 1; i >= 0 && bottom_contacts[i]->print_z > bottom_z; -- i)
                    layer_cache_item.overlapping.push_back(bottom_contacts[i]);
                for (int i = int(idx_layer_top_contact) - 1; i >= 0 && top_contacts[i]->print_z > bottom_z; -- i)
                    layer_cache_item.overlapping.push_back(top_contacts[i]);
                if (layer_cache_item.layer_extruded->layer->layer_type == sltBottomContact) {
                    // Bottom contact layer may overlap with a base layer, which may be changed to interface layer.
                    for (int i = int(idx_layer_intermediate) - 1; i >= 0 && intermediate_layers[i]->print_z > bottom_z; -- i)
                        layer_cache_item.overlapping.push_back(intermediate_layers[i]);
                    for (int i = int(idx_layer_inteface) - 1; i >= 0 && interface_layers[i]->print_z > bottom_z; -- i)
                        layer_cache_item.overlapping.push_back(interface_layers[i]);
                }
                std::sort(layer_cache_item.overlapping.begin(), layer_cache_item.overlapping.end(), MyLayersPtrCompare());
            }
            if (! polys.empty())
                expolygons_append(support_layer.support_islands.expolygons, union_ex(polys));
            /* {
                require "Slic3r/SVG.pm";
                Slic3r::SVG::output("islands_" . $z . ".svg",
                    red_expolygons      => union_ex($contact),
                    green_expolygons    => union_ex($interface),
                    green_polylines     => [ map $_->unpack->polyline, @{$layer->support_contact_fills} ],
                    polylines           => [ map $_->unpack->polyline, @{$layer->support_fills} ],
                );
            } */
        } // for each support_layer_id
    });

    // Now modulate the support layer height in parallel.
    tbb::parallel_for(tbb::blocked_range<size_t>(n_raft_layers, object.support_layers().size()),
        [this, &object, &layer_caches]
            (const tbb::blocked_range<size_t>& range) {
        for (size_t support_layer_id = range.begin(); support_layer_id < range.end(); ++ support_layer_id) {
            SupportLayer &support_layer = *object.support_layers()[support_layer_id];
            LayerCache   &layer_cache   = layer_caches[support_layer_id];
            for (LayerCacheItem &layer_cache_item : layer_cache.overlaps) {
                modulate_extrusion_by_overlapping_layers(layer_cache_item.layer_extruded->extrusions, *layer_cache_item.layer_extruded->layer, layer_cache_item.overlapping);
                support_layer.support_fills.append(std::move(layer_cache_item.layer_extruded->extrusions));
            }
        }
    });
}

/*
void PrintObjectSupportMaterial::clip_by_pillars(
    const PrintObject   &object,
    LayersPtr           &bottom_contacts,
    LayersPtr           &top_contacts,
    LayersPtr           &intermediate_contacts);

{
    // this prevents supplying an empty point set to BoundingBox constructor
    if (top_contacts.empty())
        return;

    coord_t pillar_size    = scale_(PILLAR_SIZE);
    coord_t pillar_spacing = scale_(PILLAR_SPACING);
    
    // A regular grid of pillars, filling the 2D bounding box.
    Polygons grid;
    {
        // Rectangle with a side of 2.5x2.5mm.
        Polygon pillar;
        pillar.points.push_back(Point(0, 0));
        pillar.points.push_back(Point(pillar_size, 0));
        pillar.points.push_back(Point(pillar_size, pillar_size));
        pillar.points.push_back(Point(0, pillar_size));
        
        // 2D bounding box of the projection of all contact polygons.
        BoundingBox bbox;
        for (LayersPtr::const_iterator it = top_contacts.begin(); it != top_contacts.end(); ++ it)
            bbox.merge(get_extents((*it)->polygons));
        grid.reserve(size_t(ceil(bb.size()(0) / pillar_spacing)) * size_t(ceil(bb.size()(1) / pillar_spacing)));
        for (coord_t x = bb.min(0); x <= bb.max(0) - pillar_size; x += pillar_spacing) {
            for (coord_t y = bb.min(1); y <= bb.max(1) - pillar_size; y += pillar_spacing) {
                grid.push_back(pillar);
                for (size_t i = 0; i < pillar.points.size(); ++ i)
                    grid.back().points[i].translate(Point(x, y));
            }
        }
    }
    
    // add pillars to every layer
    for my $i (0..n_support_z) {
        $shape->[$i] = [ @$grid ];
    }
    
    // build capitals
    for my $i (0..n_support_z) {
        my $z = $support_z->[$i];
        
        my $capitals = intersection(
            $grid,
            $contact->{$z} // [],
        );
        
        // work on one pillar at time (if any) to prevent the capitals from being merged
        // but store the contact area supported by the capital because we need to make 
        // sure nothing is left
        my $contact_supported_by_capitals = [];
        foreach my $capital (@$capitals) {
            // enlarge capital tops
            $capital = offset([$capital], +($pillar_spacing - $pillar_size)/2);
            push @$contact_supported_by_capitals, @$capital;
            
            for (my $j = $i-1; $j >= 0; $j--) {
                my $jz = $support_z->[$j];
                $capital = offset($capital, -$self->interface_flow->scaled_width/2);
                last if !@$capitals;
                push @{ $shape->[$j] }, @$capital;
            }
        }
        
        // Capitals will not generally cover the whole contact area because there will be
        // remainders. For now we handle this situation by projecting such unsupported
        // areas to the ground, just like we would do with a normal support.
        my $contact_not_supported_by_capitals = diff(
            $contact->{$z} // [],
            $contact_supported_by_capitals,
        );
        if (@$contact_not_supported_by_capitals) {
            for (my $j = $i-1; $j >= 0; $j--) {
                push @{ $shape->[$j] }, @$contact_not_supported_by_capitals;
            }
        }
    }
}

sub clip_with_shape {
    my ($self, $support, $shape) = @_;
    
    foreach my $i (keys %$support) {
        // don't clip bottom layer with shape so that we 
        // can generate a continuous base flange
        // also don't clip raft layers
        next if $i == 0;
        next if $i < $self->object_config->raft_layers;
        $support->{$i} = intersection(
            $support->{$i},
            $shape->[$i],
        );
    }
}
*/

} // namespace Slic3r<|MERGE_RESOLUTION|>--- conflicted
+++ resolved
@@ -2337,25 +2337,12 @@
     fill_params.density = density;
     fill_params.complete = true;
     fill_params.dont_adjust = true;
-    fill_params.flow = &flow;
+    fill_params.flow = flow;
     fill_params.role = role;
     for (const ExPolygon &expoly : expolygons) {
-<<<<<<< HEAD
         Surface surface(stPosInternal | stDensSparse, expoly);
+        //TODO: catch exception here?
         filler->fill_surface_extrusion(&surface, fill_params, dst);
-=======
-        Surface surface(stInternal, expoly);
-        Polylines polylines;
-    	try {
-            polylines = filler->fill_surface(&surface, fill_params);
-		} catch (InfillFailedException &) {
-		}
-        extrusion_entities_append_paths(
-            dst,
-            std::move(polylines),
-            role,
-            flow.mm3_per_mm(), flow.width, flow.height);
->>>>>>> f47ad1fd
     }
 }
 
@@ -2372,26 +2359,13 @@
     fill_params.density = density;
     fill_params.complete = true;
     fill_params.dont_adjust = true;
-    fill_params.flow = &flow;
+    fill_params.flow = flow;
     fill_params.role = role;
     filler->init_spacing(spacing, fill_params);
     for (ExPolygon &expoly : expolygons) {
-<<<<<<< HEAD
         Surface surface(stPosInternal | stDensSparse, std::move(expoly));
+        //TODO: catch exception here?
         filler->fill_surface_extrusion(&surface, fill_params, dst);
-=======
-        Surface surface(stInternal, std::move(expoly));
-        Polylines polylines;
-    	try {
-            polylines = filler->fill_surface(&surface, fill_params);
-		} catch (InfillFailedException &) {
-		}
-        extrusion_entities_append_paths(
-            dst,
-            std::move(polylines),
-            role,
-            flow.mm3_per_mm(), flow.width, flow.height);
->>>>>>> f47ad1fd
     }
 }
 
