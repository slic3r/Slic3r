#ifndef slic3r_Config_hpp_
#define slic3r_Config_hpp_

#include <assert.h>
#include <map>
#include <climits>
#include <cstdio>
#include <cstdlib>
#include <functional>
#include <iostream>
#include <stdexcept>
#include <string>
#include <vector>
#include "libslic3r.h"
#include "clonable_ptr.hpp"
#include "Exception.hpp"
#include "Point.hpp"

#include <boost/algorithm/string/predicate.hpp>
#include <boost/algorithm/string/trim.hpp>
#include <boost/format/format_fwd.hpp>
#include <boost/property_tree/ptree_fwd.hpp>

#include <cereal/access.hpp>
#include <cereal/types/base_class.hpp>

namespace Slic3r {

// Name of the configuration option.
typedef std::string                 t_config_option_key;
typedef std::vector<std::string>    t_config_option_keys;

extern std::string  escape_string_cstyle(const std::string &str);
extern std::string  escape_strings_cstyle(const std::vector<std::string> &strs);
extern bool         unescape_string_cstyle(const std::string &str, std::string &out);
extern bool         unescape_strings_cstyle(const std::string &str, std::vector<std::string> &out);

extern std::string  escape_ampersand(const std::string& str);

<<<<<<< HEAD
enum OptionCategory : int
{
    none,

    perimeter,
    slicing,
    infill,
    ironing,
    skirtBrim,
    support,
    speed,
    width,
    extruders,
    output,
    notes,
    dependencies,

    filament,
    cooling,
    advanced,
    filoverride,
    customgcode,
    
    general,
    limits,
    mmsetup,
    firmware,

    pad,
    padSupp,
    wipe,

    hollowing,

    milling_extruders,
    milling,
};
std::string toString(OptionCategory opt);

/// Specialization of std::exception to indicate that an unknown config option has been encountered.
class UnknownOptionException : public Slic3r::RuntimeError {
=======
namespace ConfigHelpers {
	inline bool looks_like_enum_value(std::string value)
	{
		boost::trim(value);
		if (value.empty() || value.size() > 64 || ! isalpha(value.front()))
			return false;
		for (const char c : value)
			if (! (isalnum(c) || c == '_' || c == '-'))
				return false;
		return true;
	}

	inline bool enum_looks_like_true_value(std::string value) {
		boost::trim(value);
		return boost::iequals(value, "enabled") || boost::iequals(value, "on");
	}

	enum class DeserializationSubstitution {
		Disabled,
		DefaultsToFalse,
		DefaultsToTrue
	};

    enum class DeserializationResult {
    	Loaded,
    	Substituted,
    	Failed,
    };
};

// Base for all exceptions thrown by the configuration layer.
class ConfigurationError : public Slic3r::RuntimeError {
public:
    using RuntimeError::RuntimeError;
};

// Specialization of std::exception to indicate that an unknown config option has been encountered.
class UnknownOptionException : public ConfigurationError {
>>>>>>> 95a84fa8
public:
    UnknownOptionException() :
        ConfigurationError("Unknown option exception") {}
    UnknownOptionException(const std::string &opt_key) :
        ConfigurationError(std::string("Unknown option exception: ") + opt_key) {}
};

// Indicate that the ConfigBase derived class does not provide config definition (the method def() returns null).
class NoDefinitionException : public ConfigurationError
{
public:
    NoDefinitionException() :
        ConfigurationError("No definition exception") {}
    NoDefinitionException(const std::string &opt_key) :
        ConfigurationError(std::string("No definition exception: ") + opt_key) {}
};
// a bit more specific than a runtime_error
class ConfigurationException : public std::runtime_error
{
public:
    ConfigurationException() :
        std::runtime_error("Configuration exception") {}
    ConfigurationException(const std::string &opt_key) :
        std::runtime_error(std::string("Configuration exception: ") + opt_key) {}
};

// Indicate that an unsupported accessor was called on a config option.
class BadOptionTypeException : public ConfigurationError
{
public:
	BadOptionTypeException() : ConfigurationError("Bad option type exception") {}
	BadOptionTypeException(const std::string &message) : ConfigurationError(message) {}
    BadOptionTypeException(const char* message) : ConfigurationError(message) {}
};

// Indicate that an option has been deserialized from an invalid value.
class BadOptionValueException : public ConfigurationError
{
public:
    BadOptionValueException() : ConfigurationError("Bad option value exception") {}
    BadOptionValueException(const std::string &message) : ConfigurationError(message) {}
    BadOptionValueException(const char* message) : ConfigurationError(message) {}
};

// Type of a configuration value.
enum ConfigOptionType {
    coVectorType    = 0x4000,
    coNone          = 0,
    // single float
    coFloat         = 1,
    // vector of floats
    coFloats        = coFloat + coVectorType,
    // single int
    coInt           = 2,
    // vector of ints
    coInts          = coInt + coVectorType,
    // single string
    coString        = 3,
    // vector of strings
    coStrings       = coString + coVectorType,
    // percent value. Currently only used for infill & flow ratio.
    coPercent       = 4,
    // percents value. Currently used for retract before wipe only.
    coPercents      = coPercent + coVectorType,
    // a fraction or an absolute value
    coFloatOrPercent = 5,
    // vector of the above
    coFloatsOrPercents = coFloatOrPercent + coVectorType,
    // single 2d point (Point2f). Currently not used.
    coPoint         = 6,
    // vector of 2d points (Point2f). Currently used for the definition of the print bed and for the extruder offsets.
    coPoints        = coPoint + coVectorType,
    coPoint3        = 7,
//    coPoint3s       = coPoint3 + coVectorType,
    // single boolean value
    coBool          = 8,
    // vector of boolean values
    coBools         = coBool + coVectorType,
    // a generic enum
    coEnum          = 9,
};

enum ConfigOptionMode {
    comSimple = 0,
    comAdvanced,
    comExpert
};

enum PrinterTechnology : uint8_t
{
    // Fused Filament Fabrication
    ptFFF = 1 << 0,
    // Stereolitography
    ptSLA = 1 << 1,
    // Selective Laser-Sintering
    ptSLS = 1 << 2,
    // CNC
    ptMill = 1 << 3,
    // Laser engraving
    ptLaser = 1 << 4,
    // Any technology, useful for parameters compatible with both ptFFF and ptSLA
    ptAny = ptFFF | ptSLA | ptSLS | ptMill | ptLaser,
    // Unknown, useful for command line processing
    ptUnknown = 1 << 7
};
inline PrinterTechnology operator|(PrinterTechnology a, PrinterTechnology b) {
    return static_cast<PrinterTechnology>(static_cast<uint8_t>(a) | static_cast<uint8_t>(b));
}
inline PrinterTechnology operator&(PrinterTechnology a, PrinterTechnology b) {
    return static_cast<PrinterTechnology>(static_cast<uint8_t>(a)& static_cast<uint8_t>(b));
}
inline PrinterTechnology operator|=(PrinterTechnology& a, PrinterTechnology b) {
    a = a | b; return a;
}
inline PrinterTechnology operator&=(PrinterTechnology& a, PrinterTechnology b) {
    a = a & b; return a;
}

/// 
enum OutputFormat : uint16_t
{
    ofMaskedCWS = 1 << 0,
    ofSL1 = 1 << 1,
    ofGCode = 1 << 2,
    ofUnknown = 1 << 15
};

<<<<<<< HEAD
inline OutputFormat operator|(OutputFormat a, OutputFormat b) {
    return static_cast<OutputFormat>(static_cast<uint8_t>(a) | static_cast<uint8_t>(b));
}
inline OutputFormat operator&(OutputFormat a, OutputFormat b) {
    return static_cast<OutputFormat>(static_cast<uint8_t>(a)& static_cast<uint8_t>(b));
}
inline OutputFormat operator|=(OutputFormat& a, OutputFormat b) {
    a = a | b; return a;
}
inline OutputFormat operator&=(OutputFormat& a, OutputFormat b) {
    a = a & b; return a;
}



=======
enum ForwardCompatibilitySubstitutionRule
{
    // Disable susbtitution, throw exception if an option value is not recognized.
    Disable,
    // Enable substitution of an unknown option value with default. Log the substitution.
    Enable,
    // Enable substitution of an unknown option value with default. Don't log the substitution.
    EnableSilent,
    // Enable substitution of an unknown option value with default. Log substitutions in user profiles, don't log substitutions in system profiles.
    EnableSystemSilent,
    // Enable silent substitution of an unknown option value with default when loading user profiles. Throw on an unknown option value in a system profile.
    EnableSilentDisableSystem,
};

class  ConfigOption;
class  ConfigOptionDef;
// For forward definition of ConfigOption in ConfigOptionUniquePtr, we have to define a custom deleter.
struct ConfigOptionDeleter { void operator()(ConfigOption* p); };
using  ConfigOptionUniquePtr = std::unique_ptr<ConfigOption, ConfigOptionDeleter>;

// When parsing a configuration value, if the old_value is not understood by this PrusaSlicer version,
// it is being substituted with some default value that this PrusaSlicer could work with.
// This structure serves to inform the user about the substitutions having been done during file import.
struct ConfigSubstitution {
    const ConfigOptionDef   *opt_def { nullptr };
    std::string              old_value;
    ConfigOptionUniquePtr    new_value;
};

using  ConfigSubstitutions = std::vector<ConfigSubstitution>;

// Filled in by ConfigBase::set_deserialize_raw(), which based on "rule" either bails out
// or performs substitutions when encountering an unknown configuration value.
struct ConfigSubstitutionContext
{
    ConfigSubstitutionContext(ForwardCompatibilitySubstitutionRule rl) : rule(rl) {}
    bool empty() const throw() { return substitutions.empty(); }

    ForwardCompatibilitySubstitutionRule 	rule;
    ConfigSubstitutions					    substitutions;
};
>>>>>>> 95a84fa8

// A generic value of a configuration option.
class ConfigOption {
public:
    // if true, this option doesn't need to be saved, it's a computed value from an other configOption.
    // uint32_t because macos crash if it's a bool. and it doesn't change the size of the object because of alignment.
    uint32_t phony;


    ConfigOption() : phony(false) {}
    ConfigOption(bool phony) : phony(uint32_t(phony)) {}

    virtual ~ConfigOption() {}

    virtual ConfigOptionType    type() const = 0;
    virtual std::string         serialize() const = 0;
    virtual bool                deserialize(const std::string &str, bool append = false) = 0;
    virtual ConfigOption*       clone() const = 0;
    // Set a value from a ConfigOption. The two options should be compatible.
    virtual void                set(const ConfigOption *option) = 0;
    virtual int32_t              getInt()        const { throw BadOptionTypeException("Calling ConfigOption::getInt on a non-int ConfigOption"); }
    virtual double              getFloat()      const { throw BadOptionTypeException("Calling ConfigOption::getFloat on a non-float ConfigOption"); }
    virtual bool                getBool()       const { throw BadOptionTypeException("Calling ConfigOption::getBool on a non-boolean ConfigOption");  }
    virtual void                setInt(int32_t /* val */) { throw BadOptionTypeException("Calling ConfigOption::setInt on a non-int ConfigOption"); }
    virtual bool                operator==(const ConfigOption &rhs) const = 0;
    bool                        operator!=(const ConfigOption &rhs) const { return ! (*this == rhs); }
    bool                        is_scalar()     const { return (int(this->type()) & int(coVectorType)) == 0; }
    bool                        is_vector()     const { return ! this->is_scalar(); }
    // If this option is nullable, then it may have its value or values set to nil.
    virtual bool 				nullable()		const { return false; }
    // A scalar is nil, or all values of a vector are nil.
    virtual bool 				is_nil() 		const { return false; }
    bool                        is_phony()      const { return phony != 0; }
    void                        set_phony(bool phony) { this->phony = phony ? 1 : 0; }
    // Is this option overridden by another option?
    // An option overrides another option if it is not nil and not equal.
    virtual bool 				overriden_by(const ConfigOption *rhs) const {
    	assert(! this->nullable() && ! rhs->nullable());
    	return *this != *rhs;
    }
    // Apply an override option, possibly a nullable one.
    virtual bool 				apply_override(const ConfigOption *rhs) { 
    	if (*this == *rhs) 
    		return false; 
    	*this = *rhs; 
    	return true;
    }
private:
    friend class cereal::access;
    template<class Archive> void serialize(Archive& ar) { ar(this->phony); }
};

typedef ConfigOption*       ConfigOptionPtr;
typedef const ConfigOption* ConfigOptionConstPtr;

// Value of a single valued option (bool, int, float, string, point, enum)
template <class T>
class ConfigOptionSingle : public ConfigOption {
public:
    T value;
    explicit ConfigOptionSingle(T value) : value(value) {}
    explicit ConfigOptionSingle(T value, bool phony) : ConfigOption(phony), value(value) {}
    operator T() const { return this->value; }
    
    void set(const ConfigOption *rhs) override
    {
        if (rhs->type() != this->type())
            throw ConfigurationError("ConfigOptionSingle: Assigning an incompatible type");
        assert(dynamic_cast<const ConfigOptionSingle<T>*>(rhs));
        this->value = static_cast<const ConfigOptionSingle<T>*>(rhs)->value;
        this->phony = rhs->phony;
    }

    bool operator==(const ConfigOption &rhs) const override
    {
        if (rhs.type() != this->type())
            throw ConfigurationError("ConfigOptionSingle: Comparing incompatible types");
        assert(dynamic_cast<const ConfigOptionSingle<T>*>(&rhs));
        return this->value == static_cast<const ConfigOptionSingle<T>*>(&rhs)->value;
    }

    bool operator==(const T &rhs) const { return this->value == rhs; }
    bool operator!=(const T &rhs) const { return this->value != rhs; }

private:
	friend class cereal::access;
	template<class Archive> void serialize(Archive & ar) { ar(this->phony); ar(this->value); }
};

// Value of a vector valued option (bools, ints, floats, strings, points)
class ConfigOptionVectorBase : public ConfigOption {
public:
    // Currently used only to initialize the PlaceholderParser.
    virtual std::vector<std::string> vserialize() const = 0;
    // Set from a vector of ConfigOptions. 
    // If the rhs ConfigOption is scalar, then its value is used,
    // otherwise for each of rhs, the first value of a vector is used.
    // This function is useful to collect values for multiple extrder / filament settings.
    virtual void set(const std::vector<const ConfigOption*> &rhs) = 0;
    // Set a single vector item from either a scalar option or the first value of a vector option.vector of ConfigOptions. 
    // This function is useful to split values from multiple extrder / filament settings into separate configurations.
    virtual void set_at(const ConfigOption *rhs, size_t i, size_t j) = 0;
    // Resize the vector of values, copy the newly added values from opt_default if provided.
    virtual void resize(size_t n, const ConfigOption *opt_default = nullptr) = 0;
    // Clear the values vector.
    virtual void clear() = 0;

    // Get size of this vector.
    virtual size_t size()  const = 0;
    // Is this vector empty?
    virtual bool   empty() const = 0;
    // Is the value nil? That should only be possible if this->nullable().
    virtual bool   is_nil(size_t idx) const = 0;

    // We just overloaded and hid two base class virtual methods.
    // Let's show it was intentional (warnings).
    using ConfigOption::set;
    using ConfigOption::is_nil;


protected:
    // Used to verify type compatibility when assigning to / from a scalar ConfigOption.
    ConfigOptionType scalar_type() const { return static_cast<ConfigOptionType>(this->type() - coVectorType); }
};

// Value of a vector valued option (bools, ints, floats, strings, points), template
template <class T>
class ConfigOptionVector : public ConfigOptionVectorBase
{
public:
    ConfigOptionVector() {}
    explicit ConfigOptionVector(const T& default_val) : default_value(default_val) {}
    explicit ConfigOptionVector(size_t n, const T& value) : values(n, value) {}
    explicit ConfigOptionVector(std::initializer_list<T> il) : values(std::move(il)) {}
    explicit ConfigOptionVector(const std::vector<T> &values) : values(values) {}
    explicit ConfigOptionVector(std::vector<T> &&values) : values(std::move(values)) {}
    std::vector<T> values;
    T default_value;
    
    void set(const ConfigOption *rhs) override
    {
        if (rhs->type() != this->type())
            throw ConfigurationError("ConfigOptionVector: Assigning an incompatible type");
        assert(dynamic_cast<const ConfigOptionVector<T>*>(rhs));
        this->values = static_cast<const ConfigOptionVector<T>*>(rhs)->values;
        this->phony = rhs->phony;
    }

    // Set from a vector of ConfigOptions. 
    // If the rhs ConfigOption is scalar, then its value is used,
    // otherwise for each of rhs, the first value of a vector is used.
    // This function is useful to collect values for multiple extrder / filament settings.
    void set(const std::vector<const ConfigOption*> &rhs) override
    {
        this->values.clear();
        this->values.reserve(rhs.size());
        for (const ConfigOption *opt : rhs) {
            if (opt->type() == this->type()) {
                auto other = static_cast<const ConfigOptionVector<T>*>(opt);
                if (other->values.empty())
                    throw ConfigurationError("ConfigOptionVector::set(): Assigning from an empty vector");
                this->values.emplace_back(other->values.front());
            } else if (opt->type() == this->scalar_type())
                this->values.emplace_back(static_cast<const ConfigOptionSingle<T>*>(opt)->value);
            else
                throw ConfigurationError("ConfigOptionVector::set():: Assigning an incompatible type");
        }
    }

    // Set a single vector item from either a scalar option or the first value of a vector option.vector of ConfigOptions. 
    // This function is useful to split values from multiple extrder / filament settings into separate configurations.
    void set_at(const ConfigOption *rhs, size_t i, size_t j) override
    {
        // It is expected that the vector value has at least one value, which is the default, if not overwritten.
        assert(! this->values.empty());
        if (this->values.size() <= i) {
            // Resize this vector, fill in the new vector fields with the copy of the first field.
            T v = this->values.front();
            this->values.resize(i + 1, v);
        }
        if (rhs->type() == this->type()) {
            // Assign the first value of the rhs vector.
            auto other = static_cast<const ConfigOptionVector<T>*>(rhs);
            if (other->values.empty())
                throw ConfigurationError("ConfigOptionVector::set_at(): Assigning from an empty vector");
            this->values[i] = other->get_at(j);
        } else if (rhs->type() == this->scalar_type())
            this->values[i] = static_cast<const ConfigOptionSingle<T>*>(rhs)->value;
        else
            throw ConfigurationError("ConfigOptionVector::set_at(): Assigning an incompatible type");
    }

    const T& get_at(size_t i) const
    {
        //assert(! this->values.empty());
        return (i < this->values.size()) ? this->values[i] : (this->values.empty()? default_value : this->values.front());
    }

    T& get_at(size_t i) { return const_cast<T&>(std::as_const(*this).get_at(i)); }

    // Resize this vector by duplicating the /*last*/first value.
    // If the current vector is empty, the default value is used instead.
    void resize(size_t n, const ConfigOption *opt_default = nullptr) override
    {
        assert(opt_default == nullptr || opt_default->is_vector());
//        assert(opt_default == nullptr || dynamic_cast<ConfigOptionVector<T>>(opt_default));
        assert(! this->values.empty() || opt_default != nullptr);
        if (n == 0)
            this->values.clear();
        else if (n < this->values.size())
            this->values.erase(this->values.begin() + n, this->values.end());
        else if (n > this->values.size()) {
            if (this->values.empty()) {
                if (opt_default == nullptr)
<<<<<<< HEAD
                    this->values.resize(n, this->default_value);
                if (opt_default->type() != this->type())
                    throw Slic3r::RuntimeError("ConfigOptionVector::resize(): Extending with an incompatible type.");
                if(static_cast<const ConfigOptionVector<T>*>(opt_default)->values.empty())
                    this->values.resize(n, this->default_value);
                else
                    this->values.resize(n, static_cast<const ConfigOptionVector<T>*>(opt_default)->values.front());
=======
                    throw ConfigurationError("ConfigOptionVector::resize(): No default value provided.");
                if (opt_default->type() != this->type())
                    throw ConfigurationError("ConfigOptionVector::resize(): Extending with an incompatible type.");
                this->values.resize(n, static_cast<const ConfigOptionVector<T>*>(opt_default)->values.front());
>>>>>>> 95a84fa8
            } else {
                // Resize by duplicating the last value.
                this->values.resize(n, this->values./*back*/front());
            }
        }
    }

    // Clear the values vector.
    void   clear() override { this->values.clear(); }
    size_t size()  const override { return this->values.size(); }
    bool   empty() const override { return this->values.empty(); }

    bool operator==(const ConfigOption &rhs) const override
    {
        if (rhs.type() != this->type())
            throw ConfigurationError("ConfigOptionVector: Comparing incompatible types");
        assert(dynamic_cast<const ConfigOptionVector<T>*>(&rhs));
        return this->values == static_cast<const ConfigOptionVector<T>*>(&rhs)->values;
    }

    bool operator==(const std::vector<T> &rhs) const { return this->values == rhs; }
    bool operator!=(const std::vector<T> &rhs) const { return this->values != rhs; }

    // Is this option overridden by another option?
    // An option overrides another option if it is not nil and not equal.
    bool overriden_by(const ConfigOption *rhs) const override {
        if (this->nullable())
        	throw ConfigurationError("Cannot override a nullable ConfigOption.");
        if (rhs->type() != this->type())
            throw ConfigurationError("ConfigOptionVector.overriden_by() applied to different types.");
    	auto rhs_vec = static_cast<const ConfigOptionVector<T>*>(rhs);
    	if (! rhs->nullable())
    		// Overridding a non-nullable object with another non-nullable object.
    		return this->values != rhs_vec->values;
    	size_t i = 0;
    	size_t cnt = std::min(this->size(), rhs_vec->size());
    	for (; i < cnt; ++ i)
    		if (! rhs_vec->is_nil(i) && this->values[i] != rhs_vec->values[i])
    			return true;
    	for (; i < rhs_vec->size(); ++ i)
    		if (! rhs_vec->is_nil(i))
    			return true;
    	return false;
    }
    // Apply an override option, possibly a nullable one.
    bool apply_override(const ConfigOption *rhs) override {
        if (this->nullable())
        	throw ConfigurationError("Cannot override a nullable ConfigOption.");
        if (rhs->type() != this->type())
			throw ConfigurationError("ConfigOptionVector.apply_override() applied to different types.");
		auto rhs_vec = static_cast<const ConfigOptionVector<T>*>(rhs);
		if (! rhs->nullable()) {
    		// Overridding a non-nullable object with another non-nullable object.
    		if (this->values != rhs_vec->values) {
    			this->values = rhs_vec->values;
    			return true;
    		}
    		return false;
    	}
    	size_t i = 0;
    	size_t cnt = std::min(this->size(), rhs_vec->size());
    	bool   modified = false;
    	for (; i < cnt; ++ i)
    		if (! rhs_vec->is_nil(i) && this->values[i] != rhs_vec->values[i]) {
    			this->values[i] = rhs_vec->values[i];
    			modified = true;
    		}
    	for (; i < rhs_vec->size(); ++ i)
    		if (! rhs_vec->is_nil(i)) {
    			if (this->values.empty())
    				this->values.resize(i + 1);
    			else
    				this->values.resize(i + 1, this->values.front());
    			this->values[i] = rhs_vec->values[i];
    			modified = true;
    		}
        return modified;
    }

private:
	friend class cereal::access;
	template<class Archive> void serialize(Archive & ar) { ar(this->phony); ar(this->values); }
};

class ConfigOptionFloat : public ConfigOptionSingle<double>
{
public:
    ConfigOptionFloat() : ConfigOptionSingle<double>(0) {}
    explicit ConfigOptionFloat(double _value) : ConfigOptionSingle<double>(_value) {}
    explicit ConfigOptionFloat(double _value, bool _phony) : ConfigOptionSingle<double>(_value, _phony) {}

    static ConfigOptionType static_type() { return coFloat; }
    ConfigOptionType        type()      const override { return static_type(); }
    double                  getFloat()  const override { return this->value; }
    ConfigOption*           clone()     const override { return new ConfigOptionFloat(*this); }
    bool                    operator==(const ConfigOptionFloat &rhs) const { return this->value == rhs.value; }
    
    std::string serialize() const override
    {
        std::ostringstream ss;
        ss << this->value;
        return ss.str();
    }
    
    bool deserialize(const std::string &str, bool append = false) override
    {
        UNUSED(append);
        std::istringstream iss(str);
        iss >> this->value;
        return !iss.fail();
    }

    ConfigOptionFloat& operator=(const ConfigOption *opt)
    {   
        this->set(opt);
        return *this;
    }

private:
	friend class cereal::access;
	template<class Archive> void serialize(Archive &ar) { ar(cereal::base_class<ConfigOptionSingle<double>>(this)); }
};

template<bool NULLABLE>
class ConfigOptionFloatsTempl : public ConfigOptionVector<double>
{
public:
    ConfigOptionFloatsTempl() : ConfigOptionVector<double>() {}
    explicit ConfigOptionFloatsTempl(double default_value) : ConfigOptionVector<double>(default_value) {}
    explicit ConfigOptionFloatsTempl(size_t n, double value) : ConfigOptionVector<double>(n, value) {}
    explicit ConfigOptionFloatsTempl(std::initializer_list<double> il) : ConfigOptionVector<double>(std::move(il)) {}
    explicit ConfigOptionFloatsTempl(const std::vector<double> &vec) : ConfigOptionVector<double>(vec) {}
    explicit ConfigOptionFloatsTempl(std::vector<double> &&vec) : ConfigOptionVector<double>(std::move(vec)) {}

    static ConfigOptionType static_type() { return coFloats; }
    ConfigOptionType        type()  const override { return static_type(); }
    ConfigOption*           clone() const override { return new ConfigOptionFloatsTempl(*this); }
    bool                    operator==(const ConfigOptionFloatsTempl &rhs) const { return vectors_equal(this->values, rhs.values); }
    bool 					operator==(const ConfigOption &rhs) const override {
        if (rhs.type() != this->type())
            throw ConfigurationError("ConfigOptionFloatsTempl: Comparing incompatible types");
        assert(dynamic_cast<const ConfigOptionVector<double>*>(&rhs));
        return vectors_equal(this->values, static_cast<const ConfigOptionVector<double>*>(&rhs)->values);
    }
    // Could a special "nil" value be stored inside the vector, indicating undefined value?
    bool 					nullable() const override { return NULLABLE; }
    // Special "nil" value to be stored into the vector if this->supports_nil().
    static double 			nil_value() { return std::numeric_limits<double>::quiet_NaN(); }
    // A scalar is nil, or all values of a vector are nil.
    bool 					is_nil() const override { for (auto v : this->values) if (! std::isnan(v)) return false; return true; }
    bool 					is_nil(size_t idx) const override { return std::isnan(this->values[idx]); }

    std::string serialize() const override
    {
        std::ostringstream ss;
        for (const double &v : this->values) {
            if (&v != &this->values.front())
            	ss << ",";
            serialize_single_value(ss, v);
        }
        return ss.str();
    }
    
    std::vector<std::string> vserialize() const override
    {
        std::vector<std::string> vv;
        vv.reserve(this->values.size());
        for (const double v : this->values) {
            std::ostringstream ss;
        	serialize_single_value(ss, v);
            vv.push_back(ss.str());
        }
        return vv;
    }

    bool deserialize(const std::string &str, bool append = false) override
    {
        if (! append)
            this->values.clear();
        std::istringstream is(str);
        std::string item_str;
        while (std::getline(is, item_str, ',')) {
        	boost::trim(item_str);
        	if (item_str == "nil") {
        		if (NULLABLE)
        			this->values.push_back(nil_value());
        		else
        			throw ConfigurationError("Deserializing nil into a non-nullable object");
        	} else {
	            std::istringstream iss(item_str);
	            double value;
	            iss >> value;
	            this->values.push_back(value);
	        }
        }
        return true;
    }

    ConfigOptionFloatsTempl& operator=(const ConfigOption *opt)
    {   
        this->set(opt);
        return *this;
    }

protected:
	void serialize_single_value(std::ostringstream &ss, const double v) const {
        	if (std::isfinite(v))
	            ss << v;
	        else if (std::isnan(v)) {
        		if (NULLABLE)
        			ss << "nil";
        		else
                    throw ConfigurationError("Serializing NaN");
        	} else
                throw ConfigurationError("Serializing invalid number");
	}
    static bool vectors_equal(const std::vector<double> &v1, const std::vector<double> &v2) {
    	if (NULLABLE) {
    		if (v1.size() != v2.size())
    			return false;
    		for (auto it1 = v1.begin(), it2 = v2.begin(); it1 != v1.end(); ++ it1, ++ it2)
	    		if (! ((std::isnan(*it1) && std::isnan(*it2)) || *it1 == *it2))
	    			return false;
    		return true;
    	} else
    		// Not supporting nullable values, the default vector compare is cheaper.
    		return v1 == v2;
    }

private:
	friend class cereal::access;
	template<class Archive> void serialize(Archive &ar) { ar(cereal::base_class<ConfigOptionVector<double>>(this)); }
};

using ConfigOptionFloats 		 = ConfigOptionFloatsTempl<false>;
using ConfigOptionFloatsNullable = ConfigOptionFloatsTempl<true>;

class ConfigOptionInt : public ConfigOptionSingle<int32_t>
{
public:
    ConfigOptionInt() : ConfigOptionSingle<int32_t>(0) {}
    explicit ConfigOptionInt(int32_t value) : ConfigOptionSingle<int32_t>(value) {}
    explicit ConfigOptionInt(double _value) : ConfigOptionSingle<int32_t>(int32_t(floor(_value + 0.5))) {}
    
    static ConfigOptionType static_type() { return coInt; }
    ConfigOptionType        type()   const override { return static_type(); }
    int32_t                  getInt() const override { return this->value; }
    void                    setInt(int32_t val) override { this->value = val; }
    ConfigOption*           clone()  const override { return new ConfigOptionInt(*this); }
    bool                    operator==(const ConfigOptionInt &rhs) const { return this->value == rhs.value; }
    
    std::string serialize() const override 
    {
        std::ostringstream ss;
        ss << this->value;
        return ss.str();
    }
    
    bool deserialize(const std::string &str, bool append = false) override
    {
        UNUSED(append);
        std::istringstream iss(str);
        iss >> this->value;
        return !iss.fail();
    }

    ConfigOptionInt& operator=(const ConfigOption *opt) 
    {   
        this->set(opt);
        return *this;
    }

private:
	friend class cereal::access;
	template<class Archive> void serialize(Archive &ar) { ar(cereal::base_class<ConfigOptionSingle<int32_t>>(this)); }
};

template<bool NULLABLE>
class ConfigOptionIntsTempl : public ConfigOptionVector<int32_t>
{
public:
    ConfigOptionIntsTempl() : ConfigOptionVector<int32_t>() {}
    explicit ConfigOptionIntsTempl(size_t n, int32_t value) : ConfigOptionVector<int32_t>(n, value) {}
    explicit ConfigOptionIntsTempl(std::initializer_list<int32_t> il) : ConfigOptionVector<int32_t>(std::move(il)) {}

    static ConfigOptionType static_type() { return coInts; }
    ConfigOptionType        type()  const override { return static_type(); }
    ConfigOption*           clone() const override { return new ConfigOptionIntsTempl(*this); }
    ConfigOptionIntsTempl&  operator=(const ConfigOption *opt) { this->set(opt); return *this; }
    bool                    operator==(const ConfigOptionIntsTempl &rhs) const { return this->values == rhs.values; }
    // Could a special "nil" value be stored inside the vector, indicating undefined value?
    bool 					nullable() const override { return NULLABLE; }
    // Special "nil" value to be stored into the vector if this->supports_nil().
    static int32_t			nil_value() { return std::numeric_limits<int32_t>::max(); }
    // A scalar is nil, or all values of a vector are nil.
    bool 					is_nil() const override { for (auto v : this->values) if (v != nil_value()) return false; return true; }
    bool 					is_nil(size_t idx) const override { return this->values[idx] == nil_value(); }

    std::string serialize() const override
    {
        std::ostringstream ss;
        for (const int32_t &v : this->values) {
            if (&v != &this->values.front())
            	ss << ",";
            serialize_single_value(ss, v);
        }
        return ss.str();
    }
    
    std::vector<std::string> vserialize() const override
    {
        std::vector<std::string> vv;
        vv.reserve(this->values.size());
        for (const int32_t v : this->values) {
            std::ostringstream ss;
        	serialize_single_value(ss, v);
            vv.push_back(ss.str());
        }
        return vv;
    }
    
    bool deserialize(const std::string &str, bool append = false) override
    {
        if (! append)
            this->values.clear();
        std::istringstream is(str);
        std::string item_str;
        while (std::getline(is, item_str, ',')) {
        	boost::trim(item_str);
        	if (item_str == "nil") {
        		if (NULLABLE)
        			this->values.push_back(nil_value());
        		else
                    throw ConfigurationError("Deserializing nil into a non-nullable object");
        	} else {
	            std::istringstream iss(item_str);
	            int32_t value;
	            iss >> value;
	            this->values.push_back(value);
	        }
        }
        return true;
    }

private:
	void serialize_single_value(std::ostringstream &ss, const int32_t v) const {
			if (v == nil_value()) {
        		if (NULLABLE)
        			ss << "nil";
        		else
                    throw ConfigurationError("Serializing NaN");
        	} else
        		ss << v;
	}

	friend class cereal::access;
	template<class Archive> void serialize(Archive &ar) { ar(cereal::base_class<ConfigOptionVector<int32_t>>(this)); }
};

using ConfigOptionInts   	   = ConfigOptionIntsTempl<false>;
using ConfigOptionIntsNullable = ConfigOptionIntsTempl<true>;

class ConfigOptionString : public ConfigOptionSingle<std::string>
{
public:
    ConfigOptionString() : ConfigOptionSingle<std::string>("") {}
    explicit ConfigOptionString(const std::string &value) : ConfigOptionSingle<std::string>(value) {}
    
    static ConfigOptionType static_type() { return coString; }
    ConfigOptionType        type()  const override { return static_type(); }
    ConfigOption*           clone() const override { return new ConfigOptionString(*this); }
    ConfigOptionString&     operator=(const ConfigOption *opt) { this->set(opt); return *this; }
    bool                    operator==(const ConfigOptionString &rhs) const { return this->value == rhs.value; }
    bool 					empty() const { return this->value.empty(); }

    std::string serialize() const override
    { 
        return escape_string_cstyle(this->value); 
    }

    bool deserialize(const std::string &str, bool append = false) override
    {
        UNUSED(append);
        return unescape_string_cstyle(str, this->value);
    }

private:
	friend class cereal::access;
	template<class Archive> void serialize(Archive &ar) { ar(cereal::base_class<ConfigOptionSingle<std::string>>(this)); }
};

// semicolon-separated strings
class ConfigOptionStrings : public ConfigOptionVector<std::string>
{
public:
    ConfigOptionStrings() : ConfigOptionVector<std::string>() {}
    explicit ConfigOptionStrings(const std::string& value) : ConfigOptionVector<std::string>(value) {}
    explicit ConfigOptionStrings(size_t n, const std::string& value) : ConfigOptionVector<std::string>(n, value) {}
    explicit ConfigOptionStrings(const std::vector<std::string> &values) : ConfigOptionVector<std::string>(values) {}
    explicit ConfigOptionStrings(std::vector<std::string> &&values) : ConfigOptionVector<std::string>(std::move(values)) {}
    explicit ConfigOptionStrings(std::initializer_list<std::string> il) : ConfigOptionVector<std::string>(std::move(il)) {}

    static ConfigOptionType static_type() { return coStrings; }
    ConfigOptionType        type()  const override { return static_type(); }
    ConfigOption*           clone() const override { return new ConfigOptionStrings(*this); }
    ConfigOptionStrings&    operator=(const ConfigOption *opt) { this->set(opt); return *this; }
    bool                    operator==(const ConfigOptionStrings &rhs) const { return this->values == rhs.values; }
    bool                    is_nil(size_t) const override { return false; }

    std::string serialize() const override
    {
        return escape_strings_cstyle(this->values);
    }
    
    std::vector<std::string> vserialize() const override
    {
        return this->values;
    }
    
    bool deserialize(const std::string &str, bool append = false) override
    {
        if (! append)
            this->values.clear();
        return unescape_strings_cstyle(str, this->values);
    }

private:
	friend class cereal::access;
	template<class Archive> void serialize(Archive &ar) { ar(cereal::base_class<ConfigOptionVector<std::string>>(this)); }
};

class ConfigOptionPercent : public ConfigOptionFloat
{
public:
    ConfigOptionPercent() : ConfigOptionFloat(0) {}
    explicit ConfigOptionPercent(double _value) : ConfigOptionFloat(_value) {}
    explicit ConfigOptionPercent(double _value, bool _phony) : ConfigOptionFloat(_value, _phony) {}
    
    static ConfigOptionType static_type() { return coPercent; }
    ConfigOptionType        type()  const override { return static_type(); }
    ConfigOption*           clone() const override { return new ConfigOptionPercent(*this); }
    ConfigOptionPercent&    operator=(const ConfigOption *opt) { this->set(opt); return *this; }
    bool                    operator==(const ConfigOptionPercent &rhs) const { return this->value == rhs.value; }
    double                  get_abs_value(double ratio_over) const { return ratio_over * this->value / 100.; }
    
    std::string serialize() const override 
    {
        std::ostringstream ss;
        ss << this->value;
        std::string s(ss.str());
        s += "%";
        return s;
    }
    
    bool deserialize(const std::string &str, bool append = false) override
    {
        UNUSED(append);
        // don't try to parse the trailing % since it's optional
        std::istringstream iss(str);
        iss >> this->value;
        return !iss.fail();
    }

private:
	friend class cereal::access;
	template<class Archive> void serialize(Archive &ar) { ar(cereal::base_class<ConfigOptionFloat>(this)); }
};

template<bool NULLABLE>
class ConfigOptionPercentsTempl : public ConfigOptionFloatsTempl<NULLABLE>
{
public:
    ConfigOptionPercentsTempl() : ConfigOptionFloatsTempl<NULLABLE>() {}
    explicit ConfigOptionPercentsTempl(size_t n, double value) : ConfigOptionFloatsTempl<NULLABLE>(n, value) {}
    explicit ConfigOptionPercentsTempl(std::initializer_list<double> il) : ConfigOptionFloatsTempl<NULLABLE>(std::move(il)) {}
	explicit ConfigOptionPercentsTempl(const std::vector<double>& vec) : ConfigOptionFloatsTempl<NULLABLE>(vec) {}
	explicit ConfigOptionPercentsTempl(std::vector<double>&& vec) : ConfigOptionFloatsTempl<NULLABLE>(std::move(vec)) {}

    static ConfigOptionType static_type() { return coPercents; }
    ConfigOptionType        type()  const override { return static_type(); }
    ConfigOption*           clone() const override { return new ConfigOptionPercentsTempl(*this); }
    ConfigOptionPercentsTempl&   operator=(const ConfigOption *opt) { this->set(opt); return *this; }
    bool                    operator==(const ConfigOptionPercentsTempl &rhs) const { return this->values == rhs.values; }
    double                  get_abs_value(size_t i, double ratio_over) const { return this->is_nil(i) ? 0 : ratio_over * this->get_at(i) / 100; }

    std::string serialize() const override
    {
        std::ostringstream ss;
        for (const double &v : this->values) {
            if (&v != &this->values.front())
            	ss << ",";
			this->serialize_single_value(ss, v);
			if (! std::isnan(v))
				ss << "%";
        }
        std::string str = ss.str();
        return str;
    }

    std::vector<std::string> vserialize() const override
    {
        std::vector<std::string> vv;
        vv.reserve(this->values.size());
        for (const double v : this->values) {
            std::ostringstream ss;
			this->serialize_single_value(ss, v);
			if (! std::isnan(v))
				ss << "%";
            vv.push_back(ss.str());
        }
        return vv;
    }

    // The float's deserialize function shall ignore the trailing optional %.
    // bool deserialize(const std::string &str, bool append = false) override;

private:
	friend class cereal::access;
	template<class Archive> void serialize(Archive &ar) { ar(cereal::base_class<ConfigOptionFloatsTempl<NULLABLE>>(this)); }
};

using ConfigOptionPercents 	   		= ConfigOptionPercentsTempl<false>;
using ConfigOptionPercentsNullable 	= ConfigOptionPercentsTempl<true>;

class ConfigOptionFloatOrPercent : public ConfigOptionPercent
{
public:
    bool percent;
    ConfigOptionFloatOrPercent() : ConfigOptionPercent(0), percent(false) {}
    explicit ConfigOptionFloatOrPercent(double _value, bool _percent) : ConfigOptionPercent(_value), percent(_percent) {}
    explicit ConfigOptionFloatOrPercent(double _value, bool _percent, bool _phony) : ConfigOptionPercent(_value, _phony), percent(_percent) {}

    static ConfigOptionType     static_type() { return coFloatOrPercent; }
    ConfigOptionType            type()  const override { return static_type(); }
    ConfigOption*               clone() const override { return new ConfigOptionFloatOrPercent(*this); }
    ConfigOptionFloatOrPercent& operator=(const ConfigOption *opt) { this->set(opt); return *this; }
    bool                        operator==(const ConfigOption &rhs) const override
    {
        if (rhs.type() != this->type())
            throw ConfigurationError("ConfigOptionFloatOrPercent: Comparing incompatible types");
        assert(dynamic_cast<const ConfigOptionFloatOrPercent*>(&rhs));
        return *this == *static_cast<const ConfigOptionFloatOrPercent*>(&rhs);
    }
    bool                        operator==(const ConfigOptionFloatOrPercent &rhs) const 
        { return this->value == rhs.value && this->percent == rhs.percent; }
    double                      get_abs_value(double ratio_over) const 
        { return this->percent ? (ratio_over * this->value / 100) : this->value; }

    void set(const ConfigOption *rhs) override {
        if (rhs->type() != this->type())
<<<<<<< HEAD
            throw ConfigurationException("ConfigOptionFloatOrPercent: Assigning an incompatible type");
=======
            throw ConfigurationError("ConfigOptionFloatOrPercent: Assigning an incompatible type");
>>>>>>> 95a84fa8
        assert(dynamic_cast<const ConfigOptionFloatOrPercent*>(rhs));
        *this = *static_cast<const ConfigOptionFloatOrPercent*>(rhs);
    }

    std::string serialize() const override
    {
        std::ostringstream ss;
        ss << this->value;
        std::string s(ss.str());
        if (this->percent) s += "%";
        return s;
    }
    
    bool deserialize(const std::string &str, bool append = false) override
    {
        UNUSED(append);
        this->percent = str.find_first_of("%") != std::string::npos;
        std::istringstream iss(str);
        iss >> this->value;
        return !iss.fail();
    }

private:
	friend class cereal::access;
	template<class Archive> void serialize(Archive &ar) { ar(cereal::base_class<ConfigOptionPercent>(this), percent); }
};


struct FloatOrPercent
{
    double  value;
    bool    percent;

private:
    friend class cereal::access;
    template<class Archive> void serialize(Archive & ar) { ar(this->value); ar(this->percent); }
};

inline bool operator==(const FloatOrPercent &l, const FloatOrPercent &r)
{
    return l.value == r.value && l.percent == r.percent;
}

inline bool operator!=(const FloatOrPercent& l, const FloatOrPercent& r)
{
    return !(l == r);
}

template<bool NULLABLE>
class ConfigOptionFloatsOrPercentsTempl : public ConfigOptionVector<FloatOrPercent>
{
public:
    ConfigOptionFloatsOrPercentsTempl() : ConfigOptionVector<FloatOrPercent>() {}
    explicit ConfigOptionFloatsOrPercentsTempl(size_t n, FloatOrPercent value) : ConfigOptionVector<FloatOrPercent>(n, value) {}
    explicit ConfigOptionFloatsOrPercentsTempl(std::initializer_list<FloatOrPercent> il) : ConfigOptionVector<FloatOrPercent>(std::move(il)) {}
    explicit ConfigOptionFloatsOrPercentsTempl(const std::vector<FloatOrPercent> &vec) : ConfigOptionVector<FloatOrPercent>(vec) {}
    explicit ConfigOptionFloatsOrPercentsTempl(std::vector<FloatOrPercent> &&vec) : ConfigOptionVector<FloatOrPercent>(std::move(vec)) {}

    static ConfigOptionType static_type() { return coFloatsOrPercents; }
    ConfigOptionType        type()  const override { return static_type(); }
    ConfigOption*           clone() const override { return new ConfigOptionFloatsOrPercentsTempl(*this); }
    bool                    operator==(const ConfigOptionFloatsOrPercentsTempl &rhs) const { return vectors_equal(this->values, rhs.values); }
    bool                    operator==(const ConfigOption &rhs) const override {
        if (rhs.type() != this->type())
            throw ConfigurationError("ConfigOptionFloatsOrPercentsTempl: Comparing incompatible types");
        assert(dynamic_cast<const ConfigOptionVector<FloatOrPercent>*>(&rhs));
        return vectors_equal(this->values, static_cast<const ConfigOptionVector<FloatOrPercent>*>(&rhs)->values);
    }
    // Could a special "nil" value be stored inside the vector, indicating undefined value?
    bool                    nullable() const override { return NULLABLE; }
    // Special "nil" value to be stored into the vector if this->supports_nil().
    static FloatOrPercent   nil_value() { return { std::numeric_limits<double>::quiet_NaN(), false }; }
    // A scalar is nil, or all values of a vector are nil.
    bool                    is_nil() const override { for (auto v : this->values) if (! std::isnan(v.value)) return false; return true; }
    bool                    is_nil(size_t idx) const override { return std::isnan(this->values[idx].value); }

    std::string serialize() const override
    {
        std::ostringstream ss;
        for (const FloatOrPercent &v : this->values) {
            if (&v != &this->values.front())
                ss << ",";
            serialize_single_value(ss, v);
        }
        return ss.str();
    }
    
    std::vector<std::string> vserialize() const override
    {
        std::vector<std::string> vv;
        vv.reserve(this->values.size());
        for (const FloatOrPercent &v : this->values) {
            std::ostringstream ss;
            serialize_single_value(ss, v);
            vv.push_back(ss.str());
        }
        return vv;
    }

    bool deserialize(const std::string &str, bool append = false) override
    {
        if (! append)
            this->values.clear();
        std::istringstream is(str);
        std::string item_str;
        while (std::getline(is, item_str, ',')) {
            boost::trim(item_str);
            if (item_str == "nil") {
                if (NULLABLE)
                    this->values.push_back(nil_value());
                else
                    throw ConfigurationError("Deserializing nil into a non-nullable object");
            } else {
                bool percent = item_str.find_first_of("%") != std::string::npos;
                std::istringstream iss(item_str);
                double value;
                iss >> value;
                this->values.push_back({ value, percent });
            }
        }
        return true;
    }

    ConfigOptionFloatsOrPercentsTempl& operator=(const ConfigOption *opt)
    {   
        this->set(opt);
        return *this;
    }

protected:
    void serialize_single_value(std::ostringstream &ss, const FloatOrPercent &v) const {
            if (std::isfinite(v.value)) {
                ss << v.value;
                if (v.percent)
                    ss << "%";
            } else if (std::isnan(v.value)) {
                if (NULLABLE)
                    ss << "nil";
                else
                    throw ConfigurationError("Serializing NaN");
            } else
                throw ConfigurationError("Serializing invalid number");
    }
    static bool vectors_equal(const std::vector<FloatOrPercent> &v1, const std::vector<FloatOrPercent> &v2) {
        if (NULLABLE) {
            if (v1.size() != v2.size())
                return false;
            for (auto it1 = v1.begin(), it2 = v2.begin(); it1 != v1.end(); ++ it1, ++ it2)
                if (! ((std::isnan(it1->value) && std::isnan(it2->value)) || *it1 == *it2))
                    return false;
            return true;
        } else
            // Not supporting nullable values, the default vector compare is cheaper.
            return v1 == v2;
    }

private:
    friend class cereal::access;
    template<class Archive> void serialize(Archive &ar) { ar(cereal::base_class<ConfigOptionVector<FloatOrPercent>>(this)); }
};

using ConfigOptionFloatsOrPercents          = ConfigOptionFloatsOrPercentsTempl<false>;
using ConfigOptionFloatsOrPercentsNullable  = ConfigOptionFloatsOrPercentsTempl<true>;

class ConfigOptionPoint : public ConfigOptionSingle<Vec2d>
{
public:
    ConfigOptionPoint() : ConfigOptionSingle<Vec2d>(Vec2d(0,0)) {}
    explicit ConfigOptionPoint(const Vec2d &value) : ConfigOptionSingle<Vec2d>(value) {}
    
    static ConfigOptionType static_type() { return coPoint; }
    ConfigOptionType        type()  const override { return static_type(); }
    ConfigOption*           clone() const override { return new ConfigOptionPoint(*this); }
    ConfigOptionPoint&      operator=(const ConfigOption *opt) { this->set(opt); return *this; }
    bool                    operator==(const ConfigOptionPoint &rhs) const { return this->value == rhs.value; }

    std::string serialize() const override
    {
        std::ostringstream ss;
        ss << this->value(0);
        ss << ",";
        ss << this->value(1);
        return ss.str();
    }
    
    bool deserialize(const std::string &str, bool append = false) override
    {
        UNUSED(append);
        char dummy;
        return sscanf(str.data(), " %lf , %lf %c", &this->value(0), &this->value(1), &dummy) == 2 ||
               sscanf(str.data(), " %lf x %lf %c", &this->value(0), &this->value(1), &dummy) == 2;
    }

private:
	friend class cereal::access;
	template<class Archive> void serialize(Archive &ar) { ar(cereal::base_class<ConfigOptionSingle<Vec2d>>(this)); }
};

class ConfigOptionPoints : public ConfigOptionVector<Vec2d>
{
public:
    ConfigOptionPoints() : ConfigOptionVector<Vec2d>() {}
    explicit ConfigOptionPoints(const Vec2d& value) : ConfigOptionVector<Vec2d>(value) {}
    explicit ConfigOptionPoints(size_t n, const Vec2d& value) : ConfigOptionVector<Vec2d>(n, value) {}
    explicit ConfigOptionPoints(std::initializer_list<Vec2d> il) : ConfigOptionVector<Vec2d>(std::move(il)) {}
    explicit ConfigOptionPoints(const std::vector<Vec2d> &values) : ConfigOptionVector<Vec2d>(values) {}

    static ConfigOptionType static_type() { return coPoints; }
    ConfigOptionType        type()  const override { return static_type(); }
    ConfigOption*           clone() const override { return new ConfigOptionPoints(*this); }
    ConfigOptionPoints&     operator=(const ConfigOption *opt) { this->set(opt); return *this; }
    bool                    operator==(const ConfigOptionPoints &rhs) const { return this->values == rhs.values; }
    bool                    is_nil(size_t) const override { return false; }

    std::string serialize() const override
    {
        std::ostringstream ss;
        for (Pointfs::const_iterator it = this->values.begin(); it != this->values.end(); ++it) {
            if (it - this->values.begin() != 0) ss << ",";
            ss << (*it)(0);
            ss << "x";
            ss << (*it)(1);
        }
        return ss.str();
    }
    
    std::vector<std::string> vserialize() const override
    {
        std::vector<std::string> vv;
        for (Pointfs::const_iterator it = this->values.begin(); it != this->values.end(); ++it) {
            std::ostringstream ss;
            ss << *it;
            vv.push_back(ss.str());
        }
        return vv;
    }
    
    bool deserialize(const std::string &str, bool append = false) override
    {
        if (! append)
            this->values.clear();
        std::istringstream is(str);
        std::string point_str;
        while (std::getline(is, point_str, ',')) {
            Vec2d point(Vec2d::Zero());
            std::istringstream iss(point_str);
            std::string coord_str;
            if (std::getline(iss, coord_str, 'x')) {
                std::istringstream(coord_str) >> point(0);
                if (std::getline(iss, coord_str, 'x')) {
                    std::istringstream(coord_str) >> point(1);
                }
            }
            this->values.push_back(point);
        }
        return true;
    }

private:
	friend class cereal::access;
	template<class Archive> void save(Archive& archive) const {
		size_t cnt = this->values.size();
		archive(cnt);
		archive.saveBinary((const char*)this->values.data(), sizeof(Vec2d) * cnt);
	}
	template<class Archive> void load(Archive& archive) {
		size_t cnt;
		archive(cnt);
		this->values.assign(cnt, Vec2d());
		archive.loadBinary((char*)this->values.data(), sizeof(Vec2d) * cnt);
	}
};

class ConfigOptionPoint3 : public ConfigOptionSingle<Vec3d>
{
public:
    ConfigOptionPoint3() : ConfigOptionSingle<Vec3d>(Vec3d(0,0,0)) {}
    explicit ConfigOptionPoint3(const Vec3d &value) : ConfigOptionSingle<Vec3d>(value) {}
    
    static ConfigOptionType static_type() { return coPoint3; }
    ConfigOptionType        type()  const override { return static_type(); }
    ConfigOption*           clone() const override { return new ConfigOptionPoint3(*this); }
    ConfigOptionPoint3&     operator=(const ConfigOption *opt) { this->set(opt); return *this; }
    bool                    operator==(const ConfigOptionPoint3 &rhs) const { return this->value == rhs.value; }

    std::string serialize() const override
    {
        std::ostringstream ss;
        ss << this->value(0);
        ss << ",";
        ss << this->value(1);
        ss << ",";
        ss << this->value(2);
        return ss.str();
    }
    
    bool deserialize(const std::string &str, bool append = false) override
    {
        UNUSED(append);
        char dummy;
        return sscanf(str.data(), " %lf , %lf , %lf %c", &this->value(0), &this->value(1), &this->value(2), &dummy) == 2 ||
               sscanf(str.data(), " %lf x %lf x %lf %c", &this->value(0), &this->value(1), &this->value(2), &dummy) == 2;
    }

private:
	friend class cereal::access;
	template<class Archive> void serialize(Archive &ar) { ar(cereal::base_class<ConfigOptionSingle<Vec3d>>(this)); }
};

class ConfigOptionBool : public ConfigOptionSingle<bool>
{
public:
    ConfigOptionBool() : ConfigOptionSingle<bool>(false) {}
    explicit ConfigOptionBool(bool _value) : ConfigOptionSingle<bool>(_value) {}
    
    static ConfigOptionType static_type() { return coBool; }
    ConfigOptionType        type()      const override { return static_type(); }
    bool                    getBool()   const override { return this->value; }
    ConfigOption*           clone()     const override { return new ConfigOptionBool(*this); }
    ConfigOptionBool&       operator=(const ConfigOption *opt) { this->set(opt); return *this; }
    bool                    operator==(const ConfigOptionBool &rhs) const { return this->value == rhs.value; }

    std::string serialize() const override
    {
        return std::string(this->value ? "1" : "0");
    }
    
    bool deserialize(const std::string &str, bool append = false) override
    {
        UNUSED(append);
        if (str == "1") {
            this->value = true;
            return true;
        }
        if (str == "0") {
            this->value = false;
            return true;
        }
        return false;
    }

private:
	friend class cereal::access;
	template<class Archive> void serialize(Archive &ar) { ar(cereal::base_class<ConfigOptionSingle<bool>>(this)); }
};

template<bool NULLABLE>
class ConfigOptionBoolsTempl : public ConfigOptionVector<unsigned char>
{
public:
    ConfigOptionBoolsTempl() : ConfigOptionVector<unsigned char>() {}
    explicit ConfigOptionBoolsTempl(size_t n, bool value) : ConfigOptionVector<unsigned char>(n, (unsigned char)value) {}
    explicit ConfigOptionBoolsTempl(std::initializer_list<bool> il) { values.reserve(il.size()); for (bool b : il) values.emplace_back((unsigned char)b); }
	explicit ConfigOptionBoolsTempl(std::initializer_list<unsigned char> il) { values.reserve(il.size()); for (unsigned char b : il) values.emplace_back(b); }
	explicit ConfigOptionBoolsTempl(const std::vector<unsigned char>& vec) : ConfigOptionVector<unsigned char>(vec) {}
	explicit ConfigOptionBoolsTempl(std::vector<unsigned char>&& vec) : ConfigOptionVector<unsigned char>(std::move(vec)) {}

    static ConfigOptionType static_type() { return coBools; }
    ConfigOptionType        type()  const override { return static_type(); }
    ConfigOption*           clone() const override { return new ConfigOptionBoolsTempl(*this); }
    ConfigOptionBoolsTempl& operator=(const ConfigOption *opt) { this->set(opt); return *this; }
    bool                    operator==(const ConfigOptionBoolsTempl &rhs) const { return this->values == rhs.values; }
    // Could a special "nil" value be stored inside the vector, indicating undefined value?
    bool 					nullable() const override { return NULLABLE; }
    // Special "nil" value to be stored into the vector if this->supports_nil().
    static unsigned char	nil_value() { return std::numeric_limits<unsigned char>::max(); }
    // A scalar is nil, or all values of a vector are nil.
    bool 					is_nil() const override { for (auto v : this->values) if (v != nil_value()) return false; return true; }
    bool 					is_nil(size_t idx) const override { return this->values[idx] == nil_value(); }

    bool& get_at(size_t i) {
        assert(! this->values.empty());
        return *reinterpret_cast<bool*>(&((i < this->values.size()) ? this->values[i] : this->values.front()));
    }

    //FIXME this smells, the parent class has the method declared returning (unsigned char&).
    bool get_at(size_t i) const { return ((i < this->values.size()) ? this->values[i] : this->values.front()) != 0; }

    std::string serialize() const override
    {
        std::ostringstream ss;
        for (const unsigned char &v : this->values) {
            if (&v != &this->values.front())
            	ss << ",";
			this->serialize_single_value(ss, v);
		}
        return ss.str();
    }
    
    std::vector<std::string> vserialize() const override
    {
        std::vector<std::string> vv;
        for (const unsigned char v : this->values) {
			std::ostringstream ss;
			this->serialize_single_value(ss, v);
            vv.push_back(ss.str());
        }
        return vv;
    }

    ConfigHelpers::DeserializationResult deserialize_with_substitutions(const std::string &str, bool append, ConfigHelpers::DeserializationSubstitution substitution)
    {
        if (! append)
            this->values.clear();
        std::istringstream is(str);
        std::string item_str;
        bool substituted = false;
        while (std::getline(is, item_str, ',')) {
        	boost::trim(item_str);
        	unsigned char new_value = 0;
        	if (item_str == "nil") {
        		if (NULLABLE)
        			this->values.push_back(nil_value());
        		else
                    throw ConfigurationError("Deserializing nil into a non-nullable object");
        	} else if (item_str == "1") {
        		new_value = true;
        	} else if (item_str == "0") {
        		new_value = false;
        	} else if (substitution != ConfigHelpers::DeserializationSubstitution::Disabled && ConfigHelpers::looks_like_enum_value(item_str)) {
        		new_value = ConfigHelpers::enum_looks_like_true_value(item_str) || substitution == ConfigHelpers::DeserializationSubstitution::DefaultsToTrue;
        		substituted = true;
        	} else
        		return ConfigHelpers::DeserializationResult::Failed;
            this->values.push_back(new_value);
        }
        return substituted ? ConfigHelpers::DeserializationResult::Substituted : ConfigHelpers::DeserializationResult::Loaded;
    }

    bool deserialize(const std::string &str, bool append = false) override
    {
    	return this->deserialize_with_substitutions(str, append, ConfigHelpers::DeserializationSubstitution::Disabled) == ConfigHelpers::DeserializationResult::Loaded;
    }

protected:
	void serialize_single_value(std::ostringstream &ss, const unsigned char v) const {
        	if (v == nil_value()) {
        		if (NULLABLE)
        			ss << "nil";
        		else
                    throw ConfigurationError("Serializing NaN");
        	} else
        		ss << (v ? "1" : "0");
	}

private:
	friend class cereal::access;
	template<class Archive> void serialize(Archive &ar) { ar(cereal::base_class<ConfigOptionVector<unsigned char>>(this)); }
};

using ConfigOptionBools    	    = ConfigOptionBoolsTempl<false>;
using ConfigOptionBoolsNullable = ConfigOptionBoolsTempl<true>;

// Map from an enum integer value to an enum name.
typedef std::vector<std::string>  t_config_enum_names;
// Map from an enum name to an enum integer value.
typedef std::map<std::string,int32_t> t_config_enum_values;

template <class T>
class ConfigOptionEnum : public ConfigOptionSingle<T>
{
public:
    // by default, use the first value (0) of the T enum type
    ConfigOptionEnum() : ConfigOptionSingle<T>(static_cast<T>(0)) {}
    explicit ConfigOptionEnum(T _value) : ConfigOptionSingle<T>(_value) {}
    
    static ConfigOptionType static_type() { return coEnum; }
    ConfigOptionType        type()  const override { return static_type(); }
    ConfigOption*           clone() const override { return new ConfigOptionEnum<T>(*this); }
    ConfigOptionEnum<T>&    operator=(const ConfigOption *opt) { this->set(opt); return *this; }
    bool                    operator==(const ConfigOptionEnum<T> &rhs) const { return this->value == rhs.value; }
    int32_t                  getInt() const override { return (int32_t)this->value; }

    bool operator==(const ConfigOption &rhs) const override
    {
        if (rhs.type() != this->type())
            throw ConfigurationError("ConfigOptionEnum<T>: Comparing incompatible types");
        // rhs could be of the following type: ConfigOptionEnumGeneric or ConfigOptionEnum<T>
        return this->value == (T)rhs.getInt();
    }

    void set(const ConfigOption *rhs) override {
        if (rhs->type() != this->type())
            throw ConfigurationError("ConfigOptionEnum<T>: Assigning an incompatible type");
        // rhs could be of the following type: ConfigOptionEnumGeneric or ConfigOptionEnum<T>
        this->value = (T)rhs->getInt();
        this->phony = rhs->phony;
    }

    std::string serialize() const override
    {
        // as names are static-initialized, it's thread safe
        static t_config_enum_names names = ConfigOptionEnum<T>::create_enum_names();
        assert(static_cast<int32_t>(this->value) < int32_t(names.size()));
        return names[static_cast<int32_t>(this->value)];
    }

    bool deserialize(const std::string &str, bool append = false) override
    {
        UNUSED(append);
        return from_string(str, this->value);
    }

    static bool has(T value) 
    {
        for (const std::pair<std::string, int32_t> &kvp : ConfigOptionEnum<T>::get_enum_values())
            if (kvp.second == value)
                return true;
        return false;
    }

    // Map from an enum name to an enum integer value. Can be used for static initialisation
    static t_config_enum_names create_enum_names() 
    {
        t_config_enum_names names;
        if (names.empty()) {
            // Initialize the map.
            const t_config_enum_values &enum_keys_map = ConfigOptionEnum<T>::get_enum_values();
            int32_t cnt = 0;
            for (const std::pair<std::string, int32_t> &kvp : enum_keys_map)
                cnt = std::max(cnt, kvp.second);
            cnt += 1;
            names.assign(cnt, "");
            for (const std::pair<std::string, int32_t> &kvp : enum_keys_map)
                names[kvp.second] = kvp.first;
        }
        return names;
    }
    // Map from an enum name to an enum integer value.
    static const t_config_enum_values& get_enum_values();

    static bool from_string(const std::string &str, T &value)
    {
        const t_config_enum_values &enum_keys_map = ConfigOptionEnum<T>::get_enum_values();
        auto it = enum_keys_map.find(str);
        if (it == enum_keys_map.end())
            return false;
        value = static_cast<T>(it->second);
        return true;
    }
};

// Generic enum configuration value.
// We use this one in DynamicConfig objects when creating a config value object for ConfigOptionType == coEnum.
// In the StaticConfig, it is better to use the specialized ConfigOptionEnum<T> containers.
class ConfigOptionEnumGeneric : public ConfigOptionInt
{
public:
    ConfigOptionEnumGeneric(const t_config_enum_values* keys_map = nullptr) : keys_map(keys_map) {}
    explicit ConfigOptionEnumGeneric(const t_config_enum_values* keys_map, int32_t value) : ConfigOptionInt(value), keys_map(keys_map) {}

    const t_config_enum_values* keys_map;
    
    static ConfigOptionType     static_type() { return coEnum; }
    ConfigOptionType            type()  const override { return static_type(); }
    ConfigOption*               clone() const override { return new ConfigOptionEnumGeneric(*this); }
    ConfigOptionEnumGeneric&    operator=(const ConfigOption *opt) { this->set(opt); return *this; }
    bool                        operator==(const ConfigOptionEnumGeneric &rhs) const { return this->value == rhs.value; }

    bool operator==(const ConfigOption &rhs) const override
    {
        if (rhs.type() != this->type())
            throw ConfigurationError("ConfigOptionEnumGeneric: Comparing incompatible types");
        // rhs could be of the following type: ConfigOptionEnumGeneric or ConfigOptionEnum<T>
        return this->value == rhs.getInt();
    }

    void set(const ConfigOption *rhs) override {
        if (rhs->type() != this->type())
            throw ConfigurationError("ConfigOptionEnumGeneric: Assigning an incompatible type");
        // rhs could be of the following type: ConfigOptionEnumGeneric or ConfigOptionEnum<T>
        this->value = rhs->getInt();
        this->phony = rhs->phony;
    }

    std::string serialize() const override
    {
        for (const auto &kvp : *this->keys_map)
            if (kvp.second == this->value) 
                return kvp.first;
        return std::string();
    }

    bool deserialize(const std::string &str, bool append = false) override
    {
        UNUSED(append);
        auto it = this->keys_map->find(str);
        if (it == this->keys_map->end())
            return false;
        this->value = it->second;
        return true;
    }

private:
	friend class cereal::access;
	template<class Archive> void serialize(Archive& ar) { ar(cereal::base_class<ConfigOptionInt>(this)); }
};

// Definition of a configuration value for the purpose of GUI presentation, editing, value mapping and config file handling.
class ConfigOptionDef
{
public:
	// Identifier of this option. It is stored here so that it is accessible through the by_serialization_key_ordinal map.
	t_config_option_key 				opt_key;
    // What type? bool, int, string etc.
    ConfigOptionType                    type            = coNone;
	// If a type is nullable, then it accepts a "nil" value (scalar) or "nil" values (vector).
	bool								nullable		= false;
    // Default value of this option. The default value object is owned by ConfigDef, it is released in its destructor.
    Slic3r::clonable_ptr<const ConfigOption> default_value;
    void 								set_default_value(const ConfigOption* ptr) { this->default_value = Slic3r::clonable_ptr<const ConfigOption>(ptr); }
    template<typename T> const T* 		get_default_value() const { return static_cast<const T*>(this->default_value.get()); }

    // Create an empty option to be used as a base for deserialization of DynamicConfig.
    ConfigOption*						create_empty_option() const;
    // Create a default option to be inserted into a DynamicConfig.
    ConfigOption*						create_default_option() const;

    template<class Archive> ConfigOption* load_option_from_archive(Archive &archive) const {
    	if (this->nullable) {
		    switch (this->type) {
		    case coFloats:          { auto opt = new ConfigOptionFloatsNullable();	archive(*opt); return opt; }
		    case coInts:            { auto opt = new ConfigOptionIntsNullable();	archive(*opt); return opt; }
		    case coPercents:        { auto opt = new ConfigOptionPercentsNullable();archive(*opt); return opt; }
		    case coBools:           { auto opt = new ConfigOptionBoolsNullable();	archive(*opt); return opt; }
		    default:                throw ConfigurationError(std::string("ConfigOptionDef::load_option_from_archive(): Unknown nullable option type for option ") + this->opt_key);
		    }
    	} else {
		    switch (this->type) {
		    case coFloat:           { auto opt = new ConfigOptionFloat();  			archive(*opt); return opt; }
		    case coFloats:          { auto opt = new ConfigOptionFloats(); 			archive(*opt); return opt; }
		    case coInt:             { auto opt = new ConfigOptionInt();    			archive(*opt); return opt; }
		    case coInts:            { auto opt = new ConfigOptionInts();   			archive(*opt); return opt; }
		    case coString:          { auto opt = new ConfigOptionString(); 			archive(*opt); return opt; }
		    case coStrings:         { auto opt = new ConfigOptionStrings(); 		archive(*opt); return opt; }
		    case coPercent:         { auto opt = new ConfigOptionPercent(); 		archive(*opt); return opt; }
		    case coPercents:        { auto opt = new ConfigOptionPercents(); 		archive(*opt); return opt; }
		    case coFloatOrPercent:  { auto opt = new ConfigOptionFloatOrPercent(); 	archive(*opt); return opt; }
		    case coPoint:           { auto opt = new ConfigOptionPoint(); 			archive(*opt); return opt; }
		    case coPoints:          { auto opt = new ConfigOptionPoints(); 			archive(*opt); return opt; }
		    case coPoint3:          { auto opt = new ConfigOptionPoint3(); 			archive(*opt); return opt; }
		    case coBool:            { auto opt = new ConfigOptionBool(); 			archive(*opt); return opt; }
		    case coBools:           { auto opt = new ConfigOptionBools(); 			archive(*opt); return opt; }
		    case coEnum:            { auto opt = new ConfigOptionEnumGeneric(this->enum_keys_map); archive(*opt); return opt; }
		    default:                throw ConfigurationError(std::string("ConfigOptionDef::load_option_from_archive(): Unknown option type for option ") + this->opt_key);
		    }
		}
	}

    template<class Archive> ConfigOption* save_option_to_archive(Archive &archive, const ConfigOption *opt) const {
    	if (this->nullable) {
		    switch (this->type) {
		    case coFloats:          archive(*static_cast<const ConfigOptionFloatsNullable*>(opt));  break;
		    case coInts:            archive(*static_cast<const ConfigOptionIntsNullable*>(opt));    break;
		    case coPercents:        archive(*static_cast<const ConfigOptionPercentsNullable*>(opt));break;
		    case coBools:           archive(*static_cast<const ConfigOptionBoolsNullable*>(opt)); 	break;
		    default:                throw ConfigurationError(std::string("ConfigOptionDef::save_option_to_archive(): Unknown nullable option type for option ") + this->opt_key);
		    }
		} else {
		    switch (this->type) {
		    case coFloat:           archive(*static_cast<const ConfigOptionFloat*>(opt));  			break;
		    case coFloats:          archive(*static_cast<const ConfigOptionFloats*>(opt)); 			break;
		    case coInt:             archive(*static_cast<const ConfigOptionInt*>(opt)); 	 		break;
		    case coInts:            archive(*static_cast<const ConfigOptionInts*>(opt)); 	 		break;
		    case coString:          archive(*static_cast<const ConfigOptionString*>(opt)); 			break;
		    case coStrings:         archive(*static_cast<const ConfigOptionStrings*>(opt)); 		break;
		    case coPercent:         archive(*static_cast<const ConfigOptionPercent*>(opt)); 		break;
		    case coPercents:        archive(*static_cast<const ConfigOptionPercents*>(opt)); 		break;
		    case coFloatOrPercent:  archive(*static_cast<const ConfigOptionFloatOrPercent*>(opt));	break;
		    case coPoint:           archive(*static_cast<const ConfigOptionPoint*>(opt)); 			break;
		    case coPoints:          archive(*static_cast<const ConfigOptionPoints*>(opt)); 			break;
		    case coPoint3:          archive(*static_cast<const ConfigOptionPoint3*>(opt)); 			break;
		    case coBool:            archive(*static_cast<const ConfigOptionBool*>(opt)); 			break;
		    case coBools:           archive(*static_cast<const ConfigOptionBools*>(opt)); 			break;
		    case coEnum:            archive(*static_cast<const ConfigOptionEnumGeneric*>(opt)); 	break;
		    default:                throw ConfigurationError(std::string("ConfigOptionDef::save_option_to_archive(): Unknown option type for option ") + this->opt_key);
		    }
		}
		// Make the compiler happy, shut up the warnings.
		return nullptr;
	}

    // Usually empty. 
    // Special values - "i_enum_open", "f_enum_open" to provide combo box for int or float selection,
    // "select_open" - to open a selection dialog (currently only a serial port selection).
    std::string                         gui_type;
    // Usually empty. Otherwise "serialized" or "show_value"
    // The flags may be combined.
    // "serialized" - vector valued option is entered in a single edit field. Values are separated by a semicolon.
    // "show_value" - even if enum_values / enum_labels are set, still display the value, not the enum label.
    std::string                         gui_flags;
    // Label of the GUI input field.
    // In case the GUI input fields are grouped in some views, the label defines a short label of a grouped value,
    // while full_label contains a label of a stand-alone field.
    // The full label is shown, when adding an override parameter for an object or a modified object.
    std::string                         label;
    std::string                         full_label;
    std::string                         get_full_label() const { return !full_label.empty() ? full_label : label; }
    // With which printer technology is this configuration valid?
    PrinterTechnology                   printer_technology = ptUnknown;
    // Category of a configuration field, from the GUI perspective.
    OptionCategory                      category = OptionCategory::none;
    // A tooltip text shown in the GUI.
    std::string                         tooltip;
    // Text right from the input field, usually a unit of measurement.
    std::string                         sidetext;
    // Format of this parameter on a command line.
    std::string                         cli;
    // Set for type == coFloatOrPercent.
    // It provides a link to a configuration value, of which this option provides a ratio.
    // For example, 
    // For example external_perimeter_speed may be defined as a fraction of perimeter_speed.
    t_config_option_key                 ratio_over;
    // True for multiline strings.
    bool                                multiline       = false;
    // For text input: If true, the GUI text box spans the complete page width.
    bool                                full_width      = false;
    // For text input: If true, the GUI formats text as code (fixed-width)
    bool                                is_code         = false;
    // Not editable. Currently only used for the display of the number of threads.
    bool                                readonly        = false;
    // Can be phony. if not present at laoding, mark it as phony. Also adapt the gui to look for phony status.
    bool                                can_phony       = false;
    // Height of a multiline GUI text box.
    int                                 height          = -1;
    // Optional width of an input field.
    int                                 width = -1;
    // Optional label width of the label (if in a line).
    int                                 label_width = -1;
    // Optional label width of the sidetext (if in a line).
    int                                 sidetext_width = -1;
    // <min, max> limit of a numeric input.
    // If not set, the <min, max> is set to <INT_MIN, INT_MAX>
    // By setting min=0, only nonnegative input is allowed.
    double                              min = INT_MIN;
    double                              max = INT_MAX;
    // max precision after the dot, only for display
    int                                 precision = 6;
    ConfigOptionMode                    mode = comSimple;
    // Legacy names for this configuration option.
    // Used when parsing legacy configuration file.
    std::vector<t_config_option_key>    aliases;
    // Sometimes a single value may well define multiple values in a "beginner" mode.
    // Currently used for aliasing "solid_layers" to "top_solid_layers", "bottom_solid_layers".
    std::vector<t_config_option_key>    shortcut;
    // Definition of values / labels for a combo box.
    // Mostly used for enums (when type == coEnum), but may be used for ints resp. floats, if gui_type is set to "i_enum_open" resp. "f_enum_open".
    std::vector<std::string>            enum_values;
    std::vector<std::string>            enum_labels;
    // For enums (when type == coEnum). Maps enum_values to enums.
    // Initialized by ConfigOptionEnum<xxx>::get_enum_values()
    const t_config_enum_values         *enum_keys_map   = nullptr;

    bool has_enum_value(const std::string &value) const {
        for (const std::string &v : enum_values)
            if (v == value)
                return true;
        return false;
    }

    // 0 is an invalid key.
    size_t 								serialization_key_ordinal = 0;

    // Returns the alternative CLI arguments for the given option.
    // If there are no cli arguments defined, use the key and replace underscores with dashes.
    std::vector<std::string> cli_args(const std::string &key) const;

    // Assign this key to cli to disable CLI for this option.
    static const constexpr char *nocli =  "~~~noCLI";
};

inline bool operator<(const ConfigSubstitution &lhs, const ConfigSubstitution &rhs) throw() {
    return lhs.opt_def->opt_key < rhs.opt_def->opt_key ||
           (lhs.opt_def->opt_key == rhs.opt_def->opt_key && lhs.old_value < rhs.old_value);
}
inline bool operator==(const ConfigSubstitution &lhs, const ConfigSubstitution &rhs) throw() {
    return lhs.opt_def == rhs.opt_def && lhs.old_value == rhs.old_value;
}

// Map from a config option name to its definition.
// The definition does not carry an actual value of the config option, only its constant default value.
// t_config_option_key is std::string
typedef std::map<t_config_option_key, ConfigOptionDef> t_optiondef_map;

// Definition of configuration values for the purpose of GUI presentation, editing, value mapping and config file handling.
// The configuration definition is static: It does not carry the actual configuration values,
// but it carries the defaults of the configuration values.
class ConfigDef
{
public:
    t_optiondef_map         					options;
    std::map<size_t, const ConfigOptionDef*>	by_serialization_key_ordinal;

    bool                    has(const t_config_option_key &opt_key) const { return this->options.count(opt_key) > 0; }
    const ConfigOptionDef*  get(const t_config_option_key &opt_key) const {
        t_optiondef_map::iterator it = const_cast<ConfigDef*>(this)->options.find(opt_key);
        return (it == this->options.end()) ? nullptr : &it->second;
    }
    std::vector<std::string> keys() const {
        std::vector<std::string> out;
        out.reserve(options.size());
        for(auto const& kvp : options)
            out.push_back(kvp.first);
        return out;
    }

    // Iterate through all of the CLI options and write them to a stream.
    std::ostream&           print_cli_help(
        std::ostream& out, bool show_defaults, 
        std::function<bool(const ConfigOptionDef &)> filter = [](const ConfigOptionDef &){ return true; }) const;

protected:
    ConfigOptionDef*        add(const t_config_option_key &opt_key, ConfigOptionType type);
    ConfigOptionDef*        add_nullable(const t_config_option_key &opt_key, ConfigOptionType type);
};

// A pure interface to resolving ConfigOptions.
// This pure interface is useful as a base of ConfigBase, also it may be overriden to combine 
// various config sources.
class ConfigOptionResolver
{
public:
    ConfigOptionResolver() {}
    virtual ~ConfigOptionResolver() {}

    // Find a ConfigOption instance for a given name.
    virtual const ConfigOption* optptr(const t_config_option_key &opt_key) const = 0;

    bool 						has(const t_config_option_key &opt_key) const { return this->optptr(opt_key) != nullptr; }
    
    const ConfigOption* 		option(const t_config_option_key &opt_key) const { return this->optptr(opt_key); }

    template<typename TYPE>
    const TYPE* 				option(const t_config_option_key& opt_key) const
    {
        const ConfigOption* opt = this->optptr(opt_key);
        return (opt == nullptr || opt->type() != TYPE::static_type()) ? nullptr : static_cast<const TYPE*>(opt);
    }

    const ConfigOption* 		option_throw(const t_config_option_key& opt_key) const
    {
        const ConfigOption* opt = this->optptr(opt_key);
        if (opt == nullptr)
            throw UnknownOptionException(opt_key);
        return opt;
    }

    template<typename TYPE>
    const TYPE* 				option_throw(const t_config_option_key& opt_key) const
    {
        const ConfigOption* opt = this->option_throw(opt_key);
        if (opt->type() != TYPE::static_type())
            throw BadOptionTypeException("Conversion to a wrong type");
        return static_cast<TYPE*>(opt);
    }
};



// An abstract configuration store.
class ConfigBase : public ConfigOptionResolver
{
public:
    // Definition of configuration values for the purpose of GUI presentation, editing, value mapping and config file handling.
    // The configuration definition is static: It does not carry the actual configuration values,
    // but it carries the defaults of the configuration values.
    
    ConfigBase() {}
    ~ConfigBase() override {}

    // to get to the config more generic than this one, if available
    const ConfigBase* parent = nullptr;

    // Virtual overridables:
public:
    // Static configuration definition. Any value stored into this ConfigBase shall have its definition here.
    // will search in parent definition if not found here.
    virtual const ConfigDef*        def() const = 0;
    // Find ando/or create a ConfigOption instance for a given name.
    // won't search in parent definition, as you can't change a parent value
    virtual ConfigOption*           optptr(const t_config_option_key &opt_key, bool create = false) = 0;
    // Collect names of all configuration values maintained by this configuration store.
    virtual t_config_option_keys    keys() const = 0;

protected:
    // Verify whether the opt_key has not been obsoleted or renamed.
    // Both opt_key and value may be modified by handle_legacy().
    // If the opt_key is no more valid in this version of Slic3r, opt_key is cleared by handle_legacy().
    // handle_legacy() is called internally by set_deserialize().
    virtual void                    handle_legacy(t_config_option_key&/*opt_key*/, std::string&/*value*/) const {}
    // Verify whether the opt_key has to be converted or isn't present int prusaslicer
    // Both opt_key and value may be modified by to_prusa().
    // If the opt_key is no more valid in this version of Slic3r, opt_key is cleared by to_prusa().
    virtual void                    to_prusa(t_config_option_key&/*opt_key*/, std::string&/*value*/) const {}

public:
	using ConfigOptionResolver::option;
	using ConfigOptionResolver::option_throw;

    // Non-virtual methods:
    ConfigOption* option(const t_config_option_key &opt_key, bool create = false)
        { return this->optptr(opt_key, create); }
    
    template<typename TYPE>
    TYPE* option(const t_config_option_key &opt_key, bool create = false)
    { 
        ConfigOption *opt = this->optptr(opt_key, create);
        return (opt == nullptr || opt->type() != TYPE::static_type()) ? nullptr : static_cast<TYPE*>(opt);
    }

    ConfigOption* option_throw(const t_config_option_key &opt_key, bool create = false)
    { 
        ConfigOption *opt = this->optptr(opt_key, create);
        if (opt == nullptr)
            throw UnknownOptionException(opt_key);
        return opt;
    }
    
    template<typename TYPE>
    TYPE* option_throw(const t_config_option_key &opt_key, bool create = false)
    { 
        ConfigOption *opt = this->option_throw(opt_key, create);
        if (opt->type() != TYPE::static_type())
            throw BadOptionTypeException("Conversion to a wrong type");
        return static_cast<TYPE*>(opt);
    }
    
    // Apply all keys of other ConfigBase defined by this->def() to this ConfigBase.
    // An UnknownOptionException is thrown in case some option keys of other are not defined by this->def(),
    // or this ConfigBase is of a StaticConfig type and it does not support some of the keys, and ignore_nonexistent is not set.
    void apply(const ConfigBase &other, bool ignore_nonexistent = false) { this->apply_only(other, other.keys(), ignore_nonexistent); }
    // Apply explicitely enumerated keys of other ConfigBase defined by this->def() to this ConfigBase.
    // An UnknownOptionException is thrown in case some option keys are not defined by this->def(),
    // or this ConfigBase is of a StaticConfig type and it does not support some of the keys, and ignore_nonexistent is not set.
    void apply_only(const ConfigBase &other, const t_config_option_keys &keys, bool ignore_nonexistent = false);
    bool equals(const ConfigBase &other) const { return this->keys().size() == other.keys().size() && this->diff(other).empty(); }
    t_config_option_keys diff(const ConfigBase &other) const;
    t_config_option_keys equal(const ConfigBase &other) const;
    std::string opt_serialize(const t_config_option_key &opt_key) const;

    // Set a value. Convert numeric types using a C style implicit conversion / promotion model.
    // Throw if option is not avaiable and create is not enabled,
    // or if the conversion is not possible.
    // Conversion to string is always possible.
    void set(const std::string &opt_key, bool  				value, bool create = false)
    	{ this->option_throw<ConfigOptionBool>(opt_key, create)->value = value; }
    void set(const std::string &opt_key, int32_t				value, bool create = false);
    void set(const std::string &opt_key, double				value, bool create = false);
    void set(const std::string &opt_key, const char		   *value, bool create = false)
    	{ this->option_throw<ConfigOptionString>(opt_key, create)->value = value; }
    void set(const std::string &opt_key, const std::string &value, bool create = false)
    	{ this->option_throw<ConfigOptionString>(opt_key, create)->value = value; }

    // Set a configuration value from a string, it will call an overridable handle_legacy() 
    // to resolve renamed and removed configuration keys.
    bool set_deserialize_nothrow(const t_config_option_key &opt_key_src, const std::string &value_src, ConfigSubstitutionContext& substitutions, bool append = false);
	// May throw BadOptionTypeException() if the operation fails.
    void set_deserialize(const t_config_option_key &opt_key, const std::string &str, ConfigSubstitutionContext& config_substitutions, bool append = false);
    void set_deserialize_strict(const t_config_option_key &opt_key, const std::string &str, bool append = false)
        { ConfigSubstitutionContext ctxt{ ForwardCompatibilitySubstitutionRule::Disable }; this->set_deserialize(opt_key, str, ctxt, append); }
    struct SetDeserializeItem {
    	SetDeserializeItem(const char *opt_key, const char *opt_value, bool append = false) : opt_key(opt_key), opt_value(opt_value), append(append) {}
    	SetDeserializeItem(const std::string &opt_key, const std::string &opt_value, bool append = false) : opt_key(opt_key), opt_value(opt_value), append(append) {}
    	SetDeserializeItem(const char *opt_key, const bool value, bool append = false) : opt_key(opt_key), opt_value(value ? "1" : "0"), append(append) {}
    	SetDeserializeItem(const std::string &opt_key, const bool value, bool append = false) : opt_key(opt_key), opt_value(value ? "1" : "0"), append(append) {}
    	SetDeserializeItem(const char *opt_key, const int32_t value, bool append = false) : opt_key(opt_key), opt_value(std::to_string(value)), append(append) {}
    	SetDeserializeItem(const std::string &opt_key, const int32_t value, bool append = false) : opt_key(opt_key), opt_value(std::to_string(value)), append(append) {}
    	SetDeserializeItem(const char *opt_key, const float value, bool append = false) : opt_key(opt_key), opt_value(std::to_string(value)), append(append) {}
    	SetDeserializeItem(const std::string &opt_key, const float value, bool append = false) : opt_key(opt_key), opt_value(std::to_string(value)), append(append) {}
    	SetDeserializeItem(const char *opt_key, const double value, bool append = false) : opt_key(opt_key), opt_value(std::to_string(value)), append(append) {}
    	SetDeserializeItem(const std::string &opt_key, const double value, bool append = false) : opt_key(opt_key), opt_value(std::to_string(value)), append(append) {}
    	std::string opt_key; std::string opt_value; bool append = false;
    };
	// May throw BadOptionTypeException() if the operation fails.
    void set_deserialize(std::initializer_list<SetDeserializeItem> items, ConfigSubstitutionContext& substitutions);
    void set_deserialize_strict(std::initializer_list<SetDeserializeItem> items)
        { ConfigSubstitutionContext ctxt{ ForwardCompatibilitySubstitutionRule::Disable }; this->set_deserialize(items, ctxt); }

    double get_abs_value(const t_config_option_key &opt_key) const;
    double get_abs_value(const t_config_option_key &opt_key, double ratio_over) const;
    void setenv_() const;
    ConfigSubstitutions load(const std::string &file, ForwardCompatibilitySubstitutionRule compatibility_rule);
    ConfigSubstitutions load_from_ini(const std::string &file, ForwardCompatibilitySubstitutionRule compatibility_rule);
    ConfigSubstitutions load_from_gcode_file(const std::string &file, ForwardCompatibilitySubstitutionRule compatibility_rule);
    // Returns number of key/value pairs extracted.
<<<<<<< HEAD
    size_t load_from_gcode_string(const char* str);
    void load(const boost::property_tree::ptree &tree);
    void save(const std::string &file, bool to_prusa = false) const;
=======
    size_t load_from_gcode_string(const char* str, ConfigSubstitutionContext& substitutions);
    ConfigSubstitutions load(const boost::property_tree::ptree &tree, ForwardCompatibilitySubstitutionRule compatibility_rule);
    void save(const std::string &file) const;
>>>>>>> 95a84fa8

	// Set all the nullable values to nils.
    void null_nullables();

private:
    // Set a configuration value from a string.
    bool set_deserialize_raw(const t_config_option_key& opt_key_src, const std::string& value, ConfigSubstitutionContext& substitutions, bool append);
};

// Configuration store with dynamic number of configuration values.
// In Slic3r, the dynamic config is mostly used at the user interface layer.
class DynamicConfig : public virtual ConfigBase
{
public:
    DynamicConfig() {}
    DynamicConfig(const DynamicConfig &rhs) { *this = rhs; }
    DynamicConfig(DynamicConfig &&rhs) noexcept : options(std::move(rhs.options)) { rhs.options.clear(); }
	explicit DynamicConfig(const ConfigBase &rhs, const t_config_option_keys &keys);
	explicit DynamicConfig(const ConfigBase& rhs) : DynamicConfig(rhs, rhs.keys()) {}
	virtual ~DynamicConfig() override { clear(); }

    // Copy a content of one DynamicConfig to another DynamicConfig.
    // If rhs.def() is not null, then it has to be equal to this->def(). 
    DynamicConfig& operator=(const DynamicConfig &rhs) 
    {
        assert(this->def() == nullptr || this->def() == rhs.def());
        this->clear();
        for (const auto &kvp : rhs.options)
            this->options[kvp.first].reset(kvp.second->clone());
        return *this;
    }

    // Move a content of one DynamicConfig to another DynamicConfig.
    // If rhs.def() is not null, then it has to be equal to this->def(). 
    DynamicConfig& operator=(DynamicConfig &&rhs) noexcept
    {
        assert(this->def() == nullptr || this->def() == rhs.def());
        this->clear();
        this->options = std::move(rhs.options);
        rhs.options.clear();
        return *this;
    }

    // Add a content of one DynamicConfig to another DynamicConfig.
    // If rhs.def() is not null, then it has to be equal to this->def().
    DynamicConfig& operator+=(const DynamicConfig &rhs)
    {
        assert(this->def() == nullptr || this->def() == rhs.def());
        for (const auto &kvp : rhs.options) {
            auto it = this->options.find(kvp.first);
            if (it == this->options.end())
                this->options[kvp.first].reset(kvp.second->clone());
            else {
                assert(it->second->type() == kvp.second->type());
                if (it->second->type() == kvp.second->type())
                    *it->second = *kvp.second;
                else
                    it->second.reset(kvp.second->clone());
            }
        }
        return *this;
    }

    // Move a content of one DynamicConfig to another DynamicConfig.
    // If rhs.def() is not null, then it has to be equal to this->def().
    DynamicConfig& operator+=(DynamicConfig &&rhs) 
    {
        assert(this->def() == nullptr || this->def() == rhs.def());
        for (auto &kvp : rhs.options) {
            auto it = this->options.find(kvp.first);
            if (it == this->options.end()) {
                this->options.insert(std::make_pair(kvp.first, std::move(kvp.second)));
            } else {
                assert(it->second->type() == kvp.second->type());
                it->second = std::move(kvp.second);
            }
        }
        rhs.options.clear();
        return *this;
    }

    bool           operator==(const DynamicConfig &rhs) const;
    bool           operator!=(const DynamicConfig &rhs) const { return ! (*this == rhs); }

    void swap(DynamicConfig &other) 
    { 
        std::swap(this->options, other.options);
    }

    void clear()
    { 
        this->options.clear(); 
    }

    bool erase(const t_config_option_key &opt_key)
    { 
        auto it = this->options.find(opt_key);
        if (it == this->options.end())
            return false;
        this->options.erase(it);
        return true;
    }

    // Remove options with all nil values, those are optional and it does not help to hold them.
    size_t remove_nil_options();

    // Allow DynamicConfig to be instantiated on ints own without a definition.
    // If the definition is not defined, the method requiring the definition will throw NoDefinitionException.
    const ConfigDef*        def() const override { return nullptr; }
    template<class T> T*    opt(const t_config_option_key &opt_key, bool create = false)
        { return dynamic_cast<T*>(this->option(opt_key, create)); }
    template<class T> const T* opt(const t_config_option_key &opt_key) const
        { return dynamic_cast<const T*>(this->option(opt_key)); }
    // Overrides ConfigResolver::optptr().
    const ConfigOption*     optptr(const t_config_option_key &opt_key) const override;
    // Overrides ConfigBase::optptr(). Find ando/or create a ConfigOption instance for a given name.
    ConfigOption*           optptr(const t_config_option_key &opt_key, bool create = false) override;
    // Overrides ConfigBase::keys(). Collect names of all configuration values maintained by this configuration store.
    t_config_option_keys    keys() const override;
    bool                    empty() const { return options.empty(); }

    // Set a value for an opt_key. Returns true if the value did not exist yet.
    // This DynamicConfig will take ownership of opt.
    // Be careful, as this method does not test the existence of opt_key in this->def().
    bool                    set_key_value(const std::string &opt_key, ConfigOption *opt)
    {
        auto it = this->options.find(opt_key);
        if (it == this->options.end()) {
            this->options[opt_key].reset(opt);
            return true;
        } else {
            it->second.reset(opt);
            return false;
        }
    }

    std::string&        opt_string(const t_config_option_key &opt_key, bool create = false)     { return this->option<ConfigOptionString>(opt_key, create)->value; }
    const std::string&  opt_string(const t_config_option_key &opt_key) const                    { return const_cast<DynamicConfig*>(this)->opt_string(opt_key); }
    std::string&        opt_string(const t_config_option_key &opt_key, unsigned int idx)        { return this->option<ConfigOptionStrings>(opt_key)->get_at(idx); }
    const std::string&  opt_string(const t_config_option_key &opt_key, unsigned int idx) const  { return const_cast<DynamicConfig*>(this)->opt_string(opt_key, idx); }

    double&             opt_float(const t_config_option_key &opt_key)                           { return this->option<ConfigOptionFloat>(opt_key)->value; }
    const double&       opt_float(const t_config_option_key &opt_key) const                     { return dynamic_cast<const ConfigOptionFloat*>(this->option(opt_key))->value; }
    double&             opt_float(const t_config_option_key &opt_key, unsigned int idx)         { return this->option<ConfigOptionFloats>(opt_key)->get_at(idx); }
    const double&       opt_float(const t_config_option_key &opt_key, unsigned int idx) const   { return dynamic_cast<const ConfigOptionFloats*>(this->option(opt_key))->get_at(idx); }

    int32_t&             opt_int(const t_config_option_key &opt_key)                             { return this->option<ConfigOptionInt>(opt_key)->value; }
    int32_t              opt_int(const t_config_option_key &opt_key) const                       { return dynamic_cast<const ConfigOptionInt*>(this->option(opt_key))->value; }
    int32_t&             opt_int(const t_config_option_key &opt_key, unsigned int idx)           { return this->option<ConfigOptionInts>(opt_key)->get_at(idx); }
    int32_t              opt_int(const t_config_option_key &opt_key, unsigned int idx) const     { return dynamic_cast<const ConfigOptionInts*>(this->option(opt_key))->get_at(idx); }

    template<typename ENUM>
	ENUM                opt_enum(const t_config_option_key &opt_key) const                      {
        auto v1 = this->option<ConfigOptionEnumGeneric>(opt_key);
        auto v2 = this->option<ConfigOptionEnum<ENUM>>(opt_key);
        return v1==nullptr? v2->value : (ENUM)v1->value;
    }

    bool                opt_bool(const t_config_option_key &opt_key) const                      { return this->option<ConfigOptionBool>(opt_key)->value != 0; }
    bool                opt_bool(const t_config_option_key &opt_key, unsigned int idx) const    { return this->option<ConfigOptionBools>(opt_key)->get_at(idx) != 0; }

    // Command line processing
    void                read_cli(const std::vector<std::string> &tokens, t_config_option_keys* extra, t_config_option_keys* keys = nullptr);
    bool                read_cli(int argc, const char* const argv[], t_config_option_keys* extra, t_config_option_keys* keys = nullptr);

    std::map<t_config_option_key, std::unique_ptr<ConfigOption>>::const_iterator cbegin() const { return options.cbegin(); }
    std::map<t_config_option_key, std::unique_ptr<ConfigOption>>::const_iterator cend()   const { return options.cend(); }
    size_t                        												 size()   const { return options.size(); }

private:
    std::map<t_config_option_key, std::unique_ptr<ConfigOption>> options;

	friend class cereal::access;
	template<class Archive> void serialize(Archive &ar) { ar(options); }
};

// Configuration store with a static definition of configuration values.
// In Slic3r, the static configuration stores are during the slicing / g-code generation for efficiency reasons,
// because the configuration values could be accessed directly.
class StaticConfig : public virtual ConfigBase
{
public:
    /// Gets list of config option names for each config option of this->def, which has a static counter-part defined by the derived object
    /// and which could be resolved by this->optptr(key) call.
    t_config_option_keys keys() const;

    /// Set all statically defined config options to their defaults defined by this->def().
    /// used (only) by tests
    void set_defaults();
protected:
    StaticConfig() {}
};

}

#endif<|MERGE_RESOLUTION|>--- conflicted
+++ resolved
@@ -37,7 +37,6 @@
 
 extern std::string  escape_ampersand(const std::string& str);
 
-<<<<<<< HEAD
 enum OptionCategory : int
 {
     none,
@@ -77,9 +76,6 @@
 };
 std::string toString(OptionCategory opt);
 
-/// Specialization of std::exception to indicate that an unknown config option has been encountered.
-class UnknownOptionException : public Slic3r::RuntimeError {
-=======
 namespace ConfigHelpers {
 	inline bool looks_like_enum_value(std::string value)
 	{
@@ -118,7 +114,6 @@
 
 // Specialization of std::exception to indicate that an unknown config option has been encountered.
 class UnknownOptionException : public ConfigurationError {
->>>>>>> 95a84fa8
 public:
     UnknownOptionException() :
         ConfigurationError("Unknown option exception") {}
@@ -246,7 +241,6 @@
     ofUnknown = 1 << 15
 };
 
-<<<<<<< HEAD
 inline OutputFormat operator|(OutputFormat a, OutputFormat b) {
     return static_cast<OutputFormat>(static_cast<uint8_t>(a) | static_cast<uint8_t>(b));
 }
@@ -260,9 +254,6 @@
     a = a & b; return a;
 }
 
-
-
-=======
 enum ForwardCompatibilitySubstitutionRule
 {
     // Disable susbtitution, throw exception if an option value is not recognized.
@@ -304,7 +295,6 @@
     ForwardCompatibilitySubstitutionRule 	rule;
     ConfigSubstitutions					    substitutions;
 };
->>>>>>> 95a84fa8
 
 // A generic value of a configuration option.
 class ConfigOption {
@@ -519,20 +509,13 @@
         else if (n > this->values.size()) {
             if (this->values.empty()) {
                 if (opt_default == nullptr)
-<<<<<<< HEAD
                     this->values.resize(n, this->default_value);
                 if (opt_default->type() != this->type())
-                    throw Slic3r::RuntimeError("ConfigOptionVector::resize(): Extending with an incompatible type.");
+                    throw ConfigurationError("ConfigOptionVector::resize(): Extending with an incompatible type.");
                 if(static_cast<const ConfigOptionVector<T>*>(opt_default)->values.empty())
                     this->values.resize(n, this->default_value);
                 else
                     this->values.resize(n, static_cast<const ConfigOptionVector<T>*>(opt_default)->values.front());
-=======
-                    throw ConfigurationError("ConfigOptionVector::resize(): No default value provided.");
-                if (opt_default->type() != this->type())
-                    throw ConfigurationError("ConfigOptionVector::resize(): Extending with an incompatible type.");
-                this->values.resize(n, static_cast<const ConfigOptionVector<T>*>(opt_default)->values.front());
->>>>>>> 95a84fa8
             } else {
                 // Resize by duplicating the last value.
                 this->values.resize(n, this->values./*back*/front());
@@ -1083,11 +1066,7 @@
 
     void set(const ConfigOption *rhs) override {
         if (rhs->type() != this->type())
-<<<<<<< HEAD
-            throw ConfigurationException("ConfigOptionFloatOrPercent: Assigning an incompatible type");
-=======
             throw ConfigurationError("ConfigOptionFloatOrPercent: Assigning an incompatible type");
->>>>>>> 95a84fa8
         assert(dynamic_cast<const ConfigOptionFloatOrPercent*>(rhs));
         *this = *static_cast<const ConfigOptionFloatOrPercent*>(rhs);
     }
@@ -2073,15 +2052,9 @@
     ConfigSubstitutions load_from_ini(const std::string &file, ForwardCompatibilitySubstitutionRule compatibility_rule);
     ConfigSubstitutions load_from_gcode_file(const std::string &file, ForwardCompatibilitySubstitutionRule compatibility_rule);
     // Returns number of key/value pairs extracted.
-<<<<<<< HEAD
-    size_t load_from_gcode_string(const char* str);
-    void load(const boost::property_tree::ptree &tree);
-    void save(const std::string &file, bool to_prusa = false) const;
-=======
     size_t load_from_gcode_string(const char* str, ConfigSubstitutionContext& substitutions);
     ConfigSubstitutions load(const boost::property_tree::ptree &tree, ForwardCompatibilitySubstitutionRule compatibility_rule);
-    void save(const std::string &file) const;
->>>>>>> 95a84fa8
+    void save(const std::string &file, bool to_prusa = false) const;
 
 	// Set all the nullable values to nils.
     void null_nullables();
