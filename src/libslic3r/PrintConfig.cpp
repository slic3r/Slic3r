#include "PrintConfig.hpp"
#include "Flow.hpp"
#include "I18N.hpp"

#include <set>
#include <unordered_set>
#include <boost/algorithm/string/replace.hpp>
#include <boost/algorithm/string/case_conv.hpp>
#include <boost/format.hpp>
#include <boost/lexical_cast.hpp>
#include <boost/thread.hpp>
#include <boost/nowide/iostream.hpp>

#include <float.h>

namespace Slic3r {

//! macro used to mark string used at localization,
//! return same string
#define L(s) (s)
//#define _(s) Slic3r::I18N::translate(s)

static void assign_printer_technology_to_unknown(t_optiondef_map &options, PrinterTechnology printer_technology)
{
    for (std::pair<const t_config_option_key, ConfigOptionDef> &kvp : options)
        if (kvp.second.printer_technology == ptUnknown)
            kvp.second.printer_technology = printer_technology;
}

PrintConfigDef::PrintConfigDef()
{
    this->init_common_params();
    //assign params that are not already allocated to FFF+SLA (default from slic3rPE)
    assign_printer_technology_to_unknown(this->options, ptFFF | ptSLA);
    this->init_fff_params();
    this->init_extruder_option_keys();
    assign_printer_technology_to_unknown(this->options, ptFFF);
    this->init_sla_params();
    assign_printer_technology_to_unknown(this->options, ptSLA);
    this->init_milling_params();
    assign_printer_technology_to_unknown(this->options, ptMill);
}

void PrintConfigDef::init_common_params()
{
    ConfigOptionDef* def;

    def = this->add("printer_technology", coEnum);
    def->label = L("Printer technology");
    def->tooltip = L("Printer technology");
    def->category = OptionCategory::general;
    def->enum_keys_map = &ConfigOptionEnum<PrinterTechnology>::get_enum_values();
    def->enum_values.push_back("FFF");
    def->enum_values.push_back("SLA");
    def->set_default_value(new ConfigOptionEnum<PrinterTechnology>(ptFFF));

    def = this->add("bed_shape", coPoints);
    def->label = L("Bed shape");
    def->category = OptionCategory::general;
    def->mode = comAdvanced;
    def->set_default_value(new ConfigOptionPoints{ Vec2d(0, 0), Vec2d(200, 0), Vec2d(200, 200), Vec2d(0, 200) });

    def = this->add("bed_custom_texture", coString);
    def->label = L("Bed custom texture");
    def->category = OptionCategory::general;
    def->mode = comAdvanced;
    def->set_default_value(new ConfigOptionString(""));

    def = this->add("bed_custom_model", coString);
    def->label = L("Bed custom model");
    def->category = OptionCategory::general;
    def->mode = comAdvanced;
    def->set_default_value(new ConfigOptionString(""));

    def = this->add("thumbnails", coPoints);
    def->label = L("Thumbnails size");
    def->tooltip = L("Picture sizes to be stored into a .gcode and .sl1 / .sl1s files, in the following format: \"XxY, XxY, ...\"");
    def->mode = comExpert;
    def->min = 0;
    def->max = 2048;
    //def->gui_type = "one_string"; //supermerill: test/see what this does.
    def->set_default_value(new ConfigOptionPoints{ Vec2d(0,0), Vec2d(0,0) });

    def = this->add("thumbnails_color", coString);
    def->label = L("Color");
    def->full_label = L("Thumbnail color");
    def->category = OptionCategory::filament;
    def->tooltip = L("This is the color that will be enforced on objects in the thumbnails.");
    def->gui_type = "color";
    def->mode = comExpert;
    def->set_default_value(new ConfigOptionString("#018aff"));

    def = this->add("thumbnails_custom_color", coBool);
    def->label = L("Enforce thumbnail color");
    def->tooltip = L("Enforce a specific color on thumbnails."
        " If not enforced, their color will be the one defined by the filament.");
    def->mode = comExpert;
    def->set_default_value(new ConfigOptionBool(false));

    def = this->add("thumbnails_with_bed", coBool);
    def->label = L("Bed on thumbnail");
    def->tooltip = L("Show the bed texture on the thumbnail picture.");
    def->mode = comExpert;
    def->set_default_value(new ConfigOptionBool(true));

    def = this->add("thumbnails_with_support", coBool);
    def->label = L("Support on thumbnail");
    def->tooltip = L("Show the supports (and pads) on the thumbnail picture.");
    def->mode = comExpert;
    def->set_default_value(new ConfigOptionBool(false));

    def = this->add("layer_height", coFloat);
    def->label = L("Base Layer height");
    def->category = OptionCategory::perimeter;
    def->tooltip = L("This setting controls the height (and thus the total number) of the slices/layers. "
        "Thinner layers give better accuracy but take more time to print.");
    def->sidetext = L("mm");
    def->min = 0;
    def->mode = comAdvanced;
    def->set_default_value(new ConfigOptionFloat(0.2));

    def = this->add("max_print_height", coFloat);
    def->label = L("Max print height");
    def->category = OptionCategory::general;
    def->tooltip = L("Set this to the maximum height that can be reached by your extruder while printing.");
    def->sidetext = L("mm");
    def->min = 0;
    def->mode = comAdvanced;
    def->set_default_value(new ConfigOptionFloat(200.0));

    def = this->add("slice_closing_radius", coFloat);
    def->label = L("Slice gap closing radius");
    def->category = OptionCategory::slicing;
    def->tooltip = L("Cracks smaller than 2x gap closing radius are being filled during the triangle mesh slicing. "
                     "The gap closing operation may reduce the final print resolution, therefore it is advisable to keep the value reasonably low.");
    def->sidetext = L("mm");
    def->min = 0;
    def->precision = 8;
    def->mode = comAdvanced;
    def->set_default_value(new ConfigOptionFloat(0.049));

    def = this->add("print_host", coString);
    def->label = L("Hostname, IP or URL");
    def->category = OptionCategory::general;
    def->tooltip = L("Slic3r can upload G-code files to a printer host. This field should contain "
                   "the hostname, IP address or URL of the printer host instance. "
                   "Print host behind HAProxy with basic auth enabled can be accessed by putting the user name and password into the URL "
                   "in the following format: https://username:password@your-octopi-address/");
    def->mode = comAdvanced;
    def->set_default_value(new ConfigOptionString(""));

    def = this->add("printhost_apikey", coString);
    def->label = L("API Key / Password");
    def->category = OptionCategory::general;
    def->tooltip = L("Slic3r can upload G-code files to a printer host. This field should contain "
                   "the API Key or the password required for authentication.");
    def->mode = comAdvanced;
    def->set_default_value(new ConfigOptionString(""));
    
    def = this->add("printhost_port", coString);
    def->label = L("Printer");
    def->tooltip = L("Name of the printer");
    def->gui_type = "select_open";
    def->mode = comAdvanced;
    def->set_default_value(new ConfigOptionString(""));
    
    def = this->add("printhost_cafile", coString);
    def->label = L("HTTPS CA File");
    def->category = OptionCategory::general;
    def->tooltip = L("Custom CA certificate file can be specified for HTTPS OctoPrint connections, in crt/pem format. "
                   "If left blank, the default OS CA certificate repository is used.");
    def->mode = comAdvanced;
    def->set_default_value(new ConfigOptionString(""));


    // Options used by physical printers
    
    def = this->add("printhost_user", coString);
    def->label = L("User");
//    def->tooltip = L("");
    def->mode = comAdvanced;
    def->set_default_value(new ConfigOptionString(""));
    
    def = this->add("printhost_password", coString);
    def->label = L("Password");
//    def->tooltip = L("");
    def->mode = comAdvanced;
    def->set_default_value(new ConfigOptionString(""));
    
    def = this->add("preset_name", coString);
    def->label = L("Printer preset name");
    def->tooltip = L("Related printer preset name");
    def->mode = comAdvanced;
    def->set_default_value(new ConfigOptionString(""));

    def = this->add("printhost_authorization_type", coEnum);
    def->label = L("Authorization Type");
//    def->tooltip = L("");
    def->enum_keys_map = &ConfigOptionEnum<AuthorizationType>::get_enum_values();
    def->enum_values.push_back("key");
    def->enum_values.push_back("user");
    def->enum_labels.push_back(L("API key"));
    def->enum_labels.push_back(L("HTTP digest"));
    def->mode = comAdvanced;
    def->set_default_value(new ConfigOptionEnum<AuthorizationType>(atKeyPassword));
}

void PrintConfigDef::init_fff_params()
{
    ConfigOptionDef* def;

    // Maximum extruder temperature, bumped to 1500 to support printing of glass.
    const int max_temp = 1500;

    def = this->add("allow_empty_layers", coBool);
    def->label = L("Allow empty layers");
    def->full_label = L("Allow empty layers");
    def->category = OptionCategory::slicing;
    def->tooltip = L("Do not prevent the gcode builder to trigger an exception if a full layer is empty and so the print will have to start from thin air afterward.");
    def->mode = comExpert;
    def->set_default_value(new ConfigOptionBool(false));

    def = this->add("avoid_crossing_perimeters", coBool);
    def->label = L("Avoid crossing perimeters");
    def->category = OptionCategory::perimeter;
    def->tooltip = L("Optimize travel moves in order to minimize the crossing of perimeters. "
        "This is mostly useful with Bowden extruders which suffer from oozing. "
        "This feature slows down both the print and the G-code generation.");
    def->mode = comExpert;
    def->set_default_value(new ConfigOptionBool(false));

    def = this->add("avoid_crossing_not_first_layer", coBool);
    def->label = L("Don't avoid crossing on 1st layer");
    def->full_label = L("Don't avoid crossing on 1st layer");
    def->category = OptionCategory::perimeter;
    def->tooltip = L("Do not use the 'Avoid crossing perimeters' on the first layer.");
    def->mode = comExpert;
    def->set_default_value(new ConfigOptionBool(true));

    def = this->add("avoid_crossing_perimeters_max_detour", coFloatOrPercent);
    def->label = L("Avoid crossing perimeters - Max detour length");
    def->category = OptionCategory::perimeter;
    def->tooltip = L("The maximum detour length for avoid crossing perimeters. "
                     "If the detour is longer than this value, avoid crossing perimeters is not applied for this travel path. "
                     "Detour length could be specified either as an absolute value or as percentage (for example 50%) of a direct travel path.");
    def->sidetext = L("mm or % (zero to disable)");
    def->min = 0;
    def->mode = comExpert;
    def->set_default_value(new ConfigOptionFloatOrPercent(0., false));

    def = this->add("bed_temperature", coInts);
    def->label = L("Other layers");
    def->category = OptionCategory::filament;
    def->tooltip = L("Bed temperature for layers after the first one. "
                   "Set this to zero to disable bed temperature control commands in the output.");
    def->sidetext = L("°C");
    def->full_label = L("Bed temperature");
    def->sidetext = L("°C");
    def->min = 0;
    def->max = 300;
    def->set_default_value(new ConfigOptionInts { 0 });

    def = this->add("before_layer_gcode", coString);
    def->label = L("Before layer change G-code");
    def->category = OptionCategory::customgcode;
    def->tooltip = L("This custom code is inserted at every layer change, right before the Z move. "
                   "Note that you can use placeholder variables for all Slic3r settings as well "
                   "as [layer_num] and [layer_z].");
    def->multiline = true;
    def->full_width = true;
    def->height = 5;
    def->mode = comExpert;
    def->set_default_value(new ConfigOptionString(""));

    def = this->add("between_objects_gcode", coString);
    def->label = L("Between objects G-code");
    def->category = OptionCategory::customgcode;
    def->tooltip = L("This code is inserted between objects when using sequential printing. By default extruder and bed temperature are reset using non-wait command; however if M104, M109, M140 or M190 are detected in this custom code, Slic3r will not add temperature commands. Note that you can use placeholder variables for all Slic3r settings, so you can put a \"M109 S[first_layer_temperature]\" command wherever you want.");
    def->multiline = true;
    def->full_width = true;
    def->height = 12;
    def->mode = comExpert;
    def->set_default_value(new ConfigOptionString(""));

    def = this->add("bottom_solid_layers", coInt);
    //TRN To be shown in Print Settings "Bottom solid layers"
    def->label = L("Bottom");
    def->category = OptionCategory::perimeter;
    def->tooltip = L("Number of solid layers to generate on bottom surfaces.");
    def->full_label = L("Bottom solid layers");    def->min = 0;
    def->set_default_value(new ConfigOptionInt(3));

    def = this->add("bottom_solid_min_thickness", coFloat);
    //TRN To be shown in Print Settings "Top solid layers"
    def->label = L("Bottom");
    def->category = OptionCategory::perimeter;
    def->tooltip = L("The number of bottom solid layers is increased above bottom_solid_layers if necessary to satisfy "
    				 "minimum thickness of bottom shell.");
    def->full_label = L("Minimum bottom shell thickness");
    def->sidetext = L("mm");
    def->min = 0;
    def->set_default_value(new ConfigOptionFloat(0.));

    def = this->add("bridge_acceleration", coFloatOrPercent);
    def->label = L("Bridge");
    def->full_label = L("Bridge acceleration");
    def->category = OptionCategory::speed;
    def->tooltip = L("This is the acceleration your printer will use for bridges."
                "\nCan be a % of the default acceleration"
                "\nSet zero to disable acceleration control for bridges."
                "\nNote that it won't be applied to overhangs, they still use the perimeter acceleration.");
    def->sidetext = L("mm/s² or %");
    def->ratio_over = "default_acceleration";
    def->min = 0;
    def->mode = comExpert;
    def->set_default_value(new ConfigOptionFloatOrPercent(0,false));

    def = this->add("bridge_angle", coFloat);
    def->label = L("Bridging");
    def->full_label = L("Bridging angle");
    def->category = OptionCategory::infill;
    def->tooltip = L("Bridging angle override. If left to zero, the bridging angle will be calculated "
                   "automatically. Otherwise the provided angle will be used for all bridges. "
                   "Use 180° for zero angle.");
    def->sidetext = L("°");
    def->min = 0;
    def->mode = comAdvanced;
    def->set_default_value(new ConfigOptionFloat(0.));

    def = this->add("bridge_fan_speed", coInts);
    def->label = L("Bridges fan speed");
    def->category = OptionCategory::cooling;
    def->tooltip = L("This fan speed is enforced during all bridges and overhangs. It won't slow down the fan if it's currently running at a higher speed."
        "\nSet to 1 to disable the fan."
        "\nSet to -1 to disable this override."
        "\nCan only be overriden by disable_fan_first_layers.");
    def->sidetext = L("%");
    def->min = -1;
    def->max = 100;
    def->mode = comAdvanced;
    def->set_default_value(new ConfigOptionInts { 100 });

    def = this->add("top_fan_speed", coInts);
    def->label = L("Top fan speed");
    def->category = OptionCategory::cooling;
    def->tooltip = L("This fan speed is enforced during all top fills."
        "\nSet to 1 to disable the fan."
        "\nSet to -1 to disable this override."
        "\nCan only be overriden by disable_fan_first_layers.");
    def->sidetext = L("%");
    def->min = -1;
    def->max = 100;
    def->mode = comAdvanced;
    def->set_default_value(new ConfigOptionInts{ -1 });

    def = this->add("bridge_flow_ratio", coPercent);
    def->label = L("Bridge");
    def->full_label = L("Bridge flow ratio");
    def->sidetext = L("%");
    def->category = OptionCategory::width;
    def->tooltip = L("This factor affects the amount of plastic for bridging. "
                   "You can decrease it slightly to pull the extrudates and prevent sagging, "
                   "although default settings are usually good and you should experiment "
                   "with cooling (use a fan) before tweaking this.");
    def->min = 1;
    def->max = 200;
    def->mode = comAdvanced;
    def->set_default_value(new ConfigOptionPercent(100));

    def = this->add("over_bridge_flow_ratio", coPercent);
    def->label = L("Above the bridges");
    def->full_label = L("Above bridge flow ratio");
    def->sidetext = L("%");
    def->category = OptionCategory::width;
    def->tooltip = L("Flow ratio to compensate for the gaps in a bridged top surface. Used for ironing infill"
        "pattern to prevent regions where the low-flow pass does not provide a smooth surface due to a lack of plastic."
        " You can increase it slightly to pull the top layer at the correct height. Recommended maximum: 120%.");
    def->min = 1;
    def->max = 200;
    def->mode = comAdvanced;
    def->set_default_value(new ConfigOptionPercent(100));

    def = this->add("bridge_overlap", coPercent);
    def->label = L("Bridge overlap");
    def->full_label = L("Bridge overlap");
    def->sidetext = L("%");
    def->category = OptionCategory::width;
    def->tooltip = L("Amount of overlap between lines of the bridge. If want more space between line (or less), you can modify it. Default to 100%. A value of 50% will create two times less lines.");
    def->min = 50;
    def->max = 200;
    def->mode = comExpert;
    def->set_default_value(new ConfigOptionPercent(100));

    def = this->add("bridge_speed", coFloat);
    def->label = L("Bridges");
    def->full_label = L("Bridge speed");
    def->category = OptionCategory::speed;
    def->tooltip = L("Speed for printing bridges.");
    def->sidetext = L("mm/s");
    def->aliases = { "bridge_feed_rate" };
    def->min = 0;
    def->mode = comAdvanced;
    def->set_default_value(new ConfigOptionFloat(60));

    def = this->add("bridge_speed_internal", coFloatOrPercent);
    def->label = L("Internal bridges");
    def->full_label = L("Internal bridge speed");
    def->category = OptionCategory::speed;
    def->tooltip = L("Speed for printing the bridges that support the top layer.\nCan be a % of the bridge speed.");
    def->sidetext = L("mm/s or %");
    def->ratio_over = "bridge_speed";
    def->min = 0;
    def->mode = comAdvanced;
    def->set_default_value(new ConfigOptionFloatOrPercent(150,true));
    
    def = this->add("brim_inside_holes", coBool);
    def->label = L("Brim inside holes");
    def->full_label = L("Brim inside holes");
    def->category = OptionCategory::skirtBrim;
    def->tooltip = L("Allow to create a brim over an island when it's inside a hole (or surrounded by an object).");
    def->mode = comAdvanced;
    def->set_default_value(new ConfigOptionBool(false));

    def = this->add("brim_width", coFloat);
    def->label = L("Brim width");
    def->category = OptionCategory::skirtBrim;
    def->tooltip = L("Horizontal width of the brim that will be printed around each object on the first layer.");
    def->sidetext = L("mm");
    def->min = 0;
    def->mode = comSimple;
    def->set_default_value(new ConfigOptionFloat(0));

    def = this->add("brim_width_interior", coFloat);
    def->label = L("Interior Brim width");
    def->category = OptionCategory::skirtBrim;
    def->tooltip = L("Horizontal width of the brim that will be printed inside each object on the first layer.");
    def->sidetext = L("mm");
    def->min = 0;
    def->mode = comAdvanced;
    def->set_default_value(new ConfigOptionFloat(0));

    def = this->add("brim_ears", coBool);
    def->label = L("Brim ears");
    def->full_label = L("Brim ears");
    def->category = OptionCategory::skirtBrim;
    def->tooltip = L("Only draw brim over the sharp edges of the model.");
    def->mode = comSimple;
    def->set_default_value(new ConfigOptionBool(false));

    def = this->add("brim_ears_max_angle", coFloat);
    def->label = L("Max angle");
    def->full_label = L("Brim ear max angle");
    def->category = OptionCategory::skirtBrim;
    def->tooltip = L("Maximum angle to let a brim ear appear. \nIf set to 0, no brim will be created. \nIf set to ~178, brim will be created on everything but strait sections.");
    def->sidetext = L("°");
    def->min = 0;
    def->max = 180;
    def->mode = comAdvanced;
    def->set_default_value(new ConfigOptionFloat(125));

    def = this->add("brim_ears_detection_length", coFloat);
    def->label = L("Detection radius");
    def->full_label = L("Brim ear detection length");
    def->category = OptionCategory::skirtBrim;
    def->tooltip = L("The geometry will be decimated before dectecting sharp angles. This parameter indicates the minimum length of the deviation for the decimation."
                    "\n0 to deactivate");
    def->sidetext = L("mm");
    def->min = 0;
    def->mode = comAdvanced;
    def->set_default_value(new ConfigOptionFloat(1));

    def = this->add("brim_ears_pattern", coEnum);
    def->label = L("Pattern");
    def->full_label = L("Ear pattern");
    def->category = OptionCategory::infill;
    def->tooltip = L("Pattern for the ear. The concentric is the default one."
                    " The rectilinear has a perimeter around it, you can try it if the concentric has too many problems to stick to the build plate.");
    def->enum_keys_map = &ConfigOptionEnum<InfillPattern>::get_enum_values();
    def->enum_values.push_back("concentric");
    def->enum_values.push_back("rectilinear");
    def->enum_labels.push_back(L("Concentric"));
    def->enum_labels.push_back(L("Rectilinear"));
    def->mode = comExpert;
    def->set_default_value(new ConfigOptionEnum<InfillPattern>(ipConcentric));

    def = this->add("brim_offset", coFloat);
    def->label = L("Brim offset");
    def->category = OptionCategory::skirtBrim;
    def->tooltip = L("Distance between the brim and the part. Should be kept at 0 unless you encounter great difficulties to separate them. It's subtracted to brim_width and brim_width_interior, so it has to be lower than them");
    def->sidetext = L("mm");
    def->min = 0;
    def->mode = comExpert;
    def->set_default_value(new ConfigOptionFloat(0));

    def = this->add("chamber_temperature", coInts);
    def->label = L("Chamber");
    def->full_label = L("Chamber temperature");
    def->category = OptionCategory::cooling;
    def->tooltip = L("Chamber temperature. Note that this setting doesn't do anything, but you can access it in Start G-code, Tool change G-code and the other ones, like for other temperature settings.");
    def->sidetext = L("°C");
    def->min = 0;
    def->max = 300;
    def->mode = comExpert;
    def->set_default_value(new ConfigOptionInts{ 0 });

    def = this->add("clip_multipart_objects", coBool);
    def->label = L("Clip multi-part objects");
    def->category = OptionCategory::slicing;
    def->tooltip = L("When printing multi-material objects, this settings will make Slic3r "
                   "to clip the overlapping object parts one by the other "
                   "(2nd part will be clipped by the 1st, 3rd part will be clipped by the 1st and 2nd etc).");
    def->mode = comExpert;
    def->set_default_value(new ConfigOptionBool(true));

    def = this->add("colorprint_heights", coFloats);
    def->label = L("Colorprint height");
    def->category = OptionCategory::slicing;
    def->tooltip = L("Heights at which a filament change is to occur. ");
    def->set_default_value(new ConfigOptionFloats { });

    def = this->add("compatible_printers", coStrings);
    def->label = L("Compatible printers");
    def->mode = comAdvanced;
    def->set_default_value(new ConfigOptionStrings());
    def->cli = ConfigOptionDef::nocli;

    def = this->add("compatible_printers_condition", coString);
    def->label = L("Compatible printers condition");
    def->tooltip = L("A boolean expression using the configuration values of an active printer profile. "
                   "If this expression evaluates to true, this profile is considered compatible "
                   "with the active printer profile.");
    def->mode = comExpert;
    def->set_default_value(new ConfigOptionString());
    def->cli = ConfigOptionDef::nocli;

    def = this->add("compatible_prints", coStrings);
    def->label = L("Compatible print profiles");
    def->mode = comAdvanced;
    def->set_default_value(new ConfigOptionStrings());
    def->cli = ConfigOptionDef::nocli;

    def = this->add("compatible_prints_condition", coString);
    def->label = L("Compatible print profiles condition");
    def->tooltip = L("A boolean expression using the configuration values of an active print profile. "
                   "If this expression evaluates to true, this profile is considered compatible "
                   "with the active print profile.");
    def->mode = comExpert;
    def->set_default_value(new ConfigOptionString());
    def->cli = ConfigOptionDef::nocli;

    // The following value is to be stored into the project file (AMF, 3MF, Config ...)
    // and it contains a sum of "compatible_printers_condition" values over the print and filament profiles.
    def = this->add("compatible_printers_condition_cummulative", coStrings);
    def->set_default_value(new ConfigOptionStrings());
    def->cli = ConfigOptionDef::nocli;
    def = this->add("compatible_prints_condition_cummulative", coStrings);
    def->set_default_value(new ConfigOptionStrings());
    def->cli = ConfigOptionDef::nocli;

    def = this->add("complete_objects", coBool);
    def->label = L("Complete individual objects");
    def->category = OptionCategory::output;
    def->tooltip = L("When printing multiple objects or copies, this feature will complete "
        "each object before moving onto next one (and starting it from its bottom layer). "
        "This feature is useful to avoid the risk of ruined prints. "
        "Slic3r should warn and prevent you from extruder collisions, but beware.");
    def->mode = comAdvanced;
    def->set_default_value(new ConfigOptionBool(false));

    def = this->add("complete_objects_one_skirt", coBool);
    def->label = L("Allow only one skirt loop");
    def->category = OptionCategory::output;
    def->tooltip = L("When using 'Complete individual objects', the default behavior is to draw the skirt around each object."
        " if you prefer to have only one skirt for the whole plater, use this option.");
    def->mode = comAdvanced;
    def->set_default_value(new ConfigOptionBool(false));

    def = this->add("complete_objects_one_brim", coBool);
    def->label = L("Print all brim at startup");
    def->category = OptionCategory::output;
    def->tooltip = L("When using 'Complete individual objects', the default behavior is to draw the brim at the beginning of each object."
        " if you prefer to have more place for you objects, you can print all the brims at the beginning, so ther is less problem with collision.");
    def->mode = comAdvanced;
    def->set_default_value(new ConfigOptionBool(false));

    def = this->add("complete_objects_sort", coEnum);
    def->label = L("Object sort");
    def->category = OptionCategory::output;
    def->tooltip = L("When printing multiple objects or copies on after another, this will help you to choose how it's ordered."
        "\nObject will sort them by the order of the right panel."
        "\nLowest Y will sort them by their lowest Y point. Useful for printers with a X-bar."
        "\nLowest Z will sort them by their height, useful for delta printers.");
    def->mode = comAdvanced;
    def->enum_keys_map = &ConfigOptionEnum<CompleteObjectSort>::get_enum_values();
    def->enum_values.push_back("object");
    def->enum_values.push_back("lowy");
    def->enum_values.push_back("lowz");
    def->enum_labels.push_back(L("Right panel"));
    def->enum_labels.push_back(L("lowest Y"));
    def->enum_labels.push_back(L("lowest Z"));
    def->set_default_value(new ConfigOptionEnum<CompleteObjectSort>(cosObject));

    //not used anymore, to remove !! @DEPRECATED
    def = this->add("cooling", coBools);
    def->label = L("Enable auto cooling");
    def->category = OptionCategory::cooling;
    def->tooltip = L("This flag enables the automatic cooling logic that adjusts print speed "
                   "and fan speed according to layer printing time.");
    def->mode = comAdvanced;
    def->set_default_value(new ConfigOptionBools { true });

    def = this->add("cooling_tube_retraction", coFloat);
    def->label = L("Cooling tube position");
    def->category = OptionCategory::mmsetup;
    def->tooltip = L("Distance of the center-point of the cooling tube from the extruder tip.");
    def->sidetext = L("mm");
    def->min = 0;
    def->mode = comAdvanced;
    def->set_default_value(new ConfigOptionFloat(91.5f));

    def = this->add("cooling_tube_length", coFloat);
    def->label = L("Cooling tube length");
    def->category = OptionCategory::mmsetup;
    def->tooltip = L("Length of the cooling tube to limit space for cooling moves inside it.");
    def->sidetext = L("mm");
    def->min = 0;
    def->mode = comAdvanced;
    def->set_default_value(new ConfigOptionFloat(5.f));

    def = this->add("default_acceleration", coFloatOrPercent);
    def->label = L("Default");
    def->category = OptionCategory::speed;
    def->full_label = L("Default acceleration");
    def->tooltip = L("This is the acceleration your printer will be reset to after "
                   "the role-specific acceleration values are used (perimeter/infill). "
                   "\nYou can set it as a % of the max of the X/Y machine acceleration limit."
                   "\nSet zero to prevent resetting acceleration at all.");
    def->sidetext = L("mm/s² or %");
    def->ratio_over = "machine_max_acceleration_X";
    def->min = 0;
    def->mode = comExpert;
    def->set_default_value(new ConfigOptionFloatOrPercent(0,false));

    def = this->add("default_filament_profile", coStrings);
    def->label = L("Default filament profile");
    def->tooltip = L("Default filament profile associated with the current printer profile. "
                   "On selection of the current printer profile, this filament profile will be activated.");
    def->set_default_value(new ConfigOptionStrings());
    def->cli = ConfigOptionDef::nocli;

    def = this->add("default_print_profile", coString);
    def->label = L("Default print profile");
    def->tooltip = L("Default print profile associated with the current printer profile. "
                   "On selection of the current printer profile, this print profile will be activated.");
    def->set_default_value(new ConfigOptionString());
    def->cli = ConfigOptionDef::nocli;

    def = this->add("disable_fan_first_layers", coInts);
    def->label = L("Disable fan for the first");
    def->category = OptionCategory::cooling;
    def->tooltip = L("You can set this to a positive value to disable fan at all "
                   "during the first layers, so that it does not make adhesion worse.");
    def->sidetext = L("layers");
    def->min = 0;
    def->max = 1000;
    def->mode = comExpert;
    def->set_default_value(new ConfigOptionInts { 3 });

    def = this->add("dont_support_bridges", coBool);
    def->label = L("Don't support bridges");
    def->category = OptionCategory::support;
    def->tooltip = L("Experimental option for preventing support material from being generated "
                   "under bridged areas.");
    def->mode = comAdvanced;
    def->set_default_value(new ConfigOptionBool(true));

    def = this->add("duplicate_distance", coFloat);
    def->label = L("Distance between objects");
    def->category = OptionCategory::output;
    def->tooltip = L("Default distance used for the auto-arrange feature of the plater.\nSet to 0 to use the last value instead.");
    def->sidetext = L("mm");
    def->aliases = { "multiply_distance" };
    def->min = 0;
    def->set_default_value(new ConfigOptionFloat(6));

    def = this->add("end_gcode", coString);
    def->label = L("End G-code");
    def->category = OptionCategory::customgcode;
    def->tooltip = L("This end procedure is inserted at the end of the output file. "
                   "Note that you can use placeholder variables for all Slic3r settings.");
    def->multiline = true;
    def->full_width = true;
    def->height = 12;
    def->mode = comExpert;
    def->set_default_value(new ConfigOptionString("M104 S0 ; turn off temperature\nG28 X0  ; home X axis\nM84     ; disable motors\n"));

    def = this->add("end_filament_gcode", coStrings);
    def->label = L("End G-code");
    def->full_label = L("Filament end G-code");
    def->category = OptionCategory::customgcode;
    def->tooltip = L("This end procedure is inserted at the end of the output file, before the printer end gcode (and "
                   "before any toolchange from this filament in case of multimaterial printers). "
                   "Note that you can use placeholder variables for all Slic3r settings. "
                   "If you have multiple extruders, the gcode is processed in extruder order.");
    def->multiline = true;
    def->full_width = true;
    def->height = 120;
    def->mode = comExpert;
    def->set_default_value(new ConfigOptionStrings { "; Filament-specific end gcode \n;END gcode for filament\n" });

    def = this->add("ensure_vertical_shell_thickness", coBool);
    def->label = L("Ensure vertical shell thickness");
    def->category = OptionCategory::perimeter;
    def->tooltip = L("Add solid infill near sloping surfaces to guarantee the vertical shell thickness "
                   "(top+bottom solid layers).");
    def->mode = comAdvanced;
    def->set_default_value(new ConfigOptionBool(false));

    def = this->add("top_fill_pattern", coEnum);
    def->label = L("Top");
    def->full_label = L("Top Pattern");
    def->category = OptionCategory::infill;
    def->tooltip = L("Fill pattern for top infill. This only affects the top visible layer, and not its adjacent solid shells.");
    def->cli = "top-fill-pattern|external-fill-pattern=s";
    def->enum_keys_map = &ConfigOptionEnum<InfillPattern>::get_enum_values();
    def->enum_values.push_back("rectilinear");
    def->enum_values.push_back("monotonicgapfill");
    def->enum_values.push_back("monotonic");
    def->enum_values.push_back("concentric");
    def->enum_values.push_back("concentricgapfill");
    def->enum_values.push_back("hilbertcurve");
    def->enum_values.push_back("archimedeanchords");
    def->enum_values.push_back("octagramspiral");
    def->enum_values.push_back("sawtooth");
    def->enum_values.push_back("smooth");
    def->enum_values.push_back("smoothtriple");
    def->enum_values.push_back("smoothhilbert");
    def->enum_labels.push_back(L("Rectilinear"));
    def->enum_labels.push_back(L("Monotonic (filled)"));
    def->enum_labels.push_back(L("Monotonic"));
    def->enum_labels.push_back(L("Concentric"));
    def->enum_labels.push_back(L("Concentric (filled)"));
    def->enum_labels.push_back(L("Hilbert Curve"));
    def->enum_labels.push_back(L("Archimedean Chords"));
    def->enum_labels.push_back(L("Octagram Spiral"));
    def->enum_labels.push_back(L("Sawtooth"));
    def->enum_labels.push_back(L("Ironing"));
    def->set_default_value(new ConfigOptionEnum<InfillPattern>(ipMonotonic));

    def = this->add("bottom_fill_pattern", coEnum);
    def->label = L("Bottom");
    def->full_label = L("Bottom fill pattern");
    def->category = OptionCategory::infill;
    def->tooltip = L("Fill pattern for bottom infill. This only affects the bottom visible layer, and not its adjacent solid shells.");
    def->cli = "bottom-fill-pattern|external-fill-pattern=s";
    def->enum_keys_map = &ConfigOptionEnum<InfillPattern>::get_enum_values();
    def->enum_values.push_back("rectilinear");
    def->enum_values.push_back("monotonicgapfill");
    def->enum_values.push_back("monotonic");
    def->enum_values.push_back("concentric");
    def->enum_values.push_back("concentricgapfill");
    def->enum_values.push_back("hilbertcurve");
    def->enum_values.push_back("archimedeanchords");
    def->enum_values.push_back("octagramspiral");
    def->enum_values.push_back("smooth");
    def->enum_labels.push_back(L("Rectilinear"));
    def->enum_labels.push_back(L("Monotonic (filled)"));
    def->enum_labels.push_back(L("Monotonic"));
    def->enum_labels.push_back(L("Concentric"));
    def->enum_labels.push_back(L("Concentric (filled)"));
    def->enum_labels.push_back(L("Hilbert Curve"));
    def->enum_labels.push_back(L("Archimedean Chords"));
    def->enum_labels.push_back(L("Octagram Spiral"));
    def->enum_labels.push_back(L("Ironing"));
    def->mode = comAdvanced;
    def->set_default_value(new ConfigOptionEnum<InfillPattern>(ipMonotonic));

    def = this->add("solid_fill_pattern", coEnum);
    def->label = L("Solid pattern");
    def->category = OptionCategory::infill;
    def->tooltip = L("Fill pattern for solid (internal) infill. This only affects the solid not-visible layers. You should use rectilinear in most cases. You can try ironing for translucent material."
        " Rectilinear (filled) replaces zig-zag patterns by a single big line & is more efficient for filling little spaces.");
    def->enum_keys_map = &ConfigOptionEnum<InfillPattern>::get_enum_values();
    def->enum_values.push_back("smooth");
    def->enum_values.push_back("rectilinear");
    def->enum_values.push_back("rectilineargapfill");
    def->enum_values.push_back("monotonic");
    def->enum_values.push_back("concentric");
    def->enum_values.push_back("concentricgapfill");
    def->enum_values.push_back("hilbertcurve");
    def->enum_values.push_back("archimedeanchords");
    def->enum_values.push_back("octagramspiral");
    def->enum_labels.push_back(L("Ironing"));
    def->enum_labels.push_back(L("Rectilinear"));
    def->enum_labels.push_back(L("Rectilinear (filled)"));
    def->enum_labels.push_back(L("Monotonic"));
    def->enum_labels.push_back(L("Concentric"));
    def->enum_labels.push_back(L("Concentric (filled)"));
    def->enum_labels.push_back(L("Hilbert Curve"));
    def->enum_labels.push_back(L("Archimedean Chords"));
    def->enum_labels.push_back(L("Octagram Spiral"));
    def->mode = comExpert;
    def->set_default_value(new ConfigOptionEnum<InfillPattern>(ipRectilinearWGapFill));

    def = this->add("enforce_full_fill_volume", coBool);
    def->label = L("Enforce 100% fill volume");
    def->category = OptionCategory::infill;
    def->tooltip = L("Experimental option which modifies (in solid infill) fill flow to have the exact amount of plastic inside the volume to fill "
        "(it generally changes the flow from -7% to +4%, depending on the size of the surface to fill and the overlap parameters, "
        "but it can go as high as +50% for infill in very small areas where rectilinear doesn't have good coverage). It has the advantage "
        "to remove the over-extrusion seen in thin infill areas, from the overlap ratio");
    def->mode = comExpert;
    def->set_default_value(new ConfigOptionBool(true));

    def = this->add("external_infill_margin", coFloatOrPercent);
    def->label = L("Default");
    def->full_label = L("Default infill margin");
    def->category = OptionCategory::infill;
    def->tooltip = L("This parameter grows the top/bottom/solid layers by the specified mm to anchor them into the part. Put 0 to deactivate it. Can be a % of the width of the perimeters.");
    def->sidetext = L("mm/%");
    def->ratio_over = "perimeter_extrusion_width";
    def->min = 0;
    def->mode = comExpert;
    def->set_default_value(new ConfigOptionFloatOrPercent(150, true));

    def = this->add("bridged_infill_margin", coFloatOrPercent);
    def->label = L("Bridged");
    def->full_label = L("Bridge margin");
    def->category = OptionCategory::infill;
    def->tooltip = L("This parameter grows the bridged solid infill layers by the specified mm to anchor them into the part. Put 0 to deactivate it. Can be a % of the width of the external perimeter.");
    def->sidetext = L("mm/%");
    def->ratio_over = "external_perimeter_extrusion_width";
    def->min = 0;
    def->mode = comExpert;
    def->set_default_value(new ConfigOptionFloatOrPercent(200, true));

    def = this->add("external_perimeter_extrusion_width", coFloatOrPercent);
    def->label = L("External perimeters");
    def->full_label = L("External perimeters width");
    def->category = OptionCategory::width;
    def->tooltip = L("Set this to a non-zero value to set a manual extrusion width for external perimeters. "
        "If left zero, default extrusion width will be used if set, otherwise 1.05 x nozzle diameter will be used. "
        "If expressed as percentage (for example 112.5%), it will be computed over nozzle diameter."
        "\nYou can set either 'Spacing', or 'Width'; the other will be calculated, using the perimeter 'Overlap' percentages and default layer height.");
    def->sidetext = L("mm or %");
    def->ratio_over = "nozzle_diameter";
    def->min = 0;
    def->max = 1000;
    def->precision = 6;
    def->can_phony = true;
    def->mode = comAdvanced;
    def->set_default_value(new ConfigOptionFloatOrPercent(0, false));

    def = this->add("external_perimeter_extrusion_spacing", coFloatOrPercent);
    def->label = L("External perimeters");
    def->full_label = L("External perimeters spacing");
    def->category = OptionCategory::width;
    def->tooltip = L("Like the External perimeters width, but this value is the distance between the edge and the 'frontier' to the next perimeter."
                "\nSetting the spacing will deactivate the width setting, and vice versa."
                "\nYou can set either 'Spacing', or 'Width'; the other will be calculated, using the perimeter 'Overlap' percentages and default layer height.");
    def->sidetext = L("mm or %");
    def->ratio_over = "nozzle_diameter";
    def->min = 0;
    def->max = 1000;
    def->precision = 6;
    def->can_phony = true;
    def->mode = comAdvanced;
    def->set_default_value(new ConfigOptionFloatOrPercent(0, false, true));

    def = this->add("external_perimeter_cut_corners", coPercent);
    def->label = L("Cutting corners");
    def->full_label = L("Ext. peri. cut corners");
    def->category = OptionCategory::width;
    def->tooltip = L("Activate this option to modify the flow to acknowledge that the nozzle is round and the corners will have a round shape, and so change the flow to realize that and avoid over-extrusion."
        " 100% is activated, 0% is deactivated and 50% is half-activated."
        "\nNote: At 100% this changes the flow by ~5% over a very small distance (~nozzle diameter), so it shouldn't be noticeable unless you have a very big nozzle and a very precise printer."
        "\nIt's very experimental, please report about the usefulness. It may be removed if there is no use for it.");
    def->sidetext = L("%");
    def->mode = comExpert;
    def->set_default_value(new ConfigOptionPercent(0));

    def = this->add("external_perimeter_fan_speed", coInts);
    def->label = L("External perimeter fan speed");
    def->tooltip = L("When set to a non-zero value this fan speed is used only for external perimeters (visible ones). "
                    "\nSet to 1 to disable the fan."
                    "\nSet to -1 to use the normal fan speed on external perimeters."
                    "External perimeters can benefit from higher fan speed to improve surface finish, "
                    "while internal perimeters, infill, etc. benefit from lower fan speed to improve layer adhesion.");
    def->sidetext = L("%");
    def->min = -1;
    def->max = 100;
    def->mode = comAdvanced;
    def->set_default_value(new ConfigOptionInts { -1 });

    def = this->add("external_perimeter_overlap", coPercent);
    def->label = L("external perimeter overlap");
    def->full_label = L("Ext. peri. overlap");
    def->category = OptionCategory::width;
    def->tooltip = L("This setting allows you to reduce the overlap between the perimeters and the external one, to reduce the impact of the perimeters' artifacts."
        " 100% means that no gap is left, and 0% means that the external perimeter isn't contributing to the overlap with the 'inner' one."
        "\nIt's very experimental, please report about the usefulness. It may be removed if there is no use for it.");
    def->sidetext = L("%");
    def->min = 0;
    def->max = 100;
    def->mode = comExpert;
    def->set_default_value(new ConfigOptionPercent(100));

    def = this->add("perimeter_overlap", coPercent);
    def->label = L("perimeter overlap");
    def->full_label = L("Perimeter overlap");
    def->category = OptionCategory::width;
    def->tooltip = L("This setting allows you to reduce the overlap between the perimeters, to reduce the impact of the perimeters' artifacts."
        " 100% means that no gap is left, and 0% means that perimeters are not touching each other anymore."
        "\nIt's very experimental, please report about the usefulness. It may be removed if there is no use for it.");
    def->sidetext = L("%");
    def->min = 0;
    def->max = 100;
    def->mode = comExpert;
    def->set_default_value(new ConfigOptionPercent(100));

    def = this->add("perimeter_bonding", coPercent);
    def->label = L("Better bonding");
    def->full_label = L("Perimeter bonding");
    def->category = OptionCategory::perimeter;
    def->tooltip = L("This setting may slightly degrade the quality of your external perimeter, in exchange for a better bonding between perimeters."
        "Use it if you have great difficulties with perimeter bonding, for example with high temperature filaments."
        "\nThis percentage is the % of overlap between perimeters, a bit like perimeter_overlap and external_perimeter_overlap, but in reverse."
        " You have to set perimeter_overlap and external_perimeter_overlap to 100%, or this setting has no effect."
        " 0: no effect, 50%: half of the nozzle will be over an already extruded perimeter while extruding a new one"
        ", unless it's an external one)."
        "\nIt's very experimental, please report about the usefulness. It may be removed if there is no use for it.");
    def->sidetext = L("%");
    def->min = 0;
    def->max = 50;
    def->mode = comExpert;
    def->set_default_value(new ConfigOptionPercent(0));

    def = this->add("external_perimeter_speed", coFloatOrPercent);
    def->label = L("External");
    def->full_label = L("External perimeters speed");
    def->category = OptionCategory::speed;
    def->tooltip = L("This separate setting will affect the speed of external perimeters (the visible ones). "
                   "If expressed as percentage (for example: 80%) it will be calculated "
                   "on the perimeters speed setting above. Set to zero for auto.");
    def->sidetext = L("mm/s or %");
    def->ratio_over = "perimeter_speed";
    def->min = 0;
    def->mode = comAdvanced;
    def->set_default_value(new ConfigOptionFloatOrPercent(50, true));

    def = this->add("external_perimeters_first", coBool);
    def->label = L("first");
    def->full_label = L("External perimeters first");
    def->category = OptionCategory::perimeter;
    def->tooltip = L("Print contour perimeters from the outermost one to the innermost one "
        "instead of the default inverse order.");
    def->mode = comExpert;
    def->set_default_value(new ConfigOptionBool(false));

    def = this->add("external_perimeters_vase", coBool);
    def->label = L("In vase mode (no seam)");
    def->full_label = L("ExternalPerimeter in vase mode");
    def->category = OptionCategory::perimeter;
    def->tooltip = L("Print contour perimeters in two circles, in a continuous way, like for a vase mode. It needs the external_perimeters_first parameter to work."
        " \nDoesn't work for the first layer, as it may damage the bed overwise."
        " \nNote that it will use min_layer_height from your hardware setting as the base height (it doesn't start at 0)"
        ", so be sure to put here the lowest value your printer can handle."
        " if it's not lower than two times the current layer height, it falls back to the normal algorithm, as there is not enough room to do two loops.");
    def->mode = comExpert;
    def->set_default_value(new ConfigOptionBool(false));

    def = this->add("external_perimeters_nothole", coBool);
    def->label = L("Only for outer side");
    def->full_label = L("Ext peri first for outer side");
    def->category = OptionCategory::perimeter;
    def->tooltip = L("Only do the vase trick on the external side. Useful when the thickness is too low.");
    def->mode = comExpert;
    def->set_default_value(new ConfigOptionBool(true));

    def = this->add("external_perimeters_hole", coBool);
    def->label = L("Only for inner side");
    def->full_label = L("ext peri first for inner side");
    def->category = OptionCategory::perimeter;
    def->tooltip = L("Only do the vase trick on the external side. Useful when you only want to remove seam from screw hole.");
    def->mode = comExpert;
    def->set_default_value(new ConfigOptionBool(true));

    ConfigOptionBool                external_perimeters_nothole;
    ConfigOptionBool                external_perimeters_hole;

    def = this->add("perimeter_loop", coBool);
    def->label = L("Perimeters loop");
    def->full_label = L("Perimeters loop");
    def->category = OptionCategory::perimeter;
    def->tooltip = L("Join the perimeters to create only one continuous extrusion without any z-hop."
        " Long inside travel (from external to holes) are not extruded to give some space to the infill.");
    def->mode = comAdvanced;
    def->set_default_value(new ConfigOptionBool(false));
    
    def = this->add("perimeter_loop_seam", coEnum);
    def->label = L("Seam position");
    def->full_label = L("Perimeter loop seam");
    def->category = OptionCategory::perimeter;
    def->tooltip = L("Position of perimeters starting points.");
    def->enum_keys_map = &ConfigOptionEnum<SeamPosition>::get_enum_values();
    def->enum_values.push_back("nearest");
    def->enum_values.push_back("rear");
    def->enum_labels.push_back(L("Nearest"));
    def->enum_labels.push_back(L("Rear"));
    def->mode = comAdvanced;
    def->set_default_value(new ConfigOptionEnum<SeamPosition>(spRear));

    def = this->add("extra_perimeters", coBool);
    def->label = L("filling horizontal gaps on slopes");
    def->full_label = L("Extra perimeters (do nothing)");
    def->category = OptionCategory::perimeter;
    def->tooltip = L("Add more perimeters when needed for avoiding gaps in sloping walls. "
        "Slic3r keeps adding perimeters, until more than 70% of the loop immediately above "
        "is supported."
        "\nIf you succeed in triggering the algorithm behind this setting, please send me a message."
        " Personally, I think it's useless.");
    def->mode = comExpert;
    def->set_default_value(new ConfigOptionBool(false));

    def = this->add("extra_perimeters_overhangs", coBool);
    def->label = L("On overhangs");
    def->full_label = L("Extra perimeters over overhangs");
    def->category = OptionCategory::perimeter;
    def->tooltip = L("Add more perimeters when needed for avoiding gaps in sloping walls. "
        "Slic3r keeps adding perimeters until all overhangs are filled."
        "\n!! this is a very slow algorithm !!"
        "\nIf you use this setting, strongly consider also using overhangs_reverse.");
    def->mode = comAdvanced;
    def->set_default_value(new ConfigOptionBool(false));

    def = this->add("extra_perimeters_odd_layers", coBool);
    def->label = L("On odd layers");
    def->full_label = L("Extra perimeter on odd layers");
    def->category = OptionCategory::perimeter;
    def->tooltip = L("Add one perimeter every odd layer. With this, infill is taken into the sandwich"
        " and you may be able to reduce drastically the infill/perimeter overlap setting. ");
    def->mode = comAdvanced;
    def->set_default_value(new ConfigOptionBool(false));

    def = this->add("only_one_perimeter_top", coBool);
    def->label = L("Only one perimeter on Top surfaces");
    def->category = OptionCategory::perimeter;
    def->tooltip = L("Use only one perimeter on flat top surface, to give more space to the top infill pattern.");
    def->set_default_value(new ConfigOptionBool(true));

    def = this->add("only_one_perimeter_top_other_algo", coBool);
    def->label = L("Only one peri - other algo");
    def->category = OptionCategory::perimeter;
    def->tooltip = L("If you have some problem with the 'Only one perimeter on Top surfaces' option, you can try to activate this on the problematic layer.");
    def->set_default_value(new ConfigOptionBool(false));


    def = this->add("extruder", coInt);
    def->gui_type = "i_enum_open";
    def->label = L("Extruder");
    def->category = OptionCategory::extruders;
    def->tooltip = L("The extruder to use (unless more specific extruder settings are specified). "
        "This value overrides perimeter and infill extruders, but not the support extruders.");
    def->min = 0;  // 0 = inherit defaults
    def->enum_labels.push_back(L("default"));  // override label for item 0
    def->enum_labels.push_back("1");
    def->enum_labels.push_back("2");
    def->enum_labels.push_back("3");
    def->enum_labels.push_back("4");
    def->enum_labels.push_back("5");
    def->enum_labels.push_back("6");
    def->enum_labels.push_back("7");
    def->enum_labels.push_back("8");
    def->enum_labels.push_back("9");

    def = this->add("extruder_clearance_height", coFloat);
    def->label = L("Height");
    def->full_label = L("Extruder clearance height");
    def->category = OptionCategory::output;
    def->tooltip = L("Set this to the vertical distance between your nozzle tip and (usually) the X carriage rods. "
                   "In other words, this is the height of the clearance cylinder around your extruder, "
                   "and it represents the maximum depth the extruder can peek before colliding with "
                   "other printed objects."); // TODO: "peek?" is this the correct word?
    def->sidetext = L("mm");
    def->min = 0;
    def->mode = comExpert;
    def->set_default_value(new ConfigOptionFloat(20));

    def = this->add("extruder_clearance_radius", coFloat);
    def->label = L("Radius");
    def->category = OptionCategory::output;
    def->full_label = L("Extruder clearance radius");
    def->tooltip = L("Set this to the clearance radius around your extruder. "
                   "If the extruder is not centered, choose the largest value for safety. "
                   "This setting is used to check for collisions and to display the graphical preview "
                   "in the plater.");
    def->sidetext = L("mm");
    def->min = 0;
    def->mode = comExpert;
    def->set_default_value(new ConfigOptionFloat(20));

    def = this->add("extruder_colour", coStrings);
    def->label = L("Extruder Color");
    def->category = OptionCategory::extruders;
    def->tooltip = L("This is only used in the Slic3r interface as a visual help.");
    def->gui_type = "color";
    // Empty string means no color assigned yet.
    def->mode = comAdvanced;
    def->set_default_value(new ConfigOptionStrings{ "" });

    def = this->add("extruder_offset", coPoints);
    def->label = L("Extruder offset");
    def->category = OptionCategory::extruders;
    def->tooltip = L("If your firmware doesn't handle the extruder displacement you need the G-code "
        "to take it into account. This option lets you specify the displacement of each extruder "
        "with respect to the first one. It expects positive coordinates (they will be subtracted "
        "from the XY coordinate).");
    def->sidetext = L("mm");
    def->mode = comAdvanced;
    def->set_default_value(new ConfigOptionPoints{ Vec2d(0,0) });

    def = this->add("extruder_temperature_offset", coFloats);
    def->label = L("Extruder temp offset");
    def->category = OptionCategory::extruders;
    def->tooltip = L("This offset will be added to all extruder temperatures set in the filament settings."
        "\nNote that you should set 'M104 S{first_layer_temperature[initial_extruder] + extruder_temperature_offset[initial_extruder]}'"
        "\ninstead of 'M104 S[first_layer_temperature]' in the start_gcode");
    def->sidetext = L("°C");
    def->mode = comExpert;
    def->set_default_value(new ConfigOptionFloats{ 0 });

    def = this->add("extruder_fan_offset", coPercents);
    def->label = L("Extruder fan offset");
    def->category = OptionCategory::extruders;
    def->tooltip = L("This offset wil be added to all fan values set in the filament properties. It won't make them go higher than 100% nor lower than 0%.");
    def->sidetext = L("%");
    def->mode = comExpert;
    def->set_default_value(new ConfigOptionPercents{ 0 });


    def = this->add("extrusion_axis", coString);
    def->label = L("Extrusion axis");
    def->category = OptionCategory::extruders;
    def->tooltip = L("Use this option to set the axis letter associated with your printer's extruder "
                   "(usually E but some printers use A).");
    def->set_default_value(new ConfigOptionString("E"));

    def = this->add("extrusion_multiplier", coFloats);
    def->label = L("Extrusion multiplier");
    def->category = OptionCategory::filament;
    def->tooltip = L("This factor changes the amount of flow proportionally. You may need to tweak "
        "this setting to get nice surface finish and correct single wall widths. "
        "Usual values are between 0.9 and 1.1. If you think you need to change this more, "
        "check filament diameter and your firmware E steps.");
    def->mode = comSimple;
    def->max = 2;
    def->set_default_value(new ConfigOptionFloats { 1. });

    def = this->add("print_extrusion_multiplier", coPercent);
    def->label = L("Extrusion multiplier");
    def->category = OptionCategory::filament;
    def->tooltip = L("This factor changes the amount of flow proportionally. You may need to tweak "
        "this setting to get nice surface finish and correct single wall widths. "
        "Usual values are between 90% and 110%. If you think you need to change this more, "
        "check filament diameter and your firmware E steps."
        " This print setting is multiplied against the extrusion_multiplier from the filament tab."
        " Its only purpose is to offer the same functionality but on a per-object basis."); // TODO: replace "against" with "with"?
    def->sidetext = L("%");
    def->mode = comSimple;
    def->min = 2;
    def->set_default_value(new ConfigOptionPercent(100));

    def = this->add("extrusion_width", coFloatOrPercent);
    def->label = L("Default extrusion width");
    def->category = OptionCategory::width;
    def->tooltip = L("Set this to a non-zero value to allow a manual extrusion width. "
        "If left to zero, Slic3r derives extrusion widths from the nozzle diameter "
        "(see the tooltips for perimeter extrusion width, infill extrusion width etc). "
        "If expressed as percentage (for example: 105%), it will be computed over nozzle diameter."
        "\nYou can set either 'Spacing', or 'Width'; the other will be calculated, using the perimeter 'Overlap' percentages and default layer height.");
    def->sidetext = L("mm or %");
    def->ratio_over = "nozzle_diameter";
    def->min = 0;
    def->max = 1000;
    def->precision = 6;
    def->can_phony = true;
    def->mode = comAdvanced;
    def->set_default_value(new ConfigOptionFloatOrPercent(0, false));

    def = this->add("extrusion_spacing", coFloatOrPercent);
    def->label = L("Default extrusion spacing");
    def->category = OptionCategory::width;
    def->tooltip = L("Like Default extrusion width but spacing is the distance between two lines (as they overlap a bit, it's not the same)."
                "\nYou can set either 'Spacing', or 'Width'; the other will be calculated, using the perimeter 'Overlap' percentages and default layer height.");
    def->sidetext = L("mm or %");
    def->ratio_over = "nozzle_diameter";
    def->min = 0;
    def->max = 1000;
    def->precision = 6;
    def->can_phony = true;
    def->mode = comAdvanced;
    def->set_default_value(new ConfigOptionFloatOrPercent(0, false, true));

    def = this->add("fan_always_on", coBools);
    def->label = L("Keep fan always on");
    def->category = OptionCategory::cooling;
    def->tooltip = L("If this is enabled, fan will continuously run at base speed if no other setting overrides that speed."
                " Useful for PLA, harmful for ABS.");
    def->mode = comSimple;
    def->set_default_value(new ConfigOptionBools{ false });

    def = this->add("fan_below_layer_time", coInts);
    def->label = L("Enable fan if layer print time is below");
    def->category = OptionCategory::cooling;
    def->tooltip = L("If layer print time is estimated below this number of seconds, fan will be enabled "
                "and its speed will be calculated by interpolating the default and maximum speeds."
                "\nSet to 0 to disable.");
    def->sidetext = L("approximate seconds");
    def->min = 0;
    def->max = 1000;
    def->mode = comExpert;
    def->set_default_value(new ConfigOptionInts { 60 });

    def = this->add("filament_colour", coStrings);
    def->label = L("Color");
    def->full_label = L("Filament color");
    def->category = OptionCategory::filament;
    def->tooltip = L("This is only used in the Slic3r interface as a visual help.");
    def->gui_type = "color";
    def->mode = comAdvanced;
    def->set_default_value(new ConfigOptionStrings{ "#29B2B2" });

    def = this->add("filament_notes", coStrings);
    def->label = L("Filament notes");
    def->category = OptionCategory::notes;
    def->tooltip = L("You can put your notes regarding the filament here.");
    def->multiline = true;
    def->full_width = true;
    def->height = 13;
    def->mode = comAdvanced;
    def->set_default_value(new ConfigOptionStrings { "" });

    def = this->add("filament_max_speed", coFloats);
    def->label = L("Max speed");
    def->category = OptionCategory::filament;
    def->tooltip = L("Maximum speed allowed for this filament. Limits the maximum "
        "speed of a print to the minimum of the print speed and the filament speed. "
        "Set to zero for no limit.");
    def->sidetext = L("mm/s");
    def->min = 0;
    def->mode = comAdvanced;
    def->set_default_value(new ConfigOptionFloats{ 0. });

    def = this->add("filament_max_volumetric_speed", coFloats);
    def->label = L("Max volumetric speed");
    def->category = OptionCategory::filament;
    def->tooltip = L("Maximum volumetric speed allowed for this filament. Limits the maximum volumetric "
        "speed of a print to the minimum of print and filament volumetric speed. "
        "Set to zero for no limit.");
    def->sidetext = L("mm³/s");
    def->min = 0;
    def->mode = comAdvanced;
    def->set_default_value(new ConfigOptionFloats{ 0. });

    def = this->add("filament_max_wipe_tower_speed", coFloats);
    def->label = L("Max speed on the wipe tower");
    def->tooltip = L("This setting is used to set the maximum speed when extruding inside the wipe tower (use M220)."
        " In %, set 0 to disable and use the Filament type instead."
        "\nIf disabled, these filament types will have a defaut value of:"
        "\n - PVA: 80% to 60%"
        "\n - SCAFF: 35%"
        "\n - FLEX: 35%"
        "\n - OTHERS: 100%"
        "\nNote that the wipe tower reset the speed at 100% for the unretract in any case." // TODO: "reset" -> "resets"?
        "\nIf using marlin, M220 B/R is used to save the speed override before the wipe tower print.");
    def->sidetext = L("%");
    def->min = 0;
    def->max = 200;
    def->mode = comExpert;
    def->set_default_value(new ConfigOptionFloats { 0 });

    def = this->add("filament_loading_speed", coFloats);
    def->label = L("Loading speed");
    def->tooltip = L("Speed used for loading the filament on the wipe tower. ");
    def->sidetext = L("mm/s");
    def->min = 0;
    def->mode = comExpert;
    def->set_default_value(new ConfigOptionFloats { 28. });

    //skinnydip section starts
    def = this->add("filament_enable_toolchange_temp", coBools);
    def->label = L("Toolchange temperature enabled");
    def->tooltip = L("Determines whether toolchange temperatures will be applied");
    def->mode = comAdvanced;
    def->set_default_value(new ConfigOptionBools { false });

    def = this->add("filament_use_fast_skinnydip", coBools);
    def->label = L("Fast mode");
    def->tooltip = L("Experimental: drops nozzle temperature during cooling moves instead of prior to extraction to reduce wait time.");
    def->mode = comExpert;
    def->set_default_value(new ConfigOptionBools { false });

    def = this->add("filament_enable_toolchange_part_fan", coBools);
    def->label = L("Use part fan to cool hotend");
    def->tooltip = L("Experimental setting.  May enable the hotend to cool down faster during toolchanges");
    def->mode = comExpert;
    def->set_default_value(new ConfigOptionBools { false });

    def = this->add("filament_toolchange_part_fan_speed", coInts);
    def->label = L("Toolchange part fan speed");
    def->tooltip = L("Experimental setting.  Fan speeds that are too high can clash with the hotend's PID routine.");
    def->sidetext = L("%");
    def->min = 0;
    def->max = 100;
    def->mode = comExpert;
    def->set_default_value(new ConfigOptionInts { 50 });

    def = this->add("filament_use_skinnydip", coBools);
    def->label = L("Enable Skinnydip string reduction");
    def->tooltip = L("Skinnydip performs a secondary dip into the meltzone to burn off fine strings of filament");
    def->mode = comAdvanced;
    def->set_default_value(new ConfigOptionBools { false });

    def = this->add("filament_melt_zone_pause", coInts);
    def->label = L("Pause in melt zone");
    def->tooltip = L("Stay in melt zone for this amount of time before extracting the filament.  Not usually necessary.");
    def->sidetext = L("milliseconds");
    def->min = 0;
    def->mode = comExpert;
    def->set_default_value(new ConfigOptionInts { 0 });

    def = this->add("filament_cooling_zone_pause", coInts);
    def->label = L("Pause before extraction ");
    def->tooltip = L("Can be useful to avoid bondtech gears deforming hot tips, but not ordinarily needed");
    def->sidetext = L("milliseconds");
    def->min = 0;
    def->mode = comExpert;
    def->set_default_value(new ConfigOptionInts { 0 });

    def = this->add("filament_dip_insertion_speed", coFloats);
    def->label = L("Speed to move into melt zone");
    def->tooltip = L("usually not necessary to change this");
    def->sidetext = L("mm/sec");
    def->min = 0;
    def->mode = comExpert;
    def->set_default_value(new ConfigOptionFloats { 33. });

    def = this->add("filament_dip_extraction_speed", coFloats);
    def->label = L("Speed to extract from melt zone");
    def->tooltip = L("usually not necessary to change this");
    def->sidetext = L("mm/sec");
    def->min = 0;
    def->mode = comExpert;
    def->set_default_value(new ConfigOptionFloats { 70. });

    def = this->add("filament_toolchange_temp", coInts);
    def->label = L("Toolchange temperature");
    def->tooltip = L("To further reduce stringing, it can be helpful to set a lower temperature just prior to extracting filament from the hotend.");
    def->sidetext = L("°C");
    def->min = 0;
    def->mode = comAdvanced;
    def->set_default_value(new ConfigOptionInts { 200 });

    def = this->add("filament_skinnydip_distance", coFloats);
    def->label = L("Insertion distance");
    def->tooltip = L("For stock extruders, usually 40-42mm.  For bondtech extruder upgrade, usually 30-32mm.  Start with a low value and gradually increase it until strings are gone.  If there are blobs on your wipe tower, your value is too high.");
    def->sidetext = L("mm");
    def->min = 0;
    def->mode = comAdvanced;
    def->set_default_value(new ConfigOptionFloats { 31. });
    //skinnydip section ends

    def = this->add("filament_loading_speed_start", coFloats);
    def->label = L("Loading speed at the start");
    def->tooltip = L("Speed used at the very beginning of loading phase. ");
    def->sidetext = L("mm/s");
    def->min = 0;
    def->mode = comExpert;
    def->set_default_value(new ConfigOptionFloats { 3. });

    def = this->add("filament_unloading_speed", coFloats);
    def->label = L("Unloading speed");
    def->tooltip = L("Speed used for unloading the filament on the wipe tower (does not affect "
                      " initial part of unloading just after ramming). ");
    def->sidetext = L("mm/s");
    def->min = 0;
    def->mode = comExpert;
    def->set_default_value(new ConfigOptionFloats { 90. });

    def = this->add("filament_unloading_speed_start", coFloats);
    def->label = L("Unloading speed at the start");
    def->tooltip = L("Speed used for unloading the tip of the filament immediately after ramming. ");
    def->sidetext = L("mm/s");
    def->min = 0;
    def->mode = comExpert;
    def->set_default_value(new ConfigOptionFloats { 100. });

    def = this->add("filament_toolchange_delay", coFloats);
    def->label = L("Delay after unloading");
    def->tooltip = L("Time to wait after the filament is unloaded. "
                   "May help to get reliable toolchanges with flexible materials "
                   "that may need more time to shrink to original dimensions. ");
    def->sidetext = L("s");
    def->min = 0;
    def->mode = comExpert;
    def->set_default_value(new ConfigOptionFloats { 0. });

    def = this->add("filament_cooling_moves", coInts);
    def->label = L("Number of cooling moves");
    def->tooltip = L("Filament is cooled by being moved back and forth in the "
                   "cooling tubes. Specify desired number of these moves.");
    def->max = 0;
    def->max = 20;
    def->mode = comExpert;
    def->set_default_value(new ConfigOptionInts { 4 });

    def = this->add("filament_cooling_initial_speed", coFloats);
    def->label = L("Speed of the first cooling move");
    def->tooltip = L("Cooling moves are gradually accelerated, starting at this speed. ");
    def->sidetext = L("mm/s");
    def->min = 0;
    def->mode = comExpert;
    def->set_default_value(new ConfigOptionFloats { 2.2 });

    def = this->add("filament_minimal_purge_on_wipe_tower", coFloats);
    def->label = L("Minimal purge on wipe tower");
    def->tooltip = L("After a tool change, the exact position of the newly loaded filament inside "
                     "the nozzle may not be known, and the filament pressure is likely not yet stable. "
                     "Before purging the print head into an infill or a sacrificial object, Slic3r will always prime "
                     "this amount of material into the wipe tower to produce successive infill or sacrificial object extrusions reliably.");
    def->sidetext = L("mm³");
    def->min = 0;
    def->mode = comExpert;
    def->set_default_value(new ConfigOptionFloats { 15. });

    def = this->add("filament_cooling_final_speed", coFloats);
    def->label = L("Speed of the last cooling move");
    def->tooltip = L("Cooling moves are gradually accelerated towards this speed. ");
    def->sidetext = L("mm/s");
    def->min = 0;
    def->mode = comExpert;
    def->set_default_value(new ConfigOptionFloats { 3.4 });

    def = this->add("filament_load_time", coFloats);
    def->label = L("Filament load time");
    def->tooltip = L("Time for the printer firmware (or the Multi Material Unit 2.0) to load a new filament during a tool change (when executing the T code). This time is added to the total print time by the G-code time estimator.");
    def->sidetext = L("s");
    def->min = 0;
    def->mode = comExpert;
    def->set_default_value(new ConfigOptionFloats { 0.0 });

    def = this->add("filament_ramming_parameters", coStrings);
    def->label = L("Ramming parameters");
    def->tooltip = L("This string is edited by RammingDialog and contains ramming specific parameters.");
    def->mode = comExpert;
    def->set_default_value(new ConfigOptionStrings { "120 100 6.6 6.8 7.2 7.6 7.9 8.2 8.7 9.4 9.9 10.0|"
       " 0.05 6.6 0.45 6.8 0.95 7.8 1.45 8.3 1.95 9.7 2.45 10 2.95 7.6 3.45 7.6 3.95 7.6 4.45 7.6 4.95 7.6" });

    def = this->add("filament_unload_time", coFloats);
    def->label = L("Filament unload time");
    def->tooltip = L("Time for the printer firmware (or the Multi Material Unit 2.0) to unload a filament during a tool change (when executing the T code). This time is added to the total print time by the G-code time estimator.");
    def->sidetext = L("s");
    def->min = 0;
    def->mode = comExpert;
    def->set_default_value(new ConfigOptionFloats { 0.0 });

    def = this->add("filament_diameter", coFloats);
    def->label = L("Diameter");
    def->tooltip = L("Enter your filament diameter here. Good precision is required, so use a caliper "
                   "and do multiple measurements along the filament, then compute the average.");
    def->sidetext = L("mm");
    def->min = 0;
    def->mode = comAdvanced;
    def->set_default_value(new ConfigOptionFloats{ 1.75 });

    def = this->add("filament_shrink", coPercents);
    def->label = L("Shrinkage");
    def->tooltip = L("Enter the shrinkage percentage that the filament will get after cooling (94% if you measure 94mm instead of 100mm)."
                    " The part will be scaled in xy to compensate."
                    " Only the filament used for the perimeter is taken into account."
                    "\nBe sure to allow enough space between objects, as this compensation is done after the checks.");
    def->sidetext = L("%");
    def->min = 10;
    def->mode = comExpert;
    def->set_default_value(new ConfigOptionPercents{ 100 });

    def = this->add("filament_density", coFloats);
    def->label = L("Density");
    def->category = OptionCategory::filament;
    def->tooltip = L("Enter your filament density here. This is only for statistical information. "
                   "A decent way is to weigh a known length of filament and compute the ratio "
                   "of the length to volume. Better is to calculate the volume directly through displacement.");
    def->sidetext = L("g/cm³");
    def->min = 0;
    def->mode = comAdvanced;
    def->set_default_value(new ConfigOptionFloats{ 0. });

    def = this->add("filament_type", coStrings);
    def->label = L("Filament type");
    def->category = OptionCategory::filament;
    def->tooltip = L("The filament material type for use in custom G-codes.");
    def->gui_type = "f_enum_open";
    def->gui_flags = "show_value";
    def->enum_values.push_back("PLA");
    def->enum_values.push_back("PET");
    def->enum_values.push_back("ABS");
    def->enum_values.push_back("ASA");
    def->enum_values.push_back("FLEX");
    def->enum_values.push_back("HIPS");
    def->enum_values.push_back("EDGE");
    def->enum_values.push_back("NGEN");
    def->enum_values.push_back("NYLON");
    def->enum_values.push_back("PVA");
    def->enum_values.push_back("PC");
    def->enum_values.push_back("PP");
    def->enum_values.push_back("PEI");
    def->enum_values.push_back("PEEK");
    def->enum_values.push_back("PEKK");
    def->enum_values.push_back("POM");
    def->enum_values.push_back("PSU");
    def->enum_values.push_back("PVDF");
    def->enum_values.push_back("SCAFF");
    def->enum_values.push_back("other0");
    def->enum_values.push_back("other1");
    def->enum_values.push_back("other2");
    def->enum_values.push_back("other3");
    def->enum_values.push_back("other4");
    def->enum_values.push_back("other5");
    def->enum_values.push_back("other6");
    def->enum_values.push_back("other7");
    def->enum_values.push_back("other8");
    def->enum_values.push_back("other9");
    def->mode = comAdvanced;
    def->set_default_value(new ConfigOptionStrings { "PLA" });

    def = this->add("filament_soluble", coBools);
    def->label = L("Soluble material");
    def->category = OptionCategory::filament;
    def->tooltip = L("Soluble material is most likely used for a soluble support.");
    def->mode = comAdvanced;
    def->set_default_value(new ConfigOptionBools { false });

    def = this->add("filament_cost", coFloats);
    def->label = L("Cost");
    def->full_label = L("Filament cost");
    def->category = OptionCategory::filament;
    def->tooltip = L("Enter your filament cost per kg here. This is only for statistical information.");
    def->sidetext = L("money/kg");
    def->min = 0;
    def->set_default_value(new ConfigOptionFloats { 0. });

    def = this->add("filament_spool_weight", coFloats);
    def->label = L("Spool weight");
    def->category = OptionCategory::filament;
    def->tooltip = L("Enter weight of the empty filament spool. "
                     "One may weigh a partially consumed filament spool before printing and one may compare the measured weight "
                     "with the calculated weight of the filament with the spool to find out whether the amount "
                     "of filament on the spool is sufficient to finish the print.");
    def->sidetext = L("g");
    def->min = 0;
    def->set_default_value(new ConfigOptionFloats { 0. });

    def = this->add("filament_settings_id", coStrings);
    def->set_default_value(new ConfigOptionStrings { "" });
    def->cli = ConfigOptionDef::nocli;

    def = this->add("filament_vendor", coString);
    def->set_default_value(new ConfigOptionString(L("(Unknown)")));
    def->cli = ConfigOptionDef::nocli;

    def = this->add("fill_angle", coFloat);
    def->label = L("Fill");
    def->full_label = L("Fill angle");
    def->category = OptionCategory::infill;
    def->tooltip = L("Default base angle for infill orientation. Cross-hatching will be applied to this. "
                   "Bridges will be infilled using the best direction Slic3r can detect, so this setting "
                   "does not affect them.");
    def->sidetext = L("°");
    def->min = 0;
    def->max = 360;
    def->mode = comAdvanced;
    def->set_default_value(new ConfigOptionFloat(45));

    def = this->add("fill_angle_increment", coFloat);
    def->label = L("Fill");
    def->full_label = L("Fill angle increment");
    def->category = OptionCategory::infill;
    def->tooltip = L("Add this angle each layer to the base angle for infill. "
                    "May be useful for art, or to be sure to hit every object's feature even with very low infill. "
                    "Still experimental, tell me what makes it useful, or the problems that arise using it.");
    def->sidetext = L("°");
    def->min = 0;
    def->max = 360;
    def->mode = comExpert;
    def->set_default_value(new ConfigOptionFloat(0));

    def = this->add("fill_density", coPercent);
    def->gui_type = "f_enum_open";
    def->gui_flags = "show_value";
    def->label = L("Fill density");
    def->category = OptionCategory::infill;
    def->tooltip = L("Density of internal infill, expressed in the range 0% - 100%.");
    def->sidetext = L("%");
    def->min = 0;
    def->max = 100;
    def->enum_values.push_back("0");
    def->enum_values.push_back("4");
    def->enum_values.push_back("5.5");
    def->enum_values.push_back("7.5");
    def->enum_values.push_back("10");
    def->enum_values.push_back("13");
    def->enum_values.push_back("18");
    def->enum_values.push_back("23");
    def->enum_values.push_back("31");
    def->enum_values.push_back("42");
    def->enum_values.push_back("55");
    def->enum_values.push_back("75");
    def->enum_values.push_back("100");
    def->enum_labels.push_back("0");
    def->enum_labels.push_back("4");
    def->enum_labels.push_back("5.5");
    def->enum_labels.push_back("7.5");
    def->enum_labels.push_back("10");
    def->enum_labels.push_back("13");
    def->enum_labels.push_back("18");
    def->enum_labels.push_back("23");
    def->enum_labels.push_back("31");
    def->enum_labels.push_back("42");
    def->enum_labels.push_back("55");
    def->enum_labels.push_back("75");
    def->enum_labels.push_back("100");
    def->set_default_value(new ConfigOptionPercent(18));

    def = this->add("fill_pattern", coEnum);
    def->label = L("Pattern");
    def->full_label = L("Fill pattern");
    def->category = OptionCategory::infill;
    def->tooltip = L("Fill pattern for general low-density infill.");
    def->enum_keys_map = &ConfigOptionEnum<InfillPattern>::get_enum_values();
    def->enum_values.push_back("rectilinear");
    def->enum_values.push_back("monotonic");
    def->enum_values.push_back("grid");
    def->enum_values.push_back("triangles");
    def->enum_values.push_back("stars");
    def->enum_values.push_back("cubic");
    def->enum_values.push_back("line");
    def->enum_values.push_back("concentric");
    def->enum_values.push_back("honeycomb");
    def->enum_values.push_back("3dhoneycomb");
    def->enum_values.push_back("gyroid");
    def->enum_values.push_back("hilbertcurve");
    def->enum_values.push_back("archimedeanchords");
    def->enum_values.push_back("octagramspiral");
    def->enum_values.push_back("scatteredrectilinear"); 
    def->enum_values.push_back("adaptivecubic");
    def->enum_values.push_back("supportcubic");
    def->enum_labels.push_back(L("Rectilinear"));
    def->enum_labels.push_back(L("Monotonic"));
    def->enum_labels.push_back(L("Grid"));
    def->enum_labels.push_back(L("Triangles"));
    def->enum_labels.push_back(L("Stars"));
    def->enum_labels.push_back(L("Cubic"));
    def->enum_labels.push_back(L("Line"));
    def->enum_labels.push_back(L("Concentric"));
    def->enum_labels.push_back(L("Honeycomb"));
    def->enum_labels.push_back(L("3D Honeycomb"));
    def->enum_labels.push_back(L("Gyroid"));
    def->enum_labels.push_back(L("Hilbert Curve"));
    def->enum_labels.push_back(L("Archimedean Chords"));
    def->enum_labels.push_back(L("Octagram Spiral"));
    def->enum_labels.push_back(L("Scattered Rectilinear"));
    def->enum_labels.push_back(L("Adaptive Cubic"));
    def->enum_labels.push_back(L("Support Cubic"));
    def->set_default_value( new ConfigOptionEnum<InfillPattern>(ipStars));

    def = this->add("fill_top_flow_ratio", coPercent);
    def->label = L("Top fill");
    def->full_label = L("Top fill flow ratio");
    def->sidetext = L("%");
    def->category = OptionCategory::width;
    def->tooltip = L("You can increase this to over-extrude on the top layer if there is not enough plastic to make a good fill.");
    def->min = 0;
    def->mode = comExpert;
    def->set_default_value(new ConfigOptionPercent(100));

    def = this->add("first_layer_flow_ratio", coPercent);
    def->label = L("First layer");
    def->full_label = L("First layer flow ratio");
    def->sidetext = L("%");
    def->category = OptionCategory::width;
    def->tooltip = L("You can increase this to over-extrude on the first layer if there is not enough plastic because your bed isn't levelled."
                    "\nNote: DON'T USE THIS if your only problem is bed levelling, LEVEL YOUR BED!"
                    " Use this setting only as last resort after all calibrations failed.");
    def->min = 0;
    def->mode = comExpert;
    def->set_default_value(new ConfigOptionPercent(100));

    def = this->add("first_layer_size_compensation", coFloat);
    def->label = L("First layer");
    def->full_label = L("XY First layer compensation");
    def->category = OptionCategory::slicing;
    def->tooltip = L("The first layer will be grown / shrunk in the XY plane by the configured value "
        "to compensate for the 1st layer squish aka an Elephant Foot effect. (should be negative = inwards)");
    def->sidetext = L("mm");
    def->mode = comAdvanced;
    def->set_default_value(new ConfigOptionFloat(0));

    def = this->add("first_layer_size_compensation_layers", coInt);
    def->label = L("height in layers");
    def->full_label = L("XY First layer compensation height in layers");
    def->category = OptionCategory::slicing;
    def->tooltip = L("The number of layers on which the elephant foot compensation will be active. "
        "The first layer will be shrunk by the elephant foot compensation value, then "
        "the next layers will be gradually shrunk less, up to the layer indicated by this value.");
    def->sidetext = L("layers");
    def->min = 1;
    def->max = 30;
    def->mode = comAdvanced;
    def->set_default_value(new ConfigOptionInt(1));

    def = this->add("fill_smooth_width", coFloatOrPercent);
    def->label = L("Width");
    def->full_label = L("Ironing width");
    def->category = OptionCategory::infill;
    def->tooltip = L("This is the width of the ironing pass, in a % of the top infill extrusion width, should not be more than 50%"
        " (two times more lines, 50% overlap). It's not necessary to go below 25% (four times more lines, 75% overlap). \nIf you have problems with your ironing process,"
        " don't forget to look at the flow->above bridge flow, as this setting should be set to min 110% to let you have enough plastic in the top layer."
        " A value too low will make your extruder eat the filament.");
    def->ratio_over = "top_infill_extrusion_width";
    def->min = 0;
    def->mode = comExpert;
    def->sidetext = L("mm/%");
    def->set_default_value(new ConfigOptionFloatOrPercent(50, true));

    def = this->add("fill_smooth_distribution", coPercent);
    def->label = L("Distribution");
    def->full_label = L("Ironing flow distribution");
    def->category = OptionCategory::infill;
    def->tooltip = L("This is the percentage of the flow that is used for the second ironing pass. Typical 10-20%. "
        "Should not be higher than 20%, unless you have your top extrusion width greatly superior to your nozzle width. "
        "A value too low and your extruder will eat the filament. A value too high and the first pass won't print well.");
    //def->min = 0;
    //def->max = 0.9;
    def->mode = comExpert;
    def->sidetext = L("%");
    def->set_default_value(new ConfigOptionPercent(10));

    def = this->add("first_layer_acceleration", coFloatOrPercent);
    def->label = L("First layer");
    def->full_label = L("First layer acceleration");
    def->category = OptionCategory::speed;
    def->tooltip = L("This is the acceleration your printer will use for first layer."
                "\nCan be a % of the default acceleration"
                "\nSet zero to disable acceleration control for first layer.");
    def->sidetext = L("mm/s² or %");
    def->ratio_over = "default_acceleration";
    def->min = 0;
    def->mode = comExpert;
    def->set_default_value(new ConfigOptionFloatOrPercent(0, false));

    def = this->add("first_layer_bed_temperature", coInts);
    def->label = L("First layer");
    def->full_label = L("First layer bed temperature");
    def->category = OptionCategory::filament;
    def->tooltip = L("Heated build plate temperature for the first layer. Set this to zero to disable "
                   "bed temperature control commands in the output.");
    def->sidetext = L("°C");
    def->max = 0;
    def->max = 300;
    def->set_default_value(new ConfigOptionInts { 0 });

    def = this->add("first_layer_extrusion_width", coFloatOrPercent);
    def->label = L("First layer");
    def->full_label = L("First layer width");
    def->category = OptionCategory::width;
    def->tooltip = L("Set this to a non-zero value to set a manual extrusion width for first layer. "
        "You can use this to force fatter extrudates for better adhesion. If expressed "
        "as percentage (for example 140%) it will be computed over the nozzle diameter "
        "of the nozzle used for the type of extrusion. "
        "If set to zero, it will use the default extrusion width."
        "\nYou can set either 'Spacing', or 'Width'; the other will be calculated, using the perimeter 'Overlap' percentages and default layer height.");
    def->sidetext = L("mm or %");
    def->ratio_over = "nozzle_diameter";
    def->min = 0;
    def->max = 1000;
    def->precision = 6;
    def->can_phony = true;
    def->mode = comAdvanced;
    def->set_default_value(new ConfigOptionFloatOrPercent(140, true));

    def = this->add("first_layer_extrusion_spacing", coFloatOrPercent);
    def->label = L("First layer");
    def->full_label = L("First layer spacing");
    def->category = OptionCategory::width;
    def->tooltip = L("Like First layer width but spacing is the distance between two lines (as they overlap a bit, it's not the same)."
        "\nYou can set either 'Spacing', or 'Width'; the other will be calculated, using the perimeter 'Overlap' percentages and default layer height.");
    def->sidetext = L("mm or %");
    def->ratio_over = "nozzle_diameter";
    def->min = 0;
    def->max = 1000;
    def->precision = 6;
    def->can_phony = true;
    def->mode = comAdvanced;
    def->set_default_value(new ConfigOptionFloatOrPercent(0, false, true));

    def = this->add("first_layer_height", coFloatOrPercent);
    def->label = L("First layer height");
    def->category = OptionCategory::perimeter;
    def->tooltip = L("When printing with very low layer heights, you might still want to print a thicker "
                   "bottom layer to improve adhesion and tolerance for non perfect build plates. "
                   "This can be expressed as an absolute value or as a percentage (for example: 75%) "
                   "over the default nozzle width.");
    def->sidetext = L("mm or %");
    def->ratio_over = "nozzle_diameter";
    def->min = 0;
    def->mode = comAdvanced;
    def->set_default_value(new ConfigOptionFloatOrPercent(75, true));

    def = this->add("first_layer_speed", coFloatOrPercent);
    def->label = L("Default");
    def->full_label = L("Default first layer speed");
    def->category = OptionCategory::speed;
    def->tooltip = L("If expressed as absolute value in mm/s, this speed will be applied to all the print moves "
                   "but infill of the first layer, it can be overwritten by the 'default' (default depends of the type of the path) "
                   "speed if it's lower than that. If expressed as a percentage "
                   "it will scale the current speed."
                   "\nSet it at 100% to remove any first layer speed modification (with first_layer_infill_speed).");
    def->sidetext = L("mm/s or %");
    def->ratio_over = "depends";
    def->min = 0;
    def->mode = comAdvanced;
    def->set_default_value(new ConfigOptionFloatOrPercent(30, false));
    
    def = this->add("first_layer_infill_speed", coFloatOrPercent);
    def->label = L("Infill");
    def->full_label = L("Infill first layer speed");
    def->category = OptionCategory::speed;
    def->tooltip = L("If expressed as absolute value in mm/s, this speed will be applied to infill moves "
                   "of the first layer, it can be overwritten by the 'default' (solid infill or infill if not bottom) "
                   "speed if it's lower than that. If expressed as a percentage "
                   "(for example: 40%) it will scale the current infill speed.");
    def->sidetext = L("mm/s or %");
    def->ratio_over = "depends";
    def->min = 0;
    def->mode = comExpert;
    def->set_default_value(new ConfigOptionFloatOrPercent(30, false));
    
    def = this->add("first_layer_temperature", coInts);
    def->label = L("First layer");
    def->full_label = L("First layer nozzle temperature");
    def->category = OptionCategory::filament;
    def->tooltip = L("Extruder nozzle temperature for first layer. If you want to control temperature manually "
                   "during print, set this to zero to disable temperature control commands in the output file.");
    def->sidetext = L("°C");
    def->min = 0;
    def->max = max_temp;
    def->set_default_value(new ConfigOptionInts { 200 });

    def = this->add("full_fan_speed_layer", coInts);
    def->label = L("Full fan speed at layer");
    def->tooltip = L("Fan speed will be ramped up linearly from zero at layer \"disable_fan_first_layers\" "
                   "to maximum at layer \"full_fan_speed_layer\". "
                   "\"full_fan_speed_layer\" will be ignored if lower than \"disable_fan_first_layers\", in which case "
                   "the fan will be running at maximum allowed speed at layer \"disable_fan_first_layers\" + 1.");
    def->min = 0;
    def->max = 1000;
    def->mode = comExpert;
    def->set_default_value(new ConfigOptionInts { 0 });

    def = this->add("gap_fill", coBool);
    def->label = L("Gap fill");
    def->full_label = L("Enable Gap fill");
    def->category = OptionCategory::perimeter;
    def->tooltip = L("Enable gap fill algorithm. It will extrude small lines between perimeters "
        "when there is not enough space for another perimeter or an infill.");
    def->mode = comExpert;
    def->set_default_value(new ConfigOptionBool(true));

    def = this->add("gap_fill_min_area", coFloatOrPercent);
    def->label = L("Min surface");
    def->full_label = L("Min gap-fill surface");
    def->category = OptionCategory::perimeter;
    def->tooltip = L("This setting represents the minimum mm² for a gapfill extrusion to be created.\nCan be a % of (perimeter width)²");
    def->ratio_over = "perimeter_width_square";
    def->min = 0;
    def->mode = comExpert;
    def->set_default_value(new ConfigOptionFloatOrPercent{ 100,true });

    def = this->add("gap_fill_overlap", coPercent);
    def->label = L("Gap fill overlap");
    def->full_label = L("Gap fill overlap");
    def->category = OptionCategory::width;
    def->tooltip = L("This setting allows you to reduce the overlap between the perimeters and the gap fill."
        " 100% means that no gaps are left, and 0% means that the gap fill won't touch the perimeters."
        "\nIt's very experimental, please report about the usefulness. It may be removed if there is no use for it.");
    def->sidetext = L("%");
    def->min = 0;
    def->max = 100;
    def->mode = comExpert;
    def->set_default_value(new ConfigOptionPercent(100));

    def = this->add("gap_fill_speed", coFloat);
    def->label = L("Gap fill");
    def->full_label = L("Gap fill speed");
    def->category = OptionCategory::speed;
    def->tooltip = L("Speed for filling small gaps using short zigzag moves. Keep this reasonably low "
        "to avoid too much shaking and resonance issues."
        "\nGap fill extrusions are ignored from the automatic volumetric speed computation, unless you set it to 0.");
    def->sidetext = L("mm/s");
    def->min = 0;
    def->mode = comAdvanced;
    def->set_default_value(new ConfigOptionFloat(20));

    def = this->add("gcode_comments", coBool);
    def->label = L("Verbose G-code");
    def->category = OptionCategory::output;
    def->tooltip = L("Enable this to get a commented G-code file, with each line explained by descriptive text. "
        "If you print from an SD card, the additional weight of the file could make your firmware "
        "slow down.");
    def->mode = comExpert;
    def->set_default_value(new ConfigOptionBool(0));

    def = this->add("gcode_flavor", coEnum);
    def->label = L("G-code flavor");
    def->category = OptionCategory::general;
    def->tooltip = L("Some G/M-code commands, including temperature control and others, are not universal. "
                   "Set this option to your printer's firmware to get a compatible output. "
                   "The \"No extrusion\" flavor prevents Slic3r from exporting any extrusion value at all.");
    def->enum_keys_map = &ConfigOptionEnum<GCodeFlavor>::get_enum_values();
    def->enum_values.push_back("reprapfirmware");
    def->enum_values.push_back("repetier");
    def->enum_values.push_back("teacup");
    def->enum_values.push_back("makerware");
    def->enum_values.push_back("marlin");
    def->enum_values.push_back("klipper");
    def->enum_values.push_back("sailfish");
    def->enum_values.push_back("mach3");
    def->enum_values.push_back("machinekit");
    def->enum_values.push_back("smoothie");
    def->enum_values.push_back("sprinter");
    def->enum_values.push_back("lerdge");
    def->enum_values.push_back("no-extrusion");
    def->enum_labels.push_back("RepRapFirmware");
    def->enum_labels.push_back("Repetier");
    def->enum_labels.push_back("Teacup");
    def->enum_labels.push_back("MakerWare (MakerBot)");
    def->enum_labels.push_back("Marlin");
    def->enum_labels.push_back("Klipper");
    def->enum_labels.push_back("Sailfish (MakerBot)");
    def->enum_labels.push_back("Mach3/LinuxCNC");
    def->enum_labels.push_back("Machinekit");
    def->enum_labels.push_back("Smoothie");
    def->enum_labels.push_back("Sprinter");
    def->enum_labels.push_back("Lerdge");
    def->enum_labels.push_back(L("No extrusion"));
    def->mode = comAdvanced;
    def->set_default_value(new ConfigOptionEnum<GCodeFlavor>(gcfSprinter));

    def = this->add("gcode_label_objects", coBool);
    def->label = L("Label objects");
    def->category = OptionCategory::output;
    def->tooltip = L("Enable this to add comments into the G-Code labeling print moves with what object they belong to,"
                   " which is useful for the Octoprint CancelObject plugin. This settings is NOT compatible with "
                   "Single Extruder Multi Material setup and Wipe into Object / Wipe into Infill.");
    def->aliases = { "label_printed_objects" };
    def->mode = comAdvanced;
    def->set_default_value(new ConfigOptionBool(1));

    def = this->add("gcode_precision_xyz", coInt);
    def->label = L("xyz decimals");
    def->category = OptionCategory::output;
    def->tooltip = L("Choose how many digits after the dot for xyz coordinates.");
    def->mode = comExpert;
    def->set_default_value(new ConfigOptionInt(3));

    def = this->add("gcode_precision_e", coInts);
    def->label = L("Extruder decimals");
    def->category = OptionCategory::output;
    def->tooltip = L("Choose how many digits after the dot for extruder moves.");
    def->mode = comExpert;
    def->set_default_value(new ConfigOptionInts{ 5 });

    def = this->add("high_current_on_filament_swap", coBool);
    def->label = L("High extruder current on filament swap");
    def->category = OptionCategory::general;
    def->tooltip = L("It may be beneficial to increase the extruder motor current during the filament exchange"
                   " sequence to allow for rapid ramming feed rates and to overcome resistance when loading"
                   " a filament with an ugly shaped tip.");
    def->mode = comExpert;
    def->set_default_value(new ConfigOptionBool(0));

    def = this->add("infill_acceleration", coFloatOrPercent);
    def->label = L("Infill");
    def->full_label = L("Infill acceleration");
    def->category = OptionCategory::speed;
    def->tooltip = L("This is the acceleration your printer will use for infill."
                "\nCan be a % of the default acceleration"
                "\nSet zero to disable acceleration control for infill.");
    def->sidetext = L("mm/s² or %");
    def->ratio_over = "default_acceleration";
    def->min = 0;
    def->mode = comExpert;
    def->set_default_value(new ConfigOptionFloatOrPercent(0,false));

    def = this->add("infill_every_layers", coInt);
    def->label = L("Combine infill every");
    def->category = OptionCategory::infill;
    def->tooltip = L("This feature allows you to combine infill and speed up your print by extruding thicker "
                   "infill layers while preserving thin perimeters, thus accuracy.");
    def->sidetext = L("layers");
    def->full_label = L("Combine infill every n layers");
    def->min = 1;
    def->mode = comAdvanced;
    def->set_default_value(new ConfigOptionInt(1));

    auto def_infill_anchor_min = def = this->add("infill_anchor", coFloatOrPercent);
    def->label = L("Length of the infill anchor");
    def->category = OptionCategory::infill;
    def->tooltip = L("Connect an infill line to an internal perimeter with a short segment of an additional perimeter. "
                     "If expressed as percentage (example: 15%) it is calculated over infill extrusion width. Slic3r tries to connect two close infill lines to a short perimeter segment. If no such perimeter segment "
                     "shorter than infill_anchor_max is found, the infill line is connected to a perimeter segment at just one side "
                     "and the length of the perimeter segment taken is limited to this parameter, but no longer than anchor_length_max. "
                     "\nSet this parameter to zero to disable anchoring perimeters connected to a single infill line.");
    def->sidetext = L("mm or %");
    def->ratio_over = "infill_extrusion_width";
    def->gui_type = "f_enum_open";
    def->enum_values.push_back("0");
    def->enum_values.push_back("1");
    def->enum_values.push_back("2");
    def->enum_values.push_back("5");
    def->enum_values.push_back("10");
    def->enum_values.push_back("1000");
    def->enum_labels.push_back(L("0 (no open anchors)"));
    def->enum_labels.push_back("1 mm");
    def->enum_labels.push_back("2 mm");
    def->enum_labels.push_back("5 mm");
    def->enum_labels.push_back("10 mm");
    def->enum_labels.push_back(L("1000 (unlimited)"));
    def->mode = comExpert;
    def->set_default_value(new ConfigOptionFloatOrPercent(600, true));

    def = this->add("infill_anchor_max", coFloatOrPercent);
    def->label = L("Maximum length of the infill anchor");
    def->category    = def_infill_anchor_min->category;
    def->tooltip = L("Connect an infill line to an internal perimeter with a short segment of an additional perimeter. "
                     "If expressed as percentage (example: 15%) it is calculated over infill extrusion width. Slic3r tries to connect two close infill lines to a short perimeter segment. If no such perimeter segment "
                     "shorter than this parameter is found, the infill line is connected to a perimeter segment at just one side "
                     "and the length of the perimeter segment taken is limited to infill_anchor, but no longer than this parameter. "
                     "\nIf set to 0, the old algorithm for infill connection will be used, it should create the same result as with 1000 & 0.");
    def->sidetext    = def_infill_anchor_min->sidetext;
    def->ratio_over  = def_infill_anchor_min->ratio_over;
    def->gui_type    = def_infill_anchor_min->gui_type;
    def->enum_values = def_infill_anchor_min->enum_values;
    def->enum_labels.push_back(L("0 (Simple connect)"));
    def->enum_labels.push_back("1 mm");
    def->enum_labels.push_back("2 mm");
    def->enum_labels.push_back("5 mm");
    def->enum_labels.push_back("10 mm");
    def->enum_labels.push_back(L("1000 (unlimited)"));
    def->mode = comAdvanced;
    def->set_default_value(new ConfigOptionFloatOrPercent(0, false));

    def = this->add("infill_dense", coBool);
    def->label = L("Dense infill layer");
    def->full_label = L("Dense infill layer");
    def->category = OptionCategory::infill;
    def->tooltip = L("Enables the creation of a support layer under the first solid layer. This allows you to use a lower infill ratio without compromising the top quality."
        " The dense infill is laid out with a 50% infill density.");
    def->mode = comSimple;
    def->set_default_value(new ConfigOptionBool(false));

    def = this->add("infill_connection", coEnum);
    def->label = L("Connection of sparse infill lines");
    def->category = OptionCategory::infill;
    def->tooltip = L("Give to the infill algorithm if the infill needs to be connected, and on which perimeters"
        " Can be useful for art or with high infill/perimeter overlap."
        " The result may vary between infill types.");
    def->enum_keys_map = &ConfigOptionEnum<InfillConnection>::get_enum_values();
    def->enum_values.push_back("connected");
    def->enum_values.push_back("holes");
    def->enum_values.push_back("outershell");
    def->enum_values.push_back("notconnected");
    def->enum_labels.push_back(L("Connected"));
    def->enum_labels.push_back(L("Connected to hole perimeters"));
    def->enum_labels.push_back(L("Connected to outer perimeters"));
    def->enum_labels.push_back(L("Not connected"));
    def->mode = comExpert;
    def->set_default_value(new ConfigOptionEnum<InfillConnection>(icConnected));

    def = this->add("infill_connection_top", coEnum);
    def->label = L("Connection of top infill lines");
    def->category = OptionCategory::infill;
    def->tooltip = L("Give to the infill algorithm if the infill needs to be connected, and on which perimeters"
        " Can be useful for art or with high infill/perimeter overlap."
        " The result may vary between infill types.");
    def->enum_keys_map = &ConfigOptionEnum<InfillConnection>::get_enum_values();
    def->enum_values.push_back("connected");
    def->enum_values.push_back("holes");
    def->enum_values.push_back("outershell");
    def->enum_values.push_back("notconnected");
    def->enum_labels.push_back(L("Connected"));
    def->enum_labels.push_back(L("Connected to hole perimeters"));
    def->enum_labels.push_back(L("Connected to outer perimeters"));
    def->enum_labels.push_back(L("Not connected"));
    def->mode = comExpert;
    def->set_default_value(new ConfigOptionEnum<InfillConnection>(icConnected));

    def = this->add("infill_connection_bottom", coEnum);
    def->label = L("Connection of bottom infill lines");
    def->category = OptionCategory::infill;
    def->tooltip = L("Give to the infill algorithm if the infill needs to be connected, and on which perimeters"
        " Can be useful for art or with high infill/perimeter overlap."
        " The result may vary between infill types.");
    def->enum_keys_map = &ConfigOptionEnum<InfillConnection>::get_enum_values();
    def->enum_values.push_back("connected");
    def->enum_values.push_back("holes");
    def->enum_values.push_back("outershell");
    def->enum_values.push_back("notconnected");
    def->enum_labels.push_back(L("Connected"));
    def->enum_labels.push_back(L("Connected to hole perimeters"));
    def->enum_labels.push_back(L("Connected to outer perimeters"));
    def->enum_labels.push_back(L("Not connected"));
    def->mode = comExpert;
    def->set_default_value(new ConfigOptionEnum<InfillConnection>(icConnected));

    def = this->add("infill_connection_solid", coEnum);
    def->label = L("Connection of solid infill lines");
    def->category = OptionCategory::infill;
    def->tooltip = L("Give to the infill algorithm if the infill needs to be connected, and on which perimeters"
        " Can be useful for art or with high infill/perimeter overlap."
        " The result may vary between infill types.");
    def->enum_keys_map = &ConfigOptionEnum<InfillConnection>::get_enum_values();
    def->enum_values.push_back("connected");
    def->enum_values.push_back("holes");
    def->enum_values.push_back("outershell");
    def->enum_values.push_back("notconnected");
    def->enum_labels.push_back(L("Connected"));
    def->enum_labels.push_back(L("Connected to hole perimeters"));
    def->enum_labels.push_back(L("Connected to outer perimeters"));
    def->enum_labels.push_back(L("Not connected"));
    def->mode = comExpert;
    def->set_default_value(new ConfigOptionEnum<InfillConnection>(icConnected));
    
    def = this->add("infill_dense_algo", coEnum);
    def->label = L("Algorithm");
    def->full_label = L("Dense infill algorithm");
    def->category = OptionCategory::infill;
    def->tooltip = L("Choose the way the dense layer is laid out."
        " The automatic option lets it try to draw the smallest surface with only strait lines inside the sparse infill."
        " The Anchored option just slightly enlarges (by 'Default infill margin') the surfaces that need a better support.");
    def->enum_keys_map = &ConfigOptionEnum<DenseInfillAlgo>::get_enum_values();
    def->enum_values.push_back("automatic");
    def->enum_values.push_back("autosmall");
    def->enum_values.push_back("autoenlarged");
    def->enum_values.push_back("enlarged");
    def->enum_labels.push_back(L("Automatic"));
    def->enum_labels.push_back(L("Automatic, only for small areas"));
    def->enum_labels.push_back(L("Automatic, or anchored if too big"));
    def->enum_labels.push_back(L("Anchored"));
    def->mode = comAdvanced;
    def->set_default_value(new ConfigOptionEnum<DenseInfillAlgo>(dfaAutoOrEnlarged));

    def = this->add("infill_extruder", coInt);
    def->label = L("Infill extruder");
    def->category = OptionCategory::extruders;
    def->tooltip = L("The extruder to use when printing infill.");
    def->min = 1;
    def->mode = comAdvanced;
    def->set_default_value(new ConfigOptionInt(1));

    def = this->add("infill_extrusion_width", coFloatOrPercent);
    def->label = L("Infill");
    def->full_label = L("Infill width");
    def->category = OptionCategory::width;
    def->tooltip = L("Set this to a non-zero value to set a manual extrusion width for infill. "
        "If left as zero, default extrusion width will be used if set, otherwise 1.125 x nozzle diameter will be used. "
        "You may want to use fatter extrudates to speed up the infill and make your parts stronger. "
        "If expressed as percentage (for example 110%) it will be computed over nozzle diameter."
        "\nYou can set either 'Spacing', or 'Width'; the other will be calculated, using default layer height.");
    def->sidetext = L("mm or %");
    def->ratio_over = "nozzle_diameter";
    def->min = 0;
    def->max = 1000;
    def->precision = 6;
    def->can_phony = true;
    def->mode = comAdvanced;
    def->set_default_value(new ConfigOptionFloatOrPercent(0, false));

    def = this->add("infill_extrusion_spacing", coFloatOrPercent);
    def->label = L("Infill");
    def->full_label = L("Infill spacing");
    def->category = OptionCategory::width;
    def->tooltip = L("Like First layer width but spacing is the distance between two lines (as they overlap a bit, it's not the same)."
         "\nYou can set either 'Spacing', or 'Width'; the other will be calculated, using default layer height.");
    def->sidetext = L("mm or %");
    def->ratio_over = "nozzle_diameter";
    def->min = 0;
    def->max = 1000;
    def->precision = 6;
    def->can_phony = true;
    def->mode = comAdvanced;
    def->set_default_value(new ConfigOptionFloatOrPercent(0, false, true));

    def = this->add("infill_first", coBool);
    def->label = L("Infill before perimeters");
    def->category = OptionCategory::infill;
    def->tooltip = L("This option will switch the print order of perimeters and infill, making the latter first.");
    def->mode = comExpert;
    def->set_default_value(new ConfigOptionBool(false));

    def = this->add("infill_only_where_needed", coBool);
    def->label = L("Only infill where needed");
    def->category = OptionCategory::infill;
    def->tooltip = L("This option will limit infill to the areas actually needed for supporting ceilings "
                   "(it will act as internal support material). If enabled, this slows down the G-code generation "
                   "due to the multiple checks involved.");
    def->mode = comAdvanced;
    def->set_default_value(new ConfigOptionBool(false));

    def = this->add("infill_overlap", coFloatOrPercent);
    def->label = L("Infill/perimeters overlap");
    def->category = OptionCategory::width;
    def->tooltip = L("This setting applies an additional overlap between infill and perimeters for better bonding. "
                   "Theoretically this shouldn't be needed, but backlash might cause gaps. If expressed "
                   "as percentage (example: 15%) it is calculated over perimeter extrusion width.");
    def->sidetext = L("mm or %");
    def->ratio_over = "perimeter_extrusion_width";
    def->mode = comExpert;
    def->set_default_value(new ConfigOptionFloatOrPercent(25, true));

    def = this->add("infill_speed", coFloat);
    def->label = L("Sparse");
    def->full_label = L("Sparse infill speed");
    def->category = OptionCategory::speed;
    def->tooltip = L("Speed for printing the internal fill. Set to zero for auto.");
    def->sidetext = L("mm/s");
    def->aliases = { "print_feed_rate", "infill_feed_rate" };
    def->min = 0;
    def->mode = comAdvanced;
    def->set_default_value(new ConfigOptionFloat(80));

    def = this->add("inherits", coString);
    def->label = L("Inherits profile");
    def->tooltip = L("Name of the profile, from which this profile inherits.");
    def->full_width = true;
    def->height = 5;
    def->set_default_value(new ConfigOptionString());
    def->cli = ConfigOptionDef::nocli;

    // The following value is to be stored into the project file (AMF, 3MF, Config ...)
    // and it contains a sum of "inherits" values over the print and filament profiles.
    def = this->add("inherits_cummulative", coStrings);
    def->set_default_value(new ConfigOptionStrings());
    def->cli = ConfigOptionDef::nocli;

    def = this->add("interface_shells", coBool);
    def->label = L("Interface shells");
    def->tooltip = L("Force the generation of solid shells between adjacent materials/volumes. "
                   "Useful for multi-extruder prints with translucent materials or manual soluble "
                   "support material.");
    def->category = OptionCategory::perimeter;
    def->mode = comExpert;
    def->set_default_value(new ConfigOptionBool(false));

    def = this->add("ironing", coBool);
    def->label = L("Enable ironing");
    def->tooltip = L("Enable ironing of the top layers with the hot print head for smooth surface");
    def->category = OptionCategory::ironing;
    def->mode = comAdvanced;
    def->set_default_value(new ConfigOptionBool(false));

    def = this->add("ironing_angle", coFloat);
    def->label = L("Ironing angle");
    def->category = OptionCategory::ironing;
    def->tooltip = L("Ironing angle. if negative, it will use the fill angle.");
    def->sidetext = L("°");
    def->min = -1;
    def->mode = comExpert;
    def->set_default_value(new ConfigOptionFloat(-1));

    def = this->add("ironing_type", coEnum);
    def->label = L("Ironing Type");
    def->category = OptionCategory::ironing;
    def->tooltip = L("Ironing Type");
    def->enum_keys_map = &ConfigOptionEnum<IroningType>::get_enum_values();
    def->enum_values.push_back("top");
    def->enum_values.push_back("topmost");
    def->enum_values.push_back("solid");
    def->enum_labels.push_back(L("All top surfaces"));
    def->enum_labels.push_back(L("Topmost surface only"));
    def->enum_labels.push_back(L("All solid surfaces"));
    def->mode = comAdvanced;
    def->set_default_value(new ConfigOptionEnum<IroningType>(IroningType::TopSurfaces));

    def = this->add("ironing_flowrate", coPercent);
    def->label = L("Flow rate");
    def->category = OptionCategory::ironing;
    def->tooltip = L("Percent of a flow rate relative to object's normal layer height."
                " It's the percentage of the layer that will be over-extruded on top to do the ironing.");
    def->sidetext = L("%");
    def->ratio_over = "layer_height";
    def->min = 0;
    def->mode = comExpert;
    def->set_default_value(new ConfigOptionPercent(15));

    def = this->add("ironing_spacing", coFloat);
    def->label = L("Spacing between ironing lines");
    def->category = OptionCategory::ironing;
    def->tooltip = L("Distance between ironing lines");
    def->sidetext = L("mm");
    def->min = 0;
    def->mode = comExpert;
    def->set_default_value(new ConfigOptionFloat(0.1));

    def = this->add("ironing_speed", coFloatOrPercent);
    def->label = L("Ironing");
    def->category = OptionCategory::ironing;
    def->tooltip = L("Ironing speed. Used for the ironing pass of the ironing infill pattern, and the post-process infill."
        " Can be defined as mm.s, or a % of the top solid infill speed."
        "\nIroning extrusions are ignored from the automatic volumetric speed computation.");
    def->sidetext = L("mm/s");
    def->ratio_over = "top_solid_infill_speed";
    def->min = 0.1;
    def->mode = comAdvanced;
    def->set_default_value(new ConfigOptionFloatOrPercent(15, false));

    def = this->add("layer_gcode", coString);
    def->label = L("After layer change G-code");
    def->category = OptionCategory::customgcode;
    def->tooltip = L("This custom code is inserted at every layer change, right after the Z move "
        "and before the extruder moves to the first layer point. Note that you can use "
        "placeholder variables for all Slic3r settings as well as [layer_num] and [layer_z].");
    def->cli = "after-layer-gcode|layer-gcode";
    def->multiline = true;
    def->full_width = true;
    def->height = 5;
    def->mode = comExpert;
    def->set_default_value(new ConfigOptionString(""));

    def = this->add("feature_gcode", coString);
    def->label = L("After layer change G-code");
    def->category = OptionCategory::customgcode;
    def->tooltip = L("This custom code is inserted at every extrusion type change."
        "Note that you can use placeholder variables for all Slic3r settings as well as [extrusion_role], [layer_num] and [layer_z] that can take these string values:"
        " { Perimeter, ExternalPerimeter, OverhangPerimeter, InternalInfill, SolidInfill, TopSolidInfill, BridgeInfill, GapFill, Skirt, SupportMaterial, SupportMaterialInterface, WipeTower, Mixed }."
        " Mixed is only used when the role of the extrusion is not unique, not exactly inside another category or not known.");
    def->cli = "feature-gcode";
    def->multiline = true;
    def->full_width = true;
    def->height = 5;
    def->mode = comExpert;
    def->set_default_value(new ConfigOptionString(""));

    def = this->add("exact_last_layer_height", coBool);
    def->label = L("Exact last layer height");
    def->category = OptionCategory::perimeter;
    def->tooltip = L("This setting controls the height of last object layers to put the last layer at the exact highest height possible. Experimental.");
    def->mode = comExpert;
    def->set_default_value(new ConfigOptionBool(false));

    def = this->add("remaining_times", coBool);
    def->label = L("Supports remaining times");
    def->category = OptionCategory::firmware;
    def->tooltip = L("Emit M73 P[percent printed] R[remaining time in minutes] at 1 minute"
                     " intervals into the G-code to let the firmware show accurate remaining time."
                     " As of now only the Prusa i3 MK3 firmware recognizes M73."
                     " Also the i3 MK3 firmware supports M73 Qxx Sxx for the silent mode.");
    def->mode = comExpert;
    def->set_default_value(new ConfigOptionBool(false));

    def = this->add("silent_mode", coBool);
    def->label = L("Supports stealth mode");
    def->category = OptionCategory::firmware;
    def->tooltip = L("The firmware supports stealth mode");
    def->mode = comAdvanced;
    def->set_default_value(new ConfigOptionBool(true));

    def = this->add("fan_speedup_time", coFloat);
    def->label = L("Fan startup delay");
    def->category = OptionCategory::firmware;
    def->tooltip = L("Move the fan start in the past by at least this delay (in seconds, you can use decimals)."
        " It assumes infinite acceleration for this time estimation, and will only take into account G1 and G0 moves. Use 0 to deactivate.");
    def->sidetext = L("s");
    def->mode = comAdvanced;
    def->set_default_value(new ConfigOptionFloat(0));

    def = this->add("fan_speedup_overhangs", coBool);
    def->label = L("Allow fan delay on overhangs");
    def->category = OptionCategory::firmware;
    def->tooltip = L("Will only take into account the delay for the cooling of overhangs.");
    def->mode = comAdvanced;
    def->set_default_value(new ConfigOptionBool(true));

    def = this->add("fan_kickstart", coFloat);
    def->label = L("Fan KickStart time");
    def->category = OptionCategory::firmware;
    def->tooltip = L("Add a M106 S255 (max speed for fan) for this amount of seconds before going down to the desired speed to kick-start the cooling fan."
                    "\nSet to 0 to deactivate.");
    def->sidetext = L("s");
    def->min = 0;
    def->mode = comExpert;
    def->set_default_value(new ConfigOptionFloat(0));

    def = this->add("machine_limits_usage", coEnum);
    def->label = L("How to apply limits");
    def->full_label = L("Purpose of Machine Limits");
    def->category = OptionCategory::limits;
    def->tooltip = L("How to apply the Machine Limits."
                    "\n* In every case, they will be used as safeguards: Even if you use a print profile that sets an acceleration of 5000,"
                    " if in your machine limits the acceleration is 4000, the outputted gcode will use the 4000 limit."
                    "\n* You can also use it as a safeguard and to have a better printing time estimate."
                    "\n* You can also use it as a safeguard, to have a better printing time estimate and emit the limits at the begining of the gcode file, with M201 M202 M203 M204 and M205 commands."
                    " If you want only to write a sub-set, choose the 'for time estimate' option and write your own gcodes in the custom gcode section.");
    def->enum_keys_map = &ConfigOptionEnum<MachineLimitsUsage>::get_enum_values();
    def->enum_values.push_back("emit_to_gcode");
    def->enum_values.push_back("time_estimate_only");
    def->enum_values.push_back("limits");
    def->enum_values.push_back("ignore");
    def->enum_labels.push_back(L("Also emit limits to G-code"));
    def->enum_labels.push_back(L("Use also for time estimate"));
    def->enum_labels.push_back(L("Use only as safeguards"));
    def->enum_labels.push_back(L("Disable"));
    def->mode = comAdvanced;
    def->set_default_value(new ConfigOptionEnum<MachineLimitsUsage>(MachineLimitsUsage::TimeEstimateOnly));

    {
        struct AxisDefault {
            std::string         name;
            std::vector<double> max_feedrate;
            std::vector<double> max_acceleration;
            std::vector<double> max_jerk;
        };
        std::vector<AxisDefault> axes {
            // name, max_feedrate,  max_acceleration, max_jerk
            { "x", { 500., 200. }, {  9000., 1000. }, { 10. , 10.  } },
            { "y", { 500., 200. }, {  9000., 1000. }, { 10. , 10.  } },
            { "z", {  12.,  12. }, {   500.,  200. }, {  0.2,  0.4 } },
            { "e", { 120., 120. }, { 10000., 5000. }, {  2.5,  2.5 } }
        };
        for (const AxisDefault &axis : axes) {
            std::string axis_upper = boost::to_upper_copy<std::string>(axis.name);
            // Add the machine feedrate limits for XYZE axes. (M203)
            def = this->add("machine_max_feedrate_" + axis.name, coFloats);
            def->full_label = (boost::format("Maximum feedrate %1%") % axis_upper).str();
            (void)L("Maximum feedrate X");
            (void)L("Maximum feedrate Y");
            (void)L("Maximum feedrate Z");
            (void)L("Maximum feedrate E");
            def->category = OptionCategory::limits;
            def->tooltip  = (boost::format("Maximum feedrate of the %1% axis") % axis_upper).str();
            (void)L("Maximum feedrate of the X axis");
            (void)L("Maximum feedrate of the Y axis");
            (void)L("Maximum feedrate of the Z axis");
            (void)L("Maximum feedrate of the E axis");
            def->sidetext = L("mm/s");
            def->min = 0;
            def->mode = comAdvanced;
            def->set_default_value(new ConfigOptionFloats(axis.max_feedrate));
            // Add the machine acceleration limits for XYZE axes (M201)
            def = this->add("machine_max_acceleration_" + axis.name, coFloats);
            def->full_label = (boost::format("Maximum acceleration %1%") % axis_upper).str();
            (void)L("Maximum acceleration X");
            (void)L("Maximum acceleration Y");
            (void)L("Maximum acceleration Z");
            (void)L("Maximum acceleration E");
            def->category = OptionCategory::limits;
            def->tooltip  = (boost::format("Maximum acceleration of the %1% axis") % axis_upper).str();
            (void)L("Maximum acceleration of the X axis");
            (void)L("Maximum acceleration of the Y axis");
            (void)L("Maximum acceleration of the Z axis");
            (void)L("Maximum acceleration of the E axis");
            def->sidetext = L("mm/s²");
            def->min = 0;
            def->mode = comAdvanced;
            def->set_default_value(new ConfigOptionFloats(axis.max_acceleration));
            // Add the machine jerk limits for XYZE axes (M205)
            def = this->add("machine_max_jerk_" + axis.name, coFloats);
            def->full_label = (boost::format("Maximum jerk %1%") % axis_upper).str();
            (void)L("Maximum jerk X");
            (void)L("Maximum jerk Y");
            (void)L("Maximum jerk Z");
            (void)L("Maximum jerk E");
            def->category = OptionCategory::limits;
            def->tooltip  = (boost::format("Maximum jerk of the %1% axis") % axis_upper).str();
            (void)L("Maximum jerk of the X axis");
            (void)L("Maximum jerk of the Y axis");
            (void)L("Maximum jerk of the Z axis");
            (void)L("Maximum jerk of the E axis");
            def->sidetext = L("mm/s");
            def->min = 0;
            def->mode = comAdvanced;
            def->set_default_value(new ConfigOptionFloats(axis.max_jerk));
        }
    }

    // M205 S... [mm/sec]
    def = this->add("machine_min_extruding_rate", coFloats);
    def->full_label = L("Minimum feedrate when extruding");
    def->category = OptionCategory::limits;
    def->tooltip = L("Minimum feedrate when extruding (M205 S)");
    def->sidetext = L("mm/s");
    def->min = 0;
    def->mode = comAdvanced;
    def->set_default_value(new ConfigOptionFloats{ 0., 0. });

    // M205 T... [mm/sec]
    def = this->add("machine_min_travel_rate", coFloats);
    def->full_label = L("Minimum travel feedrate");
    def->category = OptionCategory::limits;
    def->tooltip = L("Minimum travel feedrate (M205 T)");
    def->sidetext = L("mm/s");
    def->min = 0;
    def->mode = comAdvanced;
    def->set_default_value(new ConfigOptionFloats{ 0., 0. });

    // M204 S... [mm/sec^2]
    def = this->add("machine_max_acceleration_extruding", coFloats);
    def->full_label = L("Maximum acceleration when extruding");
    def->category = OptionCategory::limits;
    def->tooltip = L("Maximum acceleration when extruding (M204 P)");
    def->sidetext = L("mm/s²");
    def->min = 0;
    def->mode = comAdvanced;
    def->set_default_value(new ConfigOptionFloats{ 1500., 1250. });

    // M204 R... [mm/sec^2]
    def = this->add("machine_max_acceleration_retracting", coFloats);
    def->full_label = L("Maximum acceleration when retracting");
    def->category = OptionCategory::limits;
    def->tooltip = L("Maximum acceleration when retracting (M204 R)");
    def->sidetext = L("mm/s²");
    def->min = 0;
    def->mode = comAdvanced;
    def->set_default_value(new ConfigOptionFloats{ 1500., 1250. });

    // M204 T... [mm/sec^2]
    def = this->add("machine_max_acceleration_travel", coFloats);
    def->full_label = L("Maximum acceleration when travelling");
    def->category = OptionCategory::limits;
    def->tooltip = L("Maximum acceleration when travelling (M204 T)");
    def->sidetext = L("mm/s²");
    def->min = 0;
    def->mode = comAdvanced;
    def->set_default_value(new ConfigOptionFloats{ 1500., 1250. });

    def = this->add("max_fan_speed", coInts);
    def->label = L("Max");
    def->full_label = L("Max fan speed");
    def->category = OptionCategory::cooling;
    def->tooltip = L("This setting represents the maximum speed of your fan, used when the layer print time is Very short.");
    def->sidetext = L("%");
    def->min = 0;
    def->max = 100;
    def->mode = comAdvanced;
    def->set_default_value(new ConfigOptionInts { 100 });

    def = this->add("max_layer_height", coFloats);
    def->label = L("Max");
    def->full_label = L("Max layer height");
    def->category = OptionCategory::general;
    def->tooltip = L("This is the highest printable layer height for this extruder, used to cap "
                   "the variable layer height and support layer height. Maximum recommended layer height "
                   "is 75% of the extrusion width to achieve reasonable inter-layer adhesion. "
                   "If set to 0, layer height is limited to 75% of the nozzle diameter.");
    def->sidetext = L("mm");
    def->min = 0;
    def->mode = comSimple;
    def->set_default_value(new ConfigOptionFloats { 0. });

    def = this->add("max_print_speed", coFloat);
    def->label = L("Max print speed");
    def->category = OptionCategory::speed;
    def->tooltip = L("When setting other speed settings to 0, Slic3r will autocalculate the optimal speed "
        "in order to keep constant extruder pressure. This experimental setting is used "
        "to set the highest print speed you want to allow.");
    def->sidetext = L("mm/s");
    def->min = 1;
    def->mode = comExpert;
    def->set_default_value(new ConfigOptionFloat(80));

    def = this->add("max_speed_reduction", coPercents);
    def->label = L("Max speed reduction");
    def->category = OptionCategory::speed;
    def->tooltip = L("Set to 90% if you don't want the speed to be reduced by more than 90%.");
    def->sidetext = L("%");
    def->min = 0;
    def->max = 100;
    def->mode = comExpert;
    def->set_default_value(new ConfigOptionPercents{ 90 });

    def = this->add("max_volumetric_speed", coFloat);
    def->label = L("Max volumetric speed");
    def->category = OptionCategory::extruders;
    def->tooltip = L("This experimental setting is used to set the maximum volumetric speed your "
                   "extruder supports.");
    def->sidetext = L("mm³/s");
    def->min = 0;
    def->mode = comExpert;
    def->set_default_value(new ConfigOptionFloat(0));

#ifdef HAS_PRESSURE_EQUALIZER
    def = this->add("max_volumetric_extrusion_rate_slope_positive", coFloat);
    def->label = L("Max volumetric slope positive");
    def->tooltip = L("This experimental setting is used to limit the speed of change in extrusion rate. "
                   "A value of 1.8 mm³/s² ensures, that a change from the extrusion rate "
                   "of 1.8 mm³/s (0.45mm extrusion width, 0.2mm extrusion height, feedrate 20 mm/s) "
                   "to 5.4 mm³/s (feedrate 60 mm/s) will take at least 2 seconds.");
    def->sidetext = L("mm³/s²");
    def->min = 0;
    def->mode = comExpert;
    def->set_default_value(new ConfigOptionFloat(0);
    def->set_default_value(new ConfigOptionFloat(0));

    def = this->add("max_volumetric_extrusion_rate_slope_negative", coFloat);
    def->label = L("Max volumetric slope negative");
    def->tooltip = L("This experimental setting is used to limit the speed of change in extrusion rate. "
                   "A value of 1.8 mm³/s² ensures, that a change from the extrusion rate "
                   "of 1.8 mm³/s (0.45mm extrusion width, 0.2mm extrusion height, feedrate 20 mm/s) "
                   "to 5.4 mm³/s (feedrate 60 mm/s) will take at least 2 seconds.");
    def->sidetext = L("mm³/s²");
    def->min = 0;
    def->mode = comExpert;
    def->set_default_value(new ConfigOptionFloat(0);
    def->set_default_value(new ConfigOptionFloat(0));
#endif /* HAS_PRESSURE_EQUALIZER */

    def = this->add("min_fan_speed", coInts);
    def->label = L("Default fan speed");
    def->full_label = L("Default fan speed");
    def->category = OptionCategory::cooling;
    def->tooltip = L("This setting represents the base fan speed this filament needs, or at least the minimum PWM your fan needs to work.");
    def->sidetext = L("%");
    def->min = 0;
    def->max = 100;
    def->mode = comSimple;
    def->set_default_value(new ConfigOptionInts{ 35 });

    def = this->add("fan_percentage", coBool);
    def->label = L("Fan PWM from 0-100");
    def->category = OptionCategory::output;
    def->tooltip = L("Set this if your printer uses control values from 0-100 instead of 0-255.");
    def->cli = "fan-percentage";
    def->mode = comAdvanced;
    def->set_default_value(new ConfigOptionBool(false));

    def = this->add("min_layer_height", coFloats);
    def->label = L("Min");
    def->full_label = L("Min layer height");
    def->category = OptionCategory::extruders;
    def->tooltip = L("This is the lowest printable layer height for this extruder and limits "
                   "the resolution for variable layer height. Typical values are between 0.05 mm and 0.1 mm.");
    def->sidetext = L("mm");
    def->min = 0;
    def->mode = comSimple;
    def->set_default_value(new ConfigOptionFloats { 0.07 });

    def = this->add("min_length", coFloat);
    def->label = L("Minimum extrusion length");
    def->category = OptionCategory::speed;
    def->tooltip = L("Too many too small commands may overload the firmware / connection. Put a higher value here if you see strange slowdown."
                     "\n0 to disable.");
    def->sidetext = L("mm");
    def->min = 0;
    def->precision = 8;
    def->mode = comExpert;
    def->set_default_value(new ConfigOptionFloat(0.035));

    def = this->add("min_width_top_surface", coFloatOrPercent);
    def->label = L("Minimum top width for infill");
    def->category = OptionCategory::speed;
    def->tooltip = L("If a top surface has to be printed and it's partially covered by another layer, it won't be considered at a top layer where its width is below this value."
        " This can be useful to not let the 'one perimeter on top' trigger on surface that should be covered only by perimeters."
        " This value can be a mm or a % of the perimeter extrusion width.");
    def->sidetext = L("mm or %");
    def->ratio_over = "perimeter_extrusion_width";
    def->min = 0;
    def->mode = comExpert;
    def->set_default_value(new ConfigOptionFloatOrPercent(200, true));

    def = this->add("min_print_speed", coFloats);
    def->label = L("Min print speed");
    def->category = OptionCategory::speed;
    def->tooltip = L("Slic3r will never scale the speed below this one.");
    def->sidetext = L("mm/s");
    def->min = 0;
    def->mode = comExpert;
    def->set_default_value(new ConfigOptionFloats{ 10. });

    def = this->add("min_skirt_length", coFloat);
    def->label = L("Minimal filament extrusion length");
    def->category = OptionCategory::skirtBrim;
    def->tooltip = L("Generate no less than the number of skirt loops required to consume "
                   "the specified amount of filament on the bottom layer. For multi-extruder machines, "
                   "this minimum applies to each extruder.");
    def->sidetext = L("mm");
    def->min = 0;
    def->mode = comExpert;
    def->set_default_value(new ConfigOptionFloat(0));

    def = this->add("notes", coString);
    def->label = L("Configuration notes");
    def->category = OptionCategory::notes;
    def->tooltip = L("Here you can put your personal notes. This text will be added to the G-code "
                   "header comments.");
    def->multiline = true;
    def->full_width = true;
    def->height = 13;
    def->mode = comAdvanced;
    def->set_default_value(new ConfigOptionString(""));

    def = this->add("nozzle_diameter", coFloats);
    def->label = L("Nozzle diameter");
    def->category = OptionCategory::extruders;
    def->tooltip = L("This is the diameter of your extruder nozzle (for example: 0.5, 0.35 etc.)");
    def->sidetext = L("mm");
    def->mode = comAdvanced;
    def->set_default_value(new ConfigOptionFloats{ 0.4 });

    def = this->add("host_type", coEnum);
    def->label = L("Host Type");
    def->category = OptionCategory::general;
    def->tooltip = L("Slic3r can upload G-code files to a printer host. This field must contain "
                   "the kind of the host.");
    def->enum_keys_map = &ConfigOptionEnum<PrintHostType>::get_enum_values();
    def->enum_values.push_back("prusalink");
    def->enum_values.push_back("octoprint");
    def->enum_values.push_back("duet");
    def->enum_values.push_back("flashair");
    def->enum_values.push_back("astrobox");
    def->enum_values.push_back("repetier");
    def->enum_values.push_back("klipper");
    def->enum_labels.push_back("PrusaLink");
    def->enum_labels.push_back("OctoPrint");
    def->enum_labels.push_back("Duet");
    def->enum_labels.push_back("FlashAir");
    def->enum_labels.push_back("AstroBox");
    def->enum_labels.push_back("Repetier");
    def->enum_labels.push_back("Klipper");
    def->mode = comAdvanced;
    def->set_default_value(new ConfigOptionEnum<PrintHostType>(htOctoPrint));

    def = this->add("printhost_apikey", coString);
    def->label = L("API Key / Password");
    def->category = OptionCategory::general;
    def->tooltip = L("Slic3r can upload G-code files to a printer host. This field should contain "
                   "the API Key or the password required for authentication.");
    def->mode = comAdvanced;
    def->set_default_value(new ConfigOptionString(""));
    
    def = this->add("printhost_cafile", coString);
    def->label = L("HTTPS CA File");
    def->tooltip = L("Custom CA certificate file can be specified for HTTPS OctoPrint connections, in crt/pem format. "
                   "If left blank, the default OS CA certificate repository is used.");
    def->mode = comAdvanced;
    def->set_default_value(new ConfigOptionString(""));

    def = this->add("print_host", coString);
    def->label = L("Hostname, IP or URL");
    def->category = OptionCategory::general;
    def->tooltip = L("Slic3r can upload G-code files to a printer host. This field should contain "
        "the hostname, IP address or URL of the printer host instance.");
    def->mode = comAdvanced;
    def->set_default_value(new ConfigOptionString(""));

    def = this->add("only_retract_when_crossing_perimeters", coBool);
    def->label = L("Only retract when crossing perimeters");
    def->category = OptionCategory::extruders;
    def->tooltip = L("Disables retraction when the travel path does not exceed the upper layer's perimeters "
                   "(and thus any ooze will probably be invisible).");
    def->mode = comExpert;
    def->set_default_value(new ConfigOptionBool(true));

    def = this->add("ooze_prevention", coBool);
    def->label = L("Enable");
    def->category = OptionCategory::extruders;
    def->tooltip = L("This option will drop the temperature of the inactive extruders to prevent oozing. "
                   "It will enable a tall skirt automatically and move extruders outside such "
                   "skirt when changing temperatures.");
    def->mode = comExpert;
    def->set_default_value(new ConfigOptionBool(false));

    def = this->add("output_filename_format", coString);
    def->label = L("Output filename format");
    def->category = OptionCategory::output;
    def->tooltip = L("You can use all configuration options as variables inside this template. "
                   "For example: [layer_height], [fill_density] etc. You can also use [timestamp], "
                   "[year], [month], [day], [hour], [minute], [second], [version], [input_filename], "
                   "[input_filename_base].");
    def->full_width = true;
    def->mode = comExpert;
    def->set_default_value(new ConfigOptionString("[input_filename_base].gcode"));

    def = this->add("overhangs_speed", coFloatOrPercent);
    def->label = L("Overhangs");
    def->full_label = L("Overhangs speed");
    def->category = OptionCategory::speed;
    def->tooltip = L("Speed for printing overhangs.\nCan be a % of the bridge speed.");
    def->sidetext = L("mm/s");
    def->ratio_over = "bridge_speed";
    def->min = 0;
    def->mode = comAdvanced;
    def->set_default_value(new ConfigOptionFloatOrPercent(100, true));

    def = this->add("overhangs_width_speed", coFloatOrPercent);
    def->label = L("'As bridge' speed threshold");
    def->full_label = L("Overhang bridge speed threshold");
    def->category = OptionCategory::perimeter;
    def->tooltip = L("Minimum unsupported width for an extrusion to apply the bridge fan & overhang speed to this overhang."
        " Can be in mm or in a % of the nozzle diameter."
        " Set to 0 to deactivate.");
    def->ratio_over = "nozzle_diameter";
    def->min = 0;
    def->mode = comExpert;
    def->set_default_value(new ConfigOptionFloatOrPercent(55,true));

    def = this->add("overhangs_width", coFloatOrPercent);
    def->label = L("'As bridge' flow threshold");
    def->full_label = L("Overhang bridge flow threshold");
    def->category = OptionCategory::perimeter;
    def->tooltip = L("Minimum unsupported width for an extrusion to apply the bridge flow to this overhang."
        " Can be in mm or in a % of the nozzle diameter."
        " Set to 0 to deactivate.");
    def->ratio_over = "nozzle_diameter";
    def->min = 0;
    def->mode = comExpert;
    def->set_default_value(new ConfigOptionFloatOrPercent(75, true));

    def = this->add("overhangs_reverse", coBool);
    def->label = L("Reverse on odd");
    def->full_label = L("Overhang reversal");
    def->category = OptionCategory::perimeter;
    def->tooltip = L("Extrude perimeters that have a part over an overhang in the reverse direction on odd layers. This alternating pattern can drastically improve steep overhang."
        "\n!! this is a very slow algorithm (it uses the same results as extra_perimeters_overhangs) !!");
    def->mode = comAdvanced;
    def->set_default_value(new ConfigOptionBool(false));

    def = this->add("overhangs_reverse_threshold", coFloatOrPercent);
    def->label = L("Reverse threshold");
    def->full_label = L("Overhang reversal threshold");
    def->category = OptionCategory::perimeter;
    def->tooltip = L("Number of mm the overhang need to be for the reversal to be considered useful. Can be a % of the perimeter width.");
    def->ratio_over = "perimeter_extrusion_width";
    def->min = 0;
    def->mode = comAdvanced;
    def->set_default_value(new ConfigOptionFloatOrPercent(250, true));

    def = this->add("no_perimeter_unsupported_algo", coEnum);
    def->label = L("No perimeters on bridge areas");
    def->category = OptionCategory::perimeter;
    def->tooltip = L("Experimental option to remove perimeters where there is nothing under them and where a bridged infill should be better. "
        "\n * Remove perimeters: remove the unsupported perimeters, leave the bridge area as-is."
        "\n * Keep only bridges: remove the perimeters in the bridge areas, keep only bridges that end in solid area."
        "\n * Keep bridges and overhangs: remove the unsupported perimeters, keep only bridges that end in solid area, fill the rest with overhang perimeters+bridges."
        "\n * Fill the voids with bridges: remove the unsupported perimeters, draw bridges over the whole hole.*"
        " !! this one can escalate to problems with overhangs shaped like  /\\, so you should use it only on one layer at a time via the height-range modifier!"
        "\n!!Computationally intensive!!. ");
    def->enum_keys_map = &ConfigOptionEnum<NoPerimeterUnsupportedAlgo>::get_enum_values();
    def->enum_values.push_back("none");
    def->enum_values.push_back("noperi");
    def->enum_values.push_back("bridges");
    def->enum_values.push_back("bridgesoverhangs");
    def->enum_values.push_back("filled");
    def->enum_labels.push_back(L("Disabled"));
    def->enum_labels.push_back(L("Remove perimeters"));
    def->enum_labels.push_back(L("Keep only bridges"));
    def->enum_labels.push_back(L("Keep bridges and overhangs"));
    def->enum_labels.push_back(L("Fill the voids with bridges"));
    def->mode = comAdvanced;
    def->set_default_value(new ConfigOptionEnum<NoPerimeterUnsupportedAlgo>(npuaNone));

    def = this->add("parking_pos_retraction", coFloat);
    def->label = L("Filament parking position");
    def->tooltip = L("Distance of the extruder tip from the position where the filament is parked "
                      "when unloaded. This should match the value in printer firmware. ");
    def->sidetext = L("mm");
    def->min = 0;
    def->mode = comAdvanced;
    def->set_default_value(new ConfigOptionFloat(92.f));

    def = this->add("extra_loading_move", coFloat);
    def->label = L("Extra loading distance");
    def->tooltip = L("When set to zero, the distance the filament is moved from parking position during load "
                      "is exactly the same as it was moved back during unload. When positive, it is loaded further, "
                      " if negative, the loading move is shorter than unloading. ");
    def->sidetext = L("mm");
    def->mode = comAdvanced;
    def->set_default_value(new ConfigOptionFloat(-2.f));

    def = this->add("perimeter_acceleration", coFloatOrPercent);
    def->label = L("Perimeters");
    def->full_label = L("Perimeter acceleration");
    def->category = OptionCategory::speed;
    def->tooltip = L("This is the acceleration your printer will use for perimeters. "
                "\nCan be a % of the default acceleration"
                "\nSet zero to disable acceleration control for perimeters.");
    def->sidetext = L("mm/s² or %");
    def->ratio_over = "default_acceleration";
    def->min = 0;
    def->mode = comExpert;
    def->set_default_value(new ConfigOptionFloatOrPercent(0,false));

    def = this->add("perimeter_round_corners", coBool);
    def->label = L("Round corners");
    def->full_label = L("Round corners for perimeters");
    def->category = OptionCategory::perimeter;
    def->tooltip = L("Internal perimeters will go around sharp corners by turning around instead of making the same sharp corner."
                        " This can help when there are visible holes in sharp corners on perimeters");
    def->mode = comAdvanced;
    def->set_default_value(new ConfigOptionBool(false));

    def = this->add("perimeter_extruder", coInt);
    def->label = L("Perimeter extruder");
    def->category = OptionCategory::extruders;
    def->tooltip = L("The extruder to use when printing perimeters and brim. First extruder is 1.");
    def->aliases = { "perimeters_extruder" };
    def->min = 1;
    def->mode = comAdvanced;
    def->set_default_value(new ConfigOptionInt(1));

    def = this->add("perimeter_extrusion_width", coFloatOrPercent);
    def->label = L("Perimeters");
    def->full_label = L("Perimeter width");
    def->category = OptionCategory::width;
    def->tooltip = L("Set this to a non-zero value to set a manual extrusion width for perimeters. "
        "You may want to use thinner extrudates to get more accurate surfaces. "
        "If left zero, default extrusion width will be used if set, otherwise 1.125 x nozzle diameter will be used. "
        "If expressed as percentage (for example 105%) it will be computed over nozzle diameter."
        "\nYou can set either 'Spacing', or 'Width'; the other will be calculated, using the perimeter 'Overlap' percentages and default layer height.");
    def->sidetext = L("mm or %");
    def->aliases = { "perimeters_extrusion_width" };
    def->min = 0;
    def->max = 1000;
    def->precision = 6;
    def->can_phony = true;
    def->mode = comAdvanced;
    def->set_default_value(new ConfigOptionFloatOrPercent(0, false));

    def = this->add("perimeter_extrusion_spacing", coFloatOrPercent);
    def->label = L("Perimeters");
    def->full_label = L("Perimeter spacing");
    def->category = OptionCategory::width;
    def->tooltip = L("Like Perimeter width but spacing is the distance between two perimeter lines (as they overlap a bit, it's not the same)."
            "\nYou can set either 'Spacing', or 'Width'; the other will be calculated, using the perimeter 'Overlap' percentages and default layer height.");
    def->sidetext = L("mm or %");
    def->aliases = { "perimeters_extrusion_width" };
    def->min = 0;
    def->max = 1000;
    def->precision = 6;
    def->can_phony = true;
    def->mode = comAdvanced;
    def->set_default_value(new ConfigOptionFloatOrPercent(0, false, true));

    def = this->add("perimeter_speed", coFloat);
    def->label = L("Default");
    def->full_label = L("Default speed");
    def->category = OptionCategory::speed;
    def->tooltip = L("Speed for perimeters (contours, aka vertical shells). Set to zero for auto.");
    def->sidetext = L("mm/s");
    def->aliases = { "perimeter_feed_rate" };
    def->min = 0;
    def->mode = comAdvanced;
    def->set_default_value(new ConfigOptionFloat(60));

    def = this->add("perimeters", coInt);
    def->label = L("Perimeters");
    def->full_label = L("Perimeters count");
    def->category = OptionCategory::perimeter;
    def->tooltip = L("This option sets the number of perimeters to generate for each layer. "
                   "Note that Slic3r may increase this number automatically when it detects "
                   "sloping surfaces which benefit from a higher number of perimeters "
                   "if the Extra Perimeters option is enabled.");
    def->sidetext = L("(minimum).");
    def->aliases = { "perimeter_offsets" };
    def->min = 0;
    def->max = 10000;
    def->set_default_value(new ConfigOptionInt(3));

    def = this->add("post_process", coStrings);
    def->label = L("Post-processing scripts");
    def->category = OptionCategory::customgcode;
    def->tooltip = L("If you want to process the output G-code through custom scripts, "
                   "just list their absolute paths here. Separate multiple scripts with a semicolon. "
                   "Scripts will be passed the absolute path to the G-code file as the first argument, "
                   "and they can access the Slic3r config settings by reading environment variables.");
    def->gui_flags = "serialized";
    def->multiline = true;
    def->full_width = true;
    def->height = 6;
    def->mode = comExpert;
    def->set_default_value(new ConfigOptionStrings());

    def = this->add("printer_model", coString);
    def->label = L("Printer type");
    def->tooltip = L("Type of the printer.");
    def->set_default_value(new ConfigOptionString());
    def->cli = ConfigOptionDef::nocli;

    def = this->add("printer_notes", coString);
    def->label = L("Printer notes");
    def->category = OptionCategory::notes;
    def->tooltip = L("You can put your notes regarding the printer here.");
    def->multiline = true;
    def->full_width = true;
    def->height = 13;
    def->mode = comAdvanced;
    def->set_default_value(new ConfigOptionString(""));

    def = this->add("printer_vendor", coString);
    def->label = L("Printer vendor");
    def->tooltip = L("Name of the printer vendor.");
    def->set_default_value(new ConfigOptionString());
    def->cli = ConfigOptionDef::nocli;

    def = this->add("printer_variant", coString);
    def->label = L("Printer variant");
    def->tooltip = L("Name of the printer variant. For example, the printer variants may be differentiated by a nozzle diameter.");
    def->set_default_value(new ConfigOptionString());
    def->cli = ConfigOptionDef::nocli;

    def = this->add("print_settings_id", coString);
    def->set_default_value(new ConfigOptionString(""));
    def->cli = ConfigOptionDef::nocli;

    def = this->add("printer_settings_id", coString);
    def->set_default_value(new ConfigOptionString(""));
    def->cli = ConfigOptionDef::nocli;

    def = this->add("physical_printer_settings_id", coString);
    def->set_default_value(new ConfigOptionString(""));
    def->cli = ConfigOptionDef::nocli;

    def = this->add("support_material_solid_first_layer", coBool);
    def->label = L("Solid first layer");
    def->category = OptionCategory::support;
    def->tooltip = L("Use a solid layer instead of a raft for the layer that touches the build plate.");
    def->mode = comAdvanced;
    def->set_default_value(new ConfigOptionBool(false));

    def = this->add("raft_layers", coInt);
    def->label = L("Raft layers");
    def->category = OptionCategory::support;
    def->tooltip = L("The object will be raised by this number of layers, and support material "
        "will be generated under it.");
    def->sidetext = L("layers");
    def->min = 0;
    def->mode = comAdvanced;
    def->set_default_value(new ConfigOptionInt(0));

    def = this->add("resolution", coFloat);
    def->label = L("Resolution");
    def->category = OptionCategory::slicing;
    def->tooltip = L("Minimum detail resolution, used to simplify the input file for speeding up "
        "the slicing job and reducing memory usage. High-resolution models often carry "
        "more details than printers can render. Set to zero to disable any simplification "
        "and use full resolution from input. "
        "\nNote: Slic3r has an internal working resolution of 0.0001mm."
        "\nInfill & Thin areas are simplified up to 0.0125mm.");
    def->sidetext = L("mm");
    def->min = 0;
    def->precision = 8;
    def->mode = comExpert;
    def->set_default_value(new ConfigOptionFloat(0.002));

    def = this->add("retract_before_travel", coFloats);
    def->label = L("Minimum travel after retraction");
    def->category = OptionCategory::extruders;
    def->tooltip = L("Retraction is not triggered when travel moves are shorter than this length.");
    def->sidetext = L("mm");
    def->mode = comAdvanced;
    def->min = 0;
    def->set_default_value(new ConfigOptionFloats { 2. });

    def = this->add("retract_before_wipe", coPercents);
    def->label = L("Retract amount before wipe");
    def->category = OptionCategory::extruders;
    def->tooltip = L("With bowden extruders, it may be wise to do some amount of quick retract "
                   "before doing the wipe movement.");
    def->sidetext = L("%");
    def->mode = comAdvanced;
    def->set_default_value(new ConfigOptionPercents { 0. });

    def = this->add("retract_layer_change", coBools);
    def->label = L("Retract on layer change");
    def->category = OptionCategory::extruders;
    def->tooltip = L("This flag enforces a retraction whenever a Z move is done (before it).");
    def->mode = comAdvanced;
    def->set_default_value(new ConfigOptionBools { false });

    def = this->add("retract_length", coFloats);
    def->label = L("Length");
    def->full_label = L("Retraction Length");
    def->category = OptionCategory::extruders;
    def->tooltip = L("When retraction is triggered, filament is pulled back by the specified amount "
                   "(the length is measured on raw filament, before it enters the extruder).");
    def->sidetext = L("mm (zero to disable)");
    def->min = 0;
    def->set_default_value(new ConfigOptionFloats { 2. });

    def = this->add("print_retract_length", coFloat);
    def->label = L("Retraction length");
    def->category = OptionCategory::filament;
    def->tooltip = L("Override the retract_length setting from the printer config. Used for calibration. Set negative to disable");
    def->mode = comExpert;
    def->set_default_value(new ConfigOptionFloat( -1.f));

    def = this->add("retract_length_toolchange", coFloats);
    def->label = L("Length");
    def->full_label = L("Retraction Length (Toolchange)");
    def->tooltip = L("When retraction is triggered before changing tool, filament is pulled back "
                   "by the specified amount (the length is measured on raw filament, before it enters "
                   "the extruder).");
    def->sidetext = L("mm (zero to disable)");
    def->mode = comExpert;
    def->min = 0;
    def->set_default_value(new ConfigOptionFloats { 10. });

    def = this->add("retract_lift", coFloats);
    def->label = L("Lift Z");
    def->category = OptionCategory::extruders;
    def->tooltip = L("If you set this to a positive value, Z is quickly raised every time a retraction "
                   "is triggered. When using multiple extruders, only the setting for the first extruder "
                   "will be considered.");
    def->sidetext = L("mm");
    def->set_default_value(new ConfigOptionFloats { 0. });

    def = this->add("retract_lift_above", coFloats);
    def->label = L("Above Z");
    def->full_label = L("Only lift Z above");
    def->category = OptionCategory::extruders;
    def->tooltip = L("If you set this to a positive value, Z lift will only take place above the specified "
                   "absolute Z. You can tune this setting for skipping lift on the first layers.");
    def->sidetext = L("mm");
    def->mode = comAdvanced;
    def->set_default_value(new ConfigOptionFloats { 0. });



    def = this->add("retract_lift_below", coFloats);
    def->label = L("Below Z");
    def->full_label = L("Only lift Z below");
    def->category = OptionCategory::extruders;
    def->tooltip = L("If you set this to a positive value, Z lift will only take place below "
                   "the specified absolute Z. You can tune this setting for limiting lift "
                   "to the first layers.");
    def->sidetext = L("mm");
    def->mode = comAdvanced;
    def->set_default_value(new ConfigOptionFloats { 0. });

    def = this->add("retract_lift_first_layer", coBools);
    def->label = L("Enforce on first layer");
    def->full_label = L("Enforce lift on first layer");
    def->category = OptionCategory::extruders;
    def->tooltip = L("Select this option to enforce z-lift on the first layer.");
    def->mode = comAdvanced;
    def->set_default_value(new ConfigOptionBools{ false });

    def = this->add("retract_lift_top", coStrings);
    def->label = L("On surfaces");
    def->full_label = L("Lift only on");
    def->category = OptionCategory::extruders;
    def->tooltip = L("Select this option to not use/enforce the z-lift on a top surface.");
    def->gui_type = "f_enum_open";
    def->gui_flags = "show_value";
    def->enum_values.push_back(("All surfaces"));
    def->enum_values.push_back(("Not on top"));
    def->enum_values.push_back(("Only on top"));
    def->mode = comAdvanced;
    def->set_default_value(new ConfigOptionStrings{ "All surfaces" });


    def = this->add("retract_restart_extra", coFloats);
    def->label = L("Extra length on restart");
    def->tooltip = L("When the retraction is compensated after the travel move, the extruder will push "
                   "this additional amount of filament. This setting is rarely needed.");
    def->sidetext = L("mm");
    def->mode = comExpert;
    def->set_default_value(new ConfigOptionFloats { 0. });

    def = this->add("retract_restart_extra_toolchange", coFloats);
    def->label = L("Extra length on restart");
    def->full_label = L("Extrat length on toolchange restart");
    def->tooltip = L("When the retraction is compensated after changing tool, the extruder will push "
                   "this additional amount of filament.");
    def->sidetext = L("mm");
    def->mode = comExpert;
    def->set_default_value(new ConfigOptionFloats { 0. });

    def = this->add("retract_speed", coFloats);
    def->label = L("Retraction Speed");
    def->full_label = L("Retraction Speed");
    def->category = OptionCategory::extruders;
    def->tooltip = L("The speed for retractions (this only applies to the extruder motor).");
    def->sidetext = L("mm/s");
    def->mode = comAdvanced;
    def->set_default_value(new ConfigOptionFloats { 40. });

    def = this->add("deretract_speed", coFloats);
    def->label = L("Deretraction Speed");
    def->full_label = L("Deretraction Speed");
    def->category = OptionCategory::extruders;
    def->tooltip = L("The speed for loading of a filament into extruder after retraction "
                   "(this only applies to the extruder motor). If left as zero, the retraction speed is used.");
    def->sidetext = L("mm/s");
    def->mode = comAdvanced;
    def->set_default_value(new ConfigOptionFloats { 0. });

    def = this->add("seam_position", coEnum);
    def->label = L("Seam position");
    def->category = OptionCategory::perimeter;
    def->tooltip = L("Position of perimeters' starting points."
                    "\n ");
    def->enum_keys_map = &ConfigOptionEnum<SeamPosition>::get_enum_values();
    def->enum_values.push_back("cost");
    def->enum_values.push_back("random");
    def->enum_values.push_back("aligned");
    def->enum_values.push_back("rear");
    def->enum_labels.push_back(L("Cost-based"));
    def->enum_labels.push_back(L("Random"));
    def->enum_labels.push_back(L("Aligned"));
    def->enum_labels.push_back(L("Rear"));
    def->mode = comSimple;
    def->set_default_value(new ConfigOptionEnum<SeamPosition>(spCost));

    def = this->add("seam_angle_cost", coPercent);
    def->label = L("Angle cost");
    def->full_label = L("Seam angle cost");
    def->category = OptionCategory::perimeter;
    def->tooltip = L("Cost of placing the seam at a bad angle. The worst angle (max penalty) is when it's flat.");
    def->sidetext = L("%");
    def->min = 0;
    def->mode = comExpert;
    def->set_default_value(new ConfigOptionPercent(100));

    def = this->add("seam_travel_cost", coPercent);
    def->label = L("Travel cost");
    def->full_label = L("Seam travel cost");
    def->category = OptionCategory::perimeter;
    def->tooltip = L("Cost of moving the extruder. The highest penalty is when the point is the furthest from the position of the extruder before extruding the external perimeter");
    def->sidetext = L("%");
    def->min = 0;
    def->mode = comExpert;
    def->set_default_value(new ConfigOptionPercent(100));

#if 0
    def = this->add("seam_preferred_direction", coFloat);
//    def->gui_type = "slider";
    def->label = L("Direction");
    def->sidetext = L("°");
    def->full_label = L("Preferred direction of the seam");
    def->tooltip = L("Seam preferred direction");
    def->min = 0;
    def->max = 360;
    def->set_default_value(new ConfigOptionFloat(0);
    def->set_default_value(new ConfigOptionFloat(0));

    def = this->add("seam_preferred_direction_jitter", coFloat);
//    def->gui_type = "slider";
    def->label = L("Jitter");
    def->sidetext = L("°");
    def->full_label = L("Seam preferred direction jitter");
    def->tooltip = L("Preferred direction of the seam - jitter");
    def->min = 0;
    def->max = 360;
    def->set_default_value(new ConfigOptionFloat(30);
    def->set_default_value(new ConfigOptionFloat(30));
#endif

    def = this->add("skirt_distance", coFloat);
    def->label = L("Distance from object");
    def->category = OptionCategory::skirtBrim;
    def->tooltip = L("Distance between skirt and object(s). Set this to zero to attach the skirt "
                   "to the object(s) and get a brim for better adhesion.");
    def->sidetext = L("mm");
    def->min = 0;
    def->mode = comAdvanced;
    def->set_default_value(new ConfigOptionFloat(6));

    def = this->add("skirt_height", coInt);
    def->label = L("Skirt height");
    def->category = OptionCategory::skirtBrim;
    def->tooltip = L("Height of skirt expressed in layers. Set this to a tall value to use skirt "
                   "as a shield against drafts.");
    def->sidetext = L("layers");
    def->mode = comAdvanced;
    def->set_default_value(new ConfigOptionInt(1));

    def = this->add("skirt_extrusion_width", coFloatOrPercent);
    def->label = L("Skirt");
    def->full_label = L("Skirt width");
    def->category = OptionCategory::width;
    def->tooltip = L("Horizontal width of the skirt that will be printed around each object."
        " If left as zero, first layer extrusion width will be used if set and the skirt is only 1 layer height"
        ", or perimeter extrusion width will be used (using the computed value if not set).");
    def->sidetext = L("mm or %");
    def->min = 0;
    def->max = 1000;
    def->precision = 6;
    def->mode = comAdvanced;
    def->set_default_value(new ConfigOptionFloatOrPercent(0, false));

    def = this->add("draft_shield", coBool);
    def->label = L("Draft shield");
    def->tooltip = L("If enabled, the skirt will be as tall as a highest printed object. "
    				 "This is useful to protect an ABS or ASA print from warping and detaching from print bed due to wind draft.");
    def->mode = comAdvanced;
    def->set_default_value(new ConfigOptionBool(false));

    def = this->add("skirts", coInt);
    def->label = L("Loops (minimum)");
    def->full_label = L("Skirt Loops");
    def->category = OptionCategory::skirtBrim;
    def->tooltip = L("Number of loops for the skirt. If the Minimum Extrusion Length option is set, "
                   "the number of loops might be greater than the one configured here. Set this to zero "
                   "to disable skirt completely.");
    def->min = 0;
    def->mode = comSimple;
    def->set_default_value(new ConfigOptionInt(1));

    def = this->add("slowdown_below_layer_time", coInts);
    def->label = L("Slow down if layer print time is below");
    def->category = OptionCategory::cooling;
    def->tooltip = L("If layer print time is estimated below this number of seconds, print moves "
        "speed will be scaled down to extend duration to this value, if possible."
        "\nSet to 0 to disable.");
    def->sidetext = L("approximate seconds");
    def->min = 0;
    def->max = 1000;
    def->mode = comExpert;
    def->set_default_value(new ConfigOptionInts{ 5 });

    def = this->add("small_perimeter_speed", coFloatOrPercent);
    def->label = L("Speed");
    def->full_label = L("Small perimeters speed");
    def->category = OptionCategory::speed;
    def->tooltip = L("This separate setting will affect the speed of perimeters having radius <= 6.5mm "
                   "(usually holes). If expressed as percentage (for example: 80%) it will be calculated "
                   "on the perimeters speed setting above. Set to zero for auto.");
    def->sidetext = L("mm/s or %");
    def->ratio_over = "perimeter_speed";
    def->min = 0;
    def->mode = comAdvanced;
    def->set_default_value(new ConfigOptionFloatOrPercent(15, false));

    def = this->add("small_perimeter_min_length", coFloatOrPercent);
    def->label = L("Min length");
    def->full_label = L("Min small perimeters length");
    def->category = OptionCategory::speed;
    def->tooltip = L("This sets the threshold for small perimeter length. Every loop with a length lower than this will be printed at small perimeter speed"
        "\nCan be a mm value or a % of the nozzle diameter.");
    def->sidetext = L("mm or %");
    def->ratio_over = "nozzle_diameter";
    def->min = 0;
    def->mode = comAdvanced;
    def->set_default_value(new ConfigOptionFloatOrPercent(6, false));


    def = this->add("small_perimeter_max_length", coFloatOrPercent);
    def->label = L("Max length");
    def->full_label = L("Max small perimeters length");
    def->category = OptionCategory::speed;
    def->tooltip = L("This sets the end of the threshold for small perimeter length."
        " Every perimeter loop lower than this will see their speed reduced a bit, from their normal speed at this length down to small perimeter speed."
        "\nCan be a mm or a % of the nozzle diameter.");
    def->sidetext = L("mm or %");
    def->ratio_over = "nozzle_diameter";
    def->min = 0;
    def->mode = comAdvanced;
    def->set_default_value(new ConfigOptionFloatOrPercent(20, false));

    def = this->add("curve_smoothing_angle_convex", coFloat);
    def->label = L("Min convex angle");
    def->full_label = L("Curve smoothing minimum angle (convex)");
    def->category = OptionCategory::slicing;
    def->tooltip = L("Minimum (convex) angle at a vertex to enable smoothing"
        " (trying to create a curve around the vertex). "
        "180 : nothing will be smooth, 0 : all angles will be smoothened.");
    def->sidetext = L("°");
    def->aliases = { "curve_smoothing_angle" };
    def->cli = "curve-smoothing-angle-convex=f";
    def->min = 0;
    def->max = 180;
    def->mode = comAdvanced;
    def->set_default_value(new ConfigOptionFloat(0));

    def = this->add("curve_smoothing_angle_concave", coFloat);
    def->label = L("Min concave angle");
    def->full_label = L("Curve smoothing minimum angle (concave)");
    def->category = OptionCategory::slicing;
    def->tooltip = L("Minimum (concave) angle at a vertex to enable smoothing"
        " (trying to create a curve around the vertex). "
        "180 : nothing will be smooth, 0 : all angles will be smoothened.");
    def->sidetext = L("°");
    def->cli = "curve-smoothing-angle-concave=f";
    def->min = 0;
    def->max = 180;
    def->mode = comAdvanced;
    def->set_default_value(new ConfigOptionFloat(0));

    def = this->add("curve_smoothing_precision", coFloat);
    def->label = L("Precision");
    def->full_label = L("Curve smoothing precision");
    def->category = OptionCategory::slicing;
    def->tooltip = L("These parameters allow the slicer to smooth the angles in each layer. "
        "The precision will be at least the new precision of the curve. Set to 0 to deactivate."
        "\nNote: as it uses the polygon's edges and only works in the 2D planes, "
        "you must have a very clean or hand-made 3D model."
        "\nIt's really only useful to smoothen functional models or very wide angles.");
    def->sidetext = L("mm");
    def->min = 0;
    def->precision = 8;
    def->cli = "curve-smoothing-precision=f";
    def->mode = comAdvanced;
    def->set_default_value(new ConfigOptionFloat(0));

    def = this->add("curve_smoothing_cutoff_dist", coFloat);
    def->label = L("cutoff");
    def->full_label = L("Curve smoothing cutoff dist");
    def->category = OptionCategory::slicing;
    def->tooltip = L("Maximum distance between two points to allow adding new ones. Allow to avoid distorting long strait areas. 0 to disable.");
    def->sidetext = L("mm");
    def->min = 0;
    def->cli = "curve-smoothing-cutoff-dist=f";
    def->mode = comAdvanced;
    def->set_default_value(new ConfigOptionFloat(2));

    def = this->add("solid_infill_below_area", coFloat);
    def->label = L("Solid infill threshold area");
    def->category = OptionCategory::infill;
    def->tooltip = L("Force solid infill for regions having a smaller area than the specified threshold.");
    def->sidetext = L("mm²");
    def->min = 0;
    def->mode = comExpert;
    def->set_default_value(new ConfigOptionFloat(70));

    def = this->add("solid_infill_extruder", coInt);
    def->label = L("Solid infill extruder");
    def->category = OptionCategory::extruders;
    def->tooltip = L("The extruder to use when printing solid infill.");
    def->min = 1;
    def->mode = comAdvanced;
    def->set_default_value(new ConfigOptionInt(1));

    def = this->add("solid_infill_every_layers", coInt);
    def->label = L("Solid infill every");
    def->category = OptionCategory::infill;
    def->tooltip = L("This feature allows you to force a solid layer every given number of layers. "
                   "Zero to disable. You can set this to any value (for example 9999); "
                   "Slic3r will automatically choose the maximum possible number of layers "
                   "to combine according to nozzle diameter and layer height.");
    def->sidetext = L("layers");
    def->min = 0;
    def->mode = comExpert;
    def->set_default_value(new ConfigOptionInt(0));

    def = this->add("solid_infill_extrusion_width", coFloatOrPercent);
    def->label = L("Solid infill");
    def->full_label = L("Solid infill width");
    def->category = OptionCategory::width;
    def->tooltip = L("Set this to a non-zero value to set a manual extrusion width for infill for solid surfaces. "
        "If left as zero, default extrusion width will be used if set, otherwise 1.125 x nozzle diameter will be used. "
        "If expressed as percentage (for example 110%) it will be computed over nozzle diameter."
        "\nYou can set either 'Spacing', or 'Width'; the other will be calculated, using default layer height.");
    def->sidetext = L("mm or %");
    def->ratio_over = "nozzle_diameter";
    def->min = 0;
    def->max = 1000;
    def->precision = 6;
    def->can_phony = true;
    def->mode = comAdvanced;
    def->set_default_value(new ConfigOptionFloatOrPercent(0, false));

    def = this->add("solid_infill_extrusion_spacing", coFloatOrPercent);
    def->label = L("Solid spacing");
    def->full_label = L("Solid infill spacing");
    def->category = OptionCategory::width;
    def->tooltip = L("Like Solid infill width but spacing is the distance between two lines (as they overlap a bit, it's not the same)."
        "\nYou can set either 'Spacing', or 'Width'; the other will be calculated, using default layer height.");
    def->sidetext = L("mm or %");
    def->ratio_over = "nozzle_diameter";
    def->min = 0;
    def->max = 1000;
    def->precision = 6;
    def->can_phony = true;
    def->mode = comAdvanced;
    def->set_default_value(new ConfigOptionFloatOrPercent(0, false, true));

    def = this->add("solid_infill_speed", coFloatOrPercent);
    def->label = L("Solid");
    def->full_label = L("Solid infill speed");
    def->category = OptionCategory::speed;
    def->tooltip = L("Speed for printing solid regions (top/bottom/internal horizontal shells). "
                   "This can be expressed as a percentage (for example: 80%) over the default infill speed."
                   " Set to zero for auto.");
    def->sidetext = L("mm/s or %");
    def->ratio_over = "infill_speed";
    def->aliases = { "solid_infill_feed_rate" };
    def->min = 0;
    def->mode = comAdvanced;
    def->set_default_value(new ConfigOptionFloatOrPercent(20, false));

    def = this->add("solid_layers", coInt);
    def->label = L("Solid layers");
    def->category = OptionCategory::slicing;
    def->tooltip = L("Number of solid layers to generate on top and bottom surfaces.");
    def->shortcut.push_back("top_solid_layers");
    def->shortcut.push_back("bottom_solid_layers");
    def->min = 0;

    def = this->add("solid_min_thickness", coFloat);
    def->label = L("Minimum thickness of a top / bottom shell");
    def->tooltip = L("Minimum thickness of a top / bottom shell");
    def->shortcut.push_back("top_solid_min_thickness");
    def->shortcut.push_back("bottom_solid_min_thickness");
    def->min = 0;

    def = this->add("spiral_vase", coBool);
    def->label = L("Spiral vase");
    def->category = OptionCategory::perimeter;
    def->tooltip = L("This feature will raise Z gradually while printing a single-walled object "
                   "in order to remove any visible seam. This option requires a single perimeter, "
                   "no infill, no top solid layers and no support material. You can still set "
                   "any number of bottom solid layers as well as skirt/brim loops. "
                   "It won't work when printing more than one single object.");
    def->set_default_value(new ConfigOptionBool(false));

    def = this->add("standby_temperature_delta", coInt);
    def->label = L("Temperature variation");
    def->tooltip = L("Temperature difference to be applied when an extruder is not active. "
                   "Enables a full-height \"sacrificial\" skirt on which the nozzles are periodically wiped.");
    def->sidetext = "∆°C";
    def->min = -max_temp;
    def->max = max_temp;
    def->mode = comExpert;
    def->set_default_value(new ConfigOptionInt(-5));

    def = this->add("start_gcode", coString);
    def->label = L("Start G-code");
    def->category = OptionCategory::customgcode;
    def->tooltip = L("This start procedure is inserted at the beginning, after bed has reached "
        "the target temperature and extruder has just started heating, but before extruder "
        "has finished heating. If Slic3r detects M104 or M190 in your custom codes, "
        "such commands will not be prepended automatically so you're free to customize "
        "the order of heating commands and other custom actions. Note that you can use "
        "placeholder variables for all Slic3r settings, so you can put "
        "a \"M109 S[first_layer_temperature]\" command wherever you want."
        "\n placeholders: initial_extruder, total_layer_count, has_wipe_tower, has_single_extruder_multi_material_priming, total_toolchanges, bounding_box[minx,miny,maxx,maxy]");
    def->multiline = true;
    def->full_width = true;
    def->height = 12;
    def->mode = comExpert;
    def->set_default_value(new ConfigOptionString("G28 ; home all axes\nG1 Z5 F5000 ; lift nozzle\n"));

    def = this->add("start_gcode_manual", coBool);
    def->label = L("Only custom Start G-code");
    def->category = OptionCategory::customgcode;
    def->tooltip = L("Ensure that the slicer won't add heating, fan, extruder... commands before or just after your start-gcode."
                    "If set to true, you have to write a good and complete start_gcode, as no checks are made anymore.");
    def->mode = comExpert;
    def->set_default_value(new ConfigOptionBool(false));

    def = this->add("start_filament_gcode", coStrings);
    def->label = L("Start G-code");
    def->full_label = L("Filament start G-code");
    def->category = OptionCategory::customgcode;
    def->tooltip = L("This start procedure is inserted at the beginning, after any printer start gcode (and "
                   "after any toolchange to this filament in case of multi-material printers). "
                   "This is used to override settings for a specific filament. If Slic3r detects "
                   "M104, M109, M140 or M190 in your custom codes, such commands will "
                   "not be prepended automatically so you're free to customize the order "
                   "of heating commands and other custom actions. Note that you can use placeholder variables "
                   "for all Slic3r settings, so you can put a \"M109 S[first_layer_temperature]\" command "
                   "wherever you want. If you have multiple extruders, the gcode is processed "
                   "in extruder order.");
    def->multiline = true;
    def->full_width = true;
    def->height = 12;
    def->mode = comExpert;
    def->set_default_value(new ConfigOptionStrings { "; Filament gcode\n" });

    def = this->add("model_precision", coFloat);
    def->label = L("Model rounding precision");
    def->full_label = L("Model rounding precision");
    def->category = OptionCategory::slicing;
    def->tooltip = L("This is the rounding error of the input object."
        " It's used to align points that should be in the same line."
        " Put 0 to disable.");
    def->sidetext = L("mm");
    def->min = 0;
    def->precision = 8;
    def->mode = comAdvanced;
    def->set_default_value(new ConfigOptionFloat(0.0001));

    def = this->add("color_change_gcode", coString);
    def->label = L("Color change G-code");
    def->tooltip = L("This G-code will be used as a code for the color change");
    def->multiline = true;
    def->full_width = true;
    def->height = 12;
    def->mode = comExpert;
    def->set_default_value(new ConfigOptionString("M600"));

    def = this->add("pause_print_gcode", coString);
    def->label = L("Pause Print G-code");
    def->tooltip = L("This G-code will be used as a code for the pause print");
    def->multiline = true;
    def->full_width = true;
    def->height = 12;
    def->mode = comExpert;
    def->set_default_value(new ConfigOptionString("M601"));

    def = this->add("template_custom_gcode", coString);
    def->label = L("Custom G-code");
    def->tooltip = L("This G-code will be used as a custom code");
    def->multiline = true;
    def->full_width = true;
    def->height = 12;
    def->mode = comExpert;
    def->set_default_value(new ConfigOptionString(""));

    def = this->add("single_extruder_multi_material", coBool);
    def->label = L("Single Extruder Multi Material");
    def->category = OptionCategory::mmsetup;
    def->tooltip = L("The printer multiplexes filaments into a single hot end.");
    def->mode = comAdvanced;
    def->set_default_value(new ConfigOptionBool(false));

    def = this->add("single_extruder_multi_material_priming", coBool);
    def->label = L("Prime all printing extruders");
    def->category = OptionCategory::mmsetup;
    def->tooltip = L("If enabled, all printing extruders will be primed at the front edge of the print bed at the start of the print.");
    def->mode = comAdvanced;
    def->set_default_value(new ConfigOptionBool(true));

    def = this->add("wipe_tower_no_sparse_layers", coBool);
    def->label = L("No sparse layers (EXPERIMENTAL)");
    def->category = OptionCategory::mmsetup;
    def->tooltip = L("If enabled, the wipe tower will not be printed on layers with no toolchanges. "
                     "On layers with a toolchange, extruder will travel downward to print the wipe tower. "
                     "User is responsible for ensuring there is no collision with the print.");
    def->mode = comAdvanced;
    def->set_default_value(new ConfigOptionBool(false));

    def = this->add("support_material", coBool);
    def->label = L("Generate support material");
    def->category = OptionCategory::support;
    def->tooltip = L("Enable support material generation.");
    def->set_default_value(new ConfigOptionBool(false));

    def = this->add("support_material_auto", coBool);
    def->label = L("Auto generated supports");
    def->category = OptionCategory::support;
    def->tooltip = L("If checked, supports will be generated automatically based on the overhang threshold value."\
                     " If unchecked, supports will be generated inside the \"Support Enforcer\" volumes only.");
    def->mode = comSimple;
    def->set_default_value(new ConfigOptionBool(true));

    def = this->add("support_material_xy_spacing", coFloatOrPercent);
    def->label = L("XY separation between an object and its support");
    def->category = OptionCategory::support;
    def->tooltip = L("XY separation between an object and its support. If expressed as percentage "
                   "(for example 50%), it will be calculated over external perimeter width.");
    def->sidetext = L("mm or %");
    def->ratio_over = "external_perimeter_extrusion_width";
    def->min = 0;
    def->mode = comAdvanced;
    // Default is half the external perimeter width.
    def->set_default_value(new ConfigOptionFloatOrPercent(50, true));

    def = this->add("support_material_angle", coFloat);
    def->label = L("Pattern angle");
    def->full_label = L("Support pattern angle");
    def->category = OptionCategory::support;
    def->tooltip = L("Use this setting to rotate the support material pattern on the horizontal plane.");
    def->sidetext = L("°");
    def->min = 0;
    def->max = 359;
    def->mode = comExpert;
    def->set_default_value(new ConfigOptionFloat(0));

    def = this->add("support_material_buildplate_only", coBool);
    def->label = L("Support on build plate only");
    def->category = OptionCategory::support;
    def->tooltip = L("Only create support if it lies on a build plate. Don't create support on a print.");
    def->mode = comSimple;
    def->set_default_value(new ConfigOptionBool(false));

    def = this->add("support_material_contact_distance_type", coEnum);
    def->label = L("Type");
    def->full_label = L("Support contact distance type");
    def->category = OptionCategory::support;
    def->tooltip = L("How to compute the vertical z-distance.\n"
        "From filament: it uses the nearest bit of the filament. When a bridge is extruded, it goes below the current plane.\n"
        "From plane: it uses the plane-z. Same as 'from filament' if no 'bridge' is extruded.\n"
        "None: No z-offset. Useful for Soluble supports.\n");
    def->enum_keys_map = &ConfigOptionEnum<SupportZDistanceType>::get_enum_values();
    def->enum_values.push_back("filament");
    def->enum_values.push_back("plane");
    def->enum_values.push_back("none");
    def->enum_labels.push_back(L("From filament"));
    def->enum_labels.push_back(L("From plane"));
    def->enum_labels.push_back(L("None (soluble)"));
    def->mode = comAdvanced;
    def->set_default_value(new ConfigOptionEnum<SupportZDistanceType>(zdPlane));

    def = this->add("support_material_contact_distance_top", coFloatOrPercent);
    def->label = L("Top");
    def->full_label = L("Contact distance on top of supports");
    def->category = OptionCategory::support;
    def->tooltip = L("The vertical distance between support material interface and the object"
        "(when the object is printed on top of the support). "
        "Setting this to 0 will also prevent Slic3r from using bridge flow and speed "
        "for the first object layer. Can be a % of the extruding width used for the interface layers.");
    def->ratio_over = "top_infill_extrusion_width";
    def->sidetext = L("mm");
    def->min = 0;
    def->mode = comAdvanced;
    def->aliases = { "support_material_contact_distance" };
    def->set_default_value(new ConfigOptionFloatOrPercent(0.2, false));

    def = this->add("support_material_contact_distance_bottom", coFloatOrPercent);
    def->label = L("Bottom");
    def->full_label = L("Contact distance under the bottom of supports");
    def->category = OptionCategory::support;
    def->tooltip = L("The vertical distance between object and support material interface"
        "(when the support is printed on top of the object). Can be a % of the extruding width used for the interface layers.");
    def->ratio_over = "top_infill_extrusion_width";
    def->sidetext = L("mm");
    def->min = 0;
    def->mode = comAdvanced;
    def->set_default_value(new ConfigOptionFloatOrPercent(0.2,false));

    def = this->add("support_material_enforce_layers", coInt);
    def->label = L("Enforce support for the first");
    def->category = OptionCategory::support;
    def->tooltip = L("Generate support material for the specified number of layers counting from bottom, "
                   "regardless of whether normal support material is enabled or not and regardless "
                   "of any angle threshold. This is useful for getting more adhesion of objects "
                   "having a very thin or poor footprint on the build plate.");
    def->sidetext = L("layers");
    def->full_label = L("Enforce support for the first n layers");
    def->min = 0;
    def->mode = comExpert;
    def->set_default_value(new ConfigOptionInt(0));

    def = this->add("support_material_extruder", coInt);
    def->label = L("Support material/raft/skirt extruder");
    def->category = OptionCategory::extruders;
    def->tooltip = L("The extruder to use when printing support material, raft and skirt "
                   "(1+, 0 to use the current extruder to minimize tool changes).");
    def->min = 0;
    def->mode = comAdvanced;
    def->set_default_value(new ConfigOptionInt(1));

    def = this->add("support_material_extrusion_width", coFloatOrPercent);
    def->label = L("Support material");
    def->full_label = L("Support material width");
    def->category = OptionCategory::width;
    def->tooltip = L("Set this to a non-zero value to set a manual extrusion width for support material. "
        "If left as zero, default extrusion width will be used if set, otherwise nozzle diameter will be used. "
        "If expressed as percentage (for example 110%) it will be computed over nozzle diameter.");
    def->sidetext = L("mm or %");
    def->ratio_over = "nozzle_diameter";
    def->min = 0;
    def->max = 1000;
    def->precision = 6;
    def->mode = comAdvanced;
    def->set_default_value(new ConfigOptionFloatOrPercent(0, false));

    def = this->add("support_material_interface_contact_loops", coBool);
    def->label = L("Interface loops");
    def->category = OptionCategory::support;
    def->tooltip = L("Cover the top contact layer of the supports with loops. Disabled by default.");
    def->mode = comExpert;
    def->set_default_value(new ConfigOptionBool(false));

    def = this->add("support_material_interface_extruder", coInt);
    def->label = L("Support material/raft interface extruder");
    def->category = OptionCategory::extruders;
    def->tooltip = L("The extruder to use when printing support material interface "
                   "(1+, 0 to use the current extruder to minimize tool changes). This affects raft too.");
    def->min = 0;
    def->mode = comAdvanced;
    def->set_default_value(new ConfigOptionInt(1));

    def = this->add("support_material_interface_layers", coInt);
    def->label = L("Interface layers");
    def->category = OptionCategory::support;
    def->tooltip = L("Number of interface layers to insert between the object(s) and support material.");
    def->sidetext = L("layers");
    def->min = 0;
    def->mode = comAdvanced;
    def->set_default_value(new ConfigOptionInt(3));

    def = this->add("support_material_interface_spacing", coFloat);
    def->label = L("Interface pattern spacing");
    def->category = OptionCategory::support;
    def->tooltip = L("Spacing between interface lines. Set zero to get a solid interface.");
    def->sidetext = L("mm");
    def->min = 0;
    def->mode = comAdvanced;
    def->set_default_value(new ConfigOptionFloat(0));

    def = this->add("support_material_interface_speed", coFloatOrPercent);
    def->label = L("Interface");
    def->full_label = L("Support interface speed");
    def->category = OptionCategory::support;
    def->tooltip = L("Speed for printing support material interface layers. If expressed as percentage "
                   "(for example 50%) it will be calculated over support material speed.");
    def->sidetext = L("mm/s or %");
    def->ratio_over = "support_material_speed";
    def->min = 0;
    def->mode = comAdvanced;
    def->set_default_value(new ConfigOptionFloatOrPercent(100, true));

    def = this->add("support_material_pattern", coEnum);
    def->label = L("Pattern");
    def->full_label = L("Support pattern");
    def->category = OptionCategory::support;
    def->tooltip = L("Pattern used to generate support material.");
    def->enum_keys_map = &ConfigOptionEnum<SupportMaterialPattern>::get_enum_values();
    def->enum_values.push_back("rectilinear");
    def->enum_values.push_back("rectilinear-grid");
    def->enum_values.push_back("honeycomb");
    def->enum_labels.push_back(L("Rectilinear"));
    def->enum_labels.push_back(L("Rectilinear grid"));
    def->enum_labels.push_back(L("Honeycomb"));
    def->mode = comAdvanced;
    def->set_default_value(new ConfigOptionEnum<SupportMaterialPattern>(smpRectilinear));

    def = this->add("support_material_interface_pattern", coEnum);
    def->label = L("Pattern");
    def->full_label = L("Support interface pattern");
    def->category = OptionCategory::support;
    def->tooltip = L("Pattern for interface layers.");
    def->enum_keys_map = &ConfigOptionEnum<InfillPattern>::get_enum_values();
    def->enum_values.push_back("rectilinear");
    def->enum_values.push_back("monotonic");
    def->enum_values.push_back("concentric");
    def->enum_values.push_back("concentricgapfill");
    def->enum_values.push_back("hilbertcurve");
    def->enum_values.push_back("sawtooth");
    def->enum_values.push_back("smooth");
    def->enum_labels.push_back(L("Rectilinear"));
    def->enum_labels.push_back(L("Monotonic"));
    def->enum_labels.push_back(L("Concentric"));
    def->enum_labels.push_back(L("Concentric (filled)"));
    def->enum_labels.push_back(L("Hilbert Curve"));
    def->enum_labels.push_back(L("Sawtooth"));
    def->enum_labels.push_back(L("Ironing"));
    def->mode = comAdvanced;
    def->set_default_value(new ConfigOptionEnum<InfillPattern>(ipRectilinear));
    
    def = this->add("support_material_spacing", coFloat);
    def->label = L("Pattern spacing");
    def->category = OptionCategory::support;
    def->tooltip = L("Spacing between support material lines.");
    def->sidetext = L("mm");
    def->min = 0;
    def->mode = comAdvanced;
    def->set_default_value(new ConfigOptionFloat(2.5));

    def = this->add("support_material_speed", coFloat);
    def->label = L("Default");
    def->full_label = L("Support speed");
    def->category = OptionCategory::support;
    def->tooltip = L("Speed for printing support material.");
    def->sidetext = L("mm/s");
    def->min = 0;
    def->mode = comAdvanced;
    def->set_default_value(new ConfigOptionFloat(60));

    def = this->add("support_material_synchronize_layers", coBool);
    def->label = L("Synchronize with object layers");
    def->category = OptionCategory::support;
    def->tooltip = L("Synchronize support layers with the object print layers. This is useful "
                   "with multi-material printers, where the extruder switch is expensive.");
    def->mode = comExpert;
    def->set_default_value(new ConfigOptionBool(false));

    def = this->add("support_material_threshold", coInt);
    def->label = L("Overhang threshold");
    def->category = OptionCategory::support;
    def->tooltip = L("Support material will not be generated for overhangs whose slope angle "
                   "(90° = vertical) is above the given threshold. In other words, this value "
                   "represent the most horizontal slope (measured from the horizontal plane) "
                   "that you can print without support material. Set to zero for automatic detection "
                   "(recommended).");
    def->sidetext = L("°");
    def->min = 0;
    def->max = 90;
    def->mode = comAdvanced;
    def->set_default_value(new ConfigOptionInt(0));

    def = this->add("support_material_with_sheath", coBool);
    def->label = L("With sheath around the support");
    def->category = OptionCategory::support;
    def->tooltip = L("Add a sheath (a single perimeter line) around the base support. This makes "
                   "the support more reliable, but also more difficult to remove.");
    def->mode = comExpert;
    def->set_default_value(new ConfigOptionBool(true));

    def = this->add("temperature", coInts);
    def->label = L("Other layers");
    def->full_label = L("Temperature");
    def->category = OptionCategory::filament;
    def->tooltip = L("Extruder nozzle temperature for layers after the first one. Set this to zero to disable "
                   "temperature control commands in the output G-code.");
    def->sidetext = L("°C");
    def->full_label = L("Nozzle temperature");
    def->min = 0;
    def->max = max_temp;
    def->set_default_value(new ConfigOptionInts { 200 });

    def = this->add("print_temperature", coInt);
    def->label = L("Temperature");
    def->category = OptionCategory::filament;
    def->tooltip = L("Override the temperature of the extruder. Avoid making too many changes, it won't stop for cooling/heating. 0 to disable. May only work on Height range modifiers.");
    def->mode = comExpert;
    def->set_default_value(new ConfigOptionInt(0));

    def = this->add("print_retract_lift", coFloat);
    def->label = L("Z-lift override");
    def->category = OptionCategory::filament;
    def->tooltip = L("Set the new lift-z value for this override. 0 will disable the z-lift. -& to disable. May only work on Height range modifiers.");
    def->sidetext = L("mm");
    def->mode = comExpert;
    def->set_default_value(new ConfigOptionFloat(-1));

    def = this->add("thin_perimeters", coBool);
    def->label = L("Overlapping external perimeter");
    def->full_label = L("Overlapping external perimeter");
    def->category = OptionCategory::perimeter;
    def->tooltip = L("Allow outermost perimeter to overlap itself to avoid the use of thin walls. Note that flow isn't adjusted and so this will result in over-extruding and undefined behavior.");
    def->mode = comExpert;
    def->set_default_value(new ConfigOptionBool(true));

    def = this->add("thin_perimeters_all", coBool);
    def->label = L("Overlapping all perimeters");
    def->full_label = L("Overlapping all perimeters");
    def->category = OptionCategory::perimeter;
    def->tooltip = L("Allow all perimeters to overlap, instead of just external ones.");
    def->mode = comExpert;
    def->set_default_value(new ConfigOptionBool(false));

    def = this->add("thin_walls", coBool);
    def->label = L("Thin walls");
    def->full_label = L("Thin walls");
    def->category = OptionCategory::perimeter;
    def->tooltip = L("Detect single-width walls (parts where two extrusions don't fit and we need "
        "to collapse them into a single trace). If unchecked, Slic3r may try to fit perimeters "
        "where it's not possible, creating some overlap leading to over-extrusion.");
    def->mode = comAdvanced;
    def->set_default_value(new ConfigOptionBool(true));

    def = this->add("thin_walls_min_width", coFloatOrPercent);
    def->label = L("Min width");
    def->full_label = L("Thin walls min width");
    def->category = OptionCategory::perimeter;
    def->tooltip = L("Minimum width for the extrusion to be extruded (widths lower than the nozzle diameter will be over-extruded at the nozzle diameter)."
        " If expressed as percentage (for example 110%) it will be computed over nozzle diameter."
        " The default behavior of PrusaSlicer is with a 33% value. Put 100% to avoid any sort of over-extrusion.");
    def->ratio_over = "nozzle_diameter";
    def->mode = comExpert;
    def->min = 0;
    def->set_default_value(new ConfigOptionFloatOrPercent(33, true));

    def = this->add("thin_walls_overlap", coFloatOrPercent);
    def->label = L("Overlap");
    def->full_label = L("Thin wall overlap");
    def->category = OptionCategory::perimeter;
    def->tooltip = L("Overlap between the thin wall and the perimeters. Can be a % of the external perimeter width (default 50%)");
    def->ratio_over = "external_perimeter_extrusion_width";
    def->mode = comExpert;
    def->min = 0;
    def->set_default_value(new ConfigOptionFloatOrPercent(50, true));

    def = this->add("thin_walls_merge", coBool);
    def->label = L("Merging with perimeters");
    def->full_label = L("Thin wall merge");
    def->category = OptionCategory::perimeter;
    def->tooltip = L("Allow the external perimeter to merge the thin walls in the path."
                    " You can deactivate this if you are using thin walls as a custom support, to reduce adhesion a little.");
    def->mode = comExpert;
    def->set_default_value(new ConfigOptionBool(true));

    def = this->add("thin_walls_speed", coFloat);
    def->label = L("Thin walls");
    def->full_label = L("Thin walls speed");
    def->category = OptionCategory::speed;
    def->tooltip = L("Speed for thin walls (external extrusions that are alone because the obect is too thin at these places).");
    def->sidetext = L("mm/s");
    def->min = 0;
    def->mode = comAdvanced;
    def->set_default_value(new ConfigOptionFloat(30));

    def = this->add("threads", coInt);
    def->label = L("Threads");
    def->tooltip = L("Threads are used to parallelize long-running tasks. Optimal threads number "
                   "is slightly above the number of available cores/processors.");
    def->readonly = true;
    def->min = 1;
    {
        int threads = (unsigned int)boost::thread::hardware_concurrency();
        def->set_default_value(new ConfigOptionInt(threads > 0 ? threads : 2));
        def->cli = ConfigOptionDef::nocli;
    }

    def = this->add("time_estimation_compensation", coPercent);
    def->label = L("Time estimation compensation");
    def->category = OptionCategory::firmware;
    def->tooltip = L("This setting allows you to modify the time estimation by a % amount. As Slic3r only uses the Marlin algorithm, it's not precise enough if another firmware is used.");
    def->mode = comAdvanced;
    def->sidetext = L("%");
    def->min = 0;
    def->set_default_value(new ConfigOptionPercent(100));

    def = this->add("toolchange_gcode", coString);
    def->label = L("Tool change G-code");
    def->category = OptionCategory::customgcode;
    def->tooltip = L("This custom code is inserted at every extruder change. If you don't leave this empty, you are "
        "expected to take care of the toolchange yourself - Slic3r will not output any other G-code to "
        "change the filament. You can use placeholder variables for all Slic3r settings as well as [previous_extruder] "
        "and [next_extruder], so e.g. the standard toolchange command can be scripted as T[next_extruder]."
        "!! Warning !!: if any character is written here, Slic3r won't output any toochange command by itself.");
    def->multiline = true;
    def->full_width = true;
    def->height = 5;
    def->mode = comExpert;
    def->set_default_value(new ConfigOptionString(""));

    def = this->add("tool_name", coStrings);
    def->label = L("Tool name");
    def->category = OptionCategory::extruders;
    def->tooltip = L("Only used for Klipper, where you can name the extruder. If not set, will be 'extruderX' with 'X' replaced by the extruder number.");
    def->mode = comExpert;
    def->set_default_value(new ConfigOptionStrings(""));

    def = this->add("top_infill_extrusion_width", coFloatOrPercent);
    def->label = L("Top solid infill");
    def->category = OptionCategory::width;
    def->tooltip = L("Set this to a non-zero value to set a manual extrusion width for infill for top surfaces. "
        "You may want to use thinner extrudates to fill all narrow regions and get a smoother finish. "
        "If left as zero, default extrusion width will be used if set, otherwise nozzle diameter will be used. "
        "If expressed as percentage (for example 110%) it will be computed over nozzle diameter."
        "\nYou can set either 'Spacing', or 'Width'; the other will be calculated, using default layer height.");
    def->sidetext = L("mm or %");
    def->ratio_over = "nozzle_diameter";
    def->min = 0;
    def->max = 1000;
    def->precision = 6;
    def->can_phony = true;
    def->mode = comAdvanced;
    def->set_default_value(new ConfigOptionFloatOrPercent(0, false));

    def = this->add("top_infill_extrusion_spacing", coFloatOrPercent);
    def->label = L("Top solid spacing");
    def->category = OptionCategory::width;
    def->tooltip = L("Like Top solid infill width but spacing is the distance between two lines (as they overlap a bit, it's not the same)."
        "\nYou can set either 'Spacing', or 'Width'; the other will be calculated, using default layer height.");
    def->sidetext = L("mm or %");
    def->ratio_over = "nozzle_diameter";
    def->min = 0;
    def->max = 1000;
    def->precision = 6;
    def->can_phony = true;
    def->mode = comAdvanced;
    def->set_default_value(new ConfigOptionFloatOrPercent(0, false, true));

    def = this->add("top_solid_infill_speed", coFloatOrPercent);
    def->label = L("Top solid");
    def->full_label = L("Top solid speed");
    def->category = OptionCategory::speed;
    def->tooltip = L("Speed for printing top solid layers (it only applies to the uppermost "
                   "external layers and not to their internal solid layers). You may want "
                   "to slow down this to get a nicer surface finish. This can be expressed "
                   "as a percentage (for example: 80%) over the solid infill speed above. "
                   "Set to zero for auto.");
    def->sidetext = L("mm/s or %");
    def->ratio_over = "solid_infill_speed";
    def->min = 0;
    def->mode = comAdvanced;
    def->set_default_value(new ConfigOptionFloatOrPercent(15, false));

    def = this->add("top_solid_layers", coInt);
    //TRN To be shown in Print Settings "Top solid layers"
    def->label = L("Top");
    def->full_label = L("Top layers");
    def->category = OptionCategory::perimeter;
    def->tooltip = L("Number of solid layers to generate on top surfaces.");
    def->full_label = L("Top solid layers");
    def->min = 0;
    def->set_default_value(new ConfigOptionInt(3));

    def = this->add("top_solid_min_thickness", coFloat);
    //TRN To be shown in Print Settings "Top solid layers"
    def->label = L("Top");
    def->category = OptionCategory::perimeter;
    def->tooltip = L("The number of top solid layers is increased above top_solid_layers if necessary to satisfy "
                     "minimum thickness of top shell."
                     " This is useful to prevent pillowing effect when printing with variable layer height.");
    def->full_label = L("Minimum top shell thickness");
    def->sidetext = L("mm");
    def->min = 0;
    def->set_default_value(new ConfigOptionFloat(0.));

    def = this->add("travel_acceleration", coFloatOrPercent);
    def->label = L("Travel");
    def->full_label = L("Travel acceleration");
    def->category = OptionCategory::speed;
    def->tooltip = L("Acceleration for travel moves (jumps between distant extrusion points)."
            "\nNote that the deceleration of a travel will use the acceleration value of the extrusion that will be printed after it (if any)");
    def->sidetext = L("mm/s² or %");
    def->ratio_over = "default_acceleration";
    def->min = 0;
    def->mode = comExpert;
    def->set_default_value(new ConfigOptionFloatOrPercent(1500, false));

    def = this->add("travel_speed", coFloat);
    def->label = L("Travel");
    def->full_label = L("Travel speed");
    def->category = OptionCategory::speed;
    def->tooltip = L("Speed for travel moves (jumps between distant extrusion points).");
    def->sidetext = L("mm/s");
    def->aliases = { "travel_feed_rate" };
    def->min = 1;
    def->mode = comAdvanced;
    def->set_default_value(new ConfigOptionFloat(130));

    def = this->add("travel_speed_z", coFloat);
    def->label = L("Z Travel");
    def->full_label = L("Z travel speed");
    def->category = OptionCategory::speed;
    def->tooltip = L("Speed for movements along the Z axis.\nWhen set to zero, this value "
                     "is ignored and regular travel speed is used instead.");
    def->sidetext = L("mm/s");
    def->aliases = { "travel_feed_rate_z" };
    def->min = 0;
    def->mode = comExpert;
    def->set_default_value(new ConfigOptionFloat(0.));

    def = this->add("use_firmware_retraction", coBool);
    def->label = L("Use firmware retraction");
    def->category = OptionCategory::general;
    def->tooltip = L("This experimental setting uses G10 and G11 commands to have the firmware "
                   "handle the retraction. This is only supported in recent Marlin.");
    def->mode = comExpert;
    def->set_default_value(new ConfigOptionBool(false));

    def = this->add("use_relative_e_distances", coBool);
    def->label = L("Use relative E distances");
    def->category = OptionCategory::general;
    def->tooltip = L("If your firmware requires relative E values, check this, "
                   "otherwise leave it unchecked. Most firmwares use absolute values.");
    def->mode = comExpert;
    def->set_default_value(new ConfigOptionBool(false));

    def = this->add("use_volumetric_e", coBool);
    def->label = L("Use volumetric E");
    def->category = OptionCategory::general;
    def->tooltip = L("This experimental setting uses outputs the E values in cubic millimeters "
                   "instead of linear millimeters. If your firmware doesn't already know "
                   "filament diameter(s), you can put commands like 'M200 D[filament_diameter_0] T0' "
                   "in your start G-code in order to turn volumetric mode on and use the filament "
                   "diameter associated to the filament selected in Slic3r. This is only supported "
                   "in recent Marlin.");
    def->mode = comExpert;
    def->set_default_value(new ConfigOptionBool(false));

    def = this->add("variable_layer_height", coBool);
    def->label = L("Enable variable layer height feature");
    def->category = OptionCategory::general;
    def->tooltip = L("Some printers or printer setups may have difficulties printing "
                   "with a variable layer height. Enabled by default.");
    def->mode = comExpert;
    def->set_default_value(new ConfigOptionBool(true));

    def = this->add("wipe", coBools);
    def->label = L("Wipe while retracting");
    def->category = OptionCategory::general;
    def->tooltip = L("This flag will move the nozzle while retracting to minimize the possible blob "
                   "on leaky extruders.");
    def->mode = comAdvanced;
    def->set_default_value(new ConfigOptionBools { false });

    def = this->add("wipe_tower", coBool);
    def->label = L("Enable");
    def->full_label = L("Enable wipe tower");
    def->category = OptionCategory::general;
    def->tooltip = L("Multi material printers may need to prime or purge extruders on tool changes. "
                   "Extrude the excess material into the wipe tower.");
    def->mode = comAdvanced;
    def->set_default_value(new ConfigOptionBool(false));

    def = this->add("wiping_volumes_extruders", coFloats);
    def->label = L("Purging volumes - load/unload volumes");
    def->tooltip = L("This vector saves required volumes to change from/to each tool used on the "
                     "wipe tower. These values are used to simplify creation of the full purging "
                     "volumes below. ");
    def->set_default_value(new ConfigOptionFloats { 70.f, 70.f, 70.f, 70.f, 70.f, 70.f, 70.f, 70.f, 70.f, 70.f  });

    def = this->add("wiping_volumes_matrix", coFloats);
    def->label = L("Purging volumes - matrix");
    def->tooltip = L("This matrix describes volumes (in cubic milimetres) required to purge the"
                     " new filament on the wipe tower for any given pair of tools. ");
    def->set_default_value(new ConfigOptionFloats {   0.f, 140.f, 140.f, 140.f, 140.f,
                                                  140.f,   0.f, 140.f, 140.f, 140.f,
                                                  140.f, 140.f,   0.f, 140.f, 140.f,
                                                  140.f, 140.f, 140.f,   0.f, 140.f,
                                                    140.f, 140.f, 140.f, 140.f,   0.f });


    def = this->add("wipe_advanced", coBool);
    def->label = L("Enable advanced wiping volume");
    def->tooltip = L("Allow Slic3r to compute the purge volume via smart computations. Use the pigment% of each filament and following parameters");
    def->mode = comExpert;
    def->set_default_value(new ConfigOptionBool(false));

    def = this->add("wipe_advanced_nozzle_melted_volume", coFloat);
    def->label = L("Nozzle volume");
    def->tooltip = L("The volume of melted plastic inside your nozzle. Used by 'advanced wiping'.");
    def->sidetext = L("mm3");
    def->mode = comExpert;
    def->set_default_value(new ConfigOptionFloat(120));

    def = this->add("filament_wipe_advanced_pigment", coFloats);
    def->label = L("Pigment percentage");
    def->tooltip = L("The pigment % for this filament (bewteen 0 and 1, 1=100%). 0 for translucent/natural, 0.2-0.5 for white and 1 for black.");
    def->mode = comExpert;
    def->min = 0;
    def->max = 1;
    def->set_default_value(new ConfigOptionFloats{ 0.5 });

    def = this->add("wipe_advanced_multiplier", coFloat);
    def->label = L("Multiplier");
    def->full_label = L("Auto-wipe multiplier");
    def->tooltip = L("The volume multiplier used to compute the final volume to extrude by the algorithm.");
    def->sidetext = L("mm3");
    def->mode = comExpert;
    def->set_default_value(new ConfigOptionFloat(60));


    def = this->add("wipe_advanced_algo", coEnum);
    def->label = L("Algorithm");
    def->full_label = L("Auto-wipe algorithm");
    def->tooltip = L("Algorithm for the advanced wipe.\n"
        "Linear : volume = nozzle + volume_mult * (pigmentBefore-pigmentAfter)\n"
        "Quadratic: volume = nozzle + volume_mult * (pigmentBefore-pigmentAfter)+ volume_mult * (pigmentBefore-pigmentAfter)^3\n"
        "Hyperbola: volume = nozzle + volume_mult * (0.5+pigmentBefore) / (0.5+pigmentAfter)");
    def->enum_keys_map = &ConfigOptionEnum<WipeAlgo>::get_enum_values();
    def->enum_values.push_back("linear");
    def->enum_values.push_back("quadra");
    def->enum_values.push_back("expo");
    def->enum_labels.push_back(L("Linear"));
    def->enum_labels.push_back(L("Quadratric"));
    def->enum_labels.push_back(L("Hyperbola"));
    def->mode = comExpert;
    def->set_default_value(new ConfigOptionEnum<WipeAlgo>(waLinear));

    def = this->add("wipe_tower_brim", coFloatOrPercent);
    def->label = L("Wipe tower brim width");
    def->tooltip = L("Width of the brim for the wipe tower. Can be in mm or in % of the (assumed) only one nozzle diameter.");
    def->ratio_over = "nozzle_diameter";
    def->mode = comAdvanced;
    def->set_default_value(new ConfigOptionFloatOrPercent(150,true));

    def = this->add("wipe_tower_x", coFloat);
    def->label = L("X");
    def->full_label = L("Wipe tower X");
    def->tooltip = L("X coordinate of the left front corner of a wipe tower");
    def->sidetext = L("mm");
    def->mode = comAdvanced;
    def->set_default_value(new ConfigOptionFloat(180.));

    def = this->add("wipe_tower_y", coFloat);
    def->label = L("Y");
    def->full_label = L("Wipe tower Y");
    def->tooltip = L("Y coordinate of the left front corner of a wipe tower");
    def->sidetext = L("mm");
    def->mode = comAdvanced;
    def->set_default_value(new ConfigOptionFloat(140.));

    def = this->add("wipe_tower_width", coFloat);
    def->label = L("Width");
    def->full_label = L("Wipe tower Width");
    def->tooltip = L("Width of a wipe tower");
    def->sidetext = L("mm");
    def->mode = comAdvanced;
    def->set_default_value(new ConfigOptionFloat(60.));

    def = this->add("wipe_tower_rotation_angle", coFloat);
    def->label = L("Wipe tower rotation angle");
    def->tooltip = L("Wipe tower rotation angle with respect to x-axis.");
    def->sidetext = L("°");
    def->mode = comAdvanced;
    def->set_default_value(new ConfigOptionFloat(0.));

    def = this->add("wipe_into_infill", coBool);
    def->category = OptionCategory::wipe;
    def->label = L("Wipe into this object's infill");
    def->tooltip = L("Purging after toolchange will be done inside this object's infills. "
                     "This lowers the amount of waste but may result in longer print time "
                     " due to additional travel moves.");
    def->set_default_value(new ConfigOptionBool(false));

    def = this->add("wipe_into_objects", coBool);
    def->category = OptionCategory::wipe;
    def->label = L("Wipe into this object");
    def->tooltip = L("Object will be used to purge the nozzle after a toolchange to save material "
        "that would otherwise end up in the wipe tower and decrease print time. "
        "Colours of the objects will be mixed as a result.");
    def->set_default_value(new ConfigOptionBool(false));

    def = this->add("wipe_extra_perimeter", coFloats);
    def->category = OptionCategory::extruders;
    def->label = L("Extra Wipe for external perimeters");
    def->tooltip = L("When the external perimeter loop extrusion ends, a wipe is done, going slightly inside the print."
        " The number in this settting increases the wipe by moving the nozzle along the loop again before the final wipe.");
    def->min = 0;
    def->sidetext = L("mm");
    def->mode = comAdvanced;
    def->set_default_value(new ConfigOptionFloats{ 0.f });

    def = this->add("wipe_tower_bridging", coFloat);
    def->label = L("Maximal bridging distance");
    def->tooltip = L("Maximal distance between supports on sparse infill sections. ");
    def->sidetext = L("mm");
    def->mode = comAdvanced;
    def->set_default_value(new ConfigOptionFloat(10.));

    def = this->add("xy_size_compensation", coFloat);
    def->label = L("Outer");
    def->full_label = L("Outer XY size compensation");
    def->category = OptionCategory::slicing;
    def->tooltip = L("The object will be grown/shrunk in the XY plane by the configured value "
        "(negative = inwards, positive = outwards). This might be useful for fine-tuning sizes."
        "\nThis one only applies to the 'exterior' shell of the object."
        "\n !!! it's recommended you put the same value into the 'Inner XY size compensation', unless you are sure you don't have horizontal holes. !!! ");
    def->sidetext = L("mm");
    def->mode = comExpert;
    def->set_default_value(new ConfigOptionFloat(0));

    def = this->add("xy_inner_size_compensation", coFloat);
    def->label = L("Inner");
    def->full_label = L("Inner XY size compensation");
    def->category = OptionCategory::slicing;
    def->tooltip = L("The object will be grown/shrunk in the XY plane by the configured value "
        "(negative = inwards, positive = outwards). This might be useful for fine-tuning sizes."
        "\nThis one only applies to the 'inner' shell of the object (!!! horizontal holes break the shell !!!)");
    def->sidetext = L("mm");
    def->mode = comExpert;
    def->set_default_value(new ConfigOptionFloat(0));

    def = this->add("hole_size_compensation", coFloat);
    def->label = L("XY compensation");
    def->full_label = L("XY holes compensation");
    def->category = OptionCategory::slicing;
    def->tooltip = L("The convex holes will be grown / shrunk in the XY plane by the configured value"
        " (negative = inwards, positive = outwards, should be negative as the holes are always a bit smaller irl)."
        " This might be useful for fine-tuning hole sizes."
        "\nThis setting behaves the same as 'Inner XY size compensation' but only for convex shapes. It's added to 'Inner XY size compensation', it does not replace it. ");
    def->sidetext = L("mm");
    def->mode = comExpert;
    def->set_default_value(new ConfigOptionFloat(0));

    def = this->add("hole_size_threshold", coFloat);
    def->label = L("Threshold");
    def->full_label = L("XY holes threshold");
    def->category = OptionCategory::slicing;
    def->tooltip = L("Maximum area for the hole where the hole_size_compensation will apply fully."
            " After that, it will decrease down to 0 for four times this area."
            " Set to 0 to let the hole_size_compensation apply fully for all detected holes");
    def->sidetext = L("mm²");
    def->mode = comExpert;
    def->set_default_value(new ConfigOptionFloat(100));

    def = this->add("hole_to_polyhole", coBool);
    def->label = L("Convert round holes to polyholes");
    def->full_label = L("Convert round holes to polyholes");
    def->category = OptionCategory::slicing;
    def->tooltip = L("Search for almost-circular holes that span more than one layer and convert the geometry to polyholes."
        " Use the nozzle size and the (biggest) diameter to compute the polyhole."
        "\nSee http://hydraraptor.blogspot.com/2011/02/polyholes.html");
    def->mode = comAdvanced;
    def->set_default_value(new ConfigOptionBool(false));

    def = this->add("hole_to_polyhole_threshold", coFloatOrPercent);
    def->label = L("Roundness margin");
    def->full_label = L("Polyhole detection margin");
    def->category = OptionCategory::slicing;
    def->tooltip = L("Maximum defection of a point to the estimated radius of the circle."
                    "\nAs cylinders are often exported as triangles of varying size, points may not be on the circle circumference."
                    " This setting allows you some leway to broaden the detection."
                    "\nIn mm or in % of the radius.");
    def->sidetext = L("mm²");
    def->mode = comExpert;
    def->set_default_value(new ConfigOptionFloatOrPercent(0.01, false));

    def = this->add("z_offset", coFloat);
    def->label = L("Z offset");
    def->category = OptionCategory::general;
    def->tooltip = L("This value will be added (or subtracted) from all the Z coordinates "
                   "in the output G-code. It is used to compensate for bad Z endstop position: "
                   "for example, if your endstop zero actually leaves the nozzle 0.3mm far "
                   "from the print bed, set this to -0.3 (or fix your endstop).");
    def->sidetext = L("mm");
    def->mode = comExpert;
    def->set_default_value(new ConfigOptionFloat(0));

    def = this->add("z_step", coFloat);
    def->label = L("Z full step");
    def->tooltip = L("Set this to the height moved when your Z motor (or equivalent) turns one step."
                    "If your motor needs 200 steps to move your head/plater by 1mm, this field should be 1/200 = 0.005."
                    "\nNote that the gcode will write the z values with 6 digits after the dot if z_step is set (it's 3 digits if it's disabled)."
                    "\nPut 0 to disable.");
    def->cli = "z-step=f";
    def->sidetext = L("mm");
    def->min = 0;
    def->precision = 8;
    def->mode = comExpert;
    def->set_default_value(new ConfigOptionFloat(0.005));

    // Declare retract values for filament profile, overriding the printer's extruder profile.
    for (const char *opt_key : {
        // floats
        "retract_length", "retract_lift", "retract_lift_above", "retract_lift_below", "retract_speed", "deretract_speed", "retract_restart_extra", "retract_before_travel",
        "wipe_extra_perimeter",
        // bools
        "retract_layer_change", "wipe",
        // percents
        "retract_before_wipe"}) {
        auto it_opt = options.find(opt_key);
        assert(it_opt != options.end());
        def = this->add_nullable(std::string("filament_") + opt_key, it_opt->second.type);
        def->label         = it_opt->second.label;
        def->full_label = it_opt->second.full_label;
        def->tooltip     = it_opt->second.tooltip;
        def->sidetext   = it_opt->second.sidetext;
        def->mode       = it_opt->second.mode;
        switch (def->type) {
        case coFloats   : def->set_default_value(new ConfigOptionFloatsNullable  (static_cast<const ConfigOptionFloats*  >(it_opt->second.default_value.get())->values)); break;
        case coPercents : def->set_default_value(new ConfigOptionPercentsNullable(static_cast<const ConfigOptionPercents*>(it_opt->second.default_value.get())->values)); break;
        case coBools    : def->set_default_value(new ConfigOptionBoolsNullable   (static_cast<const ConfigOptionBools*   >(it_opt->second.default_value.get())->values)); break;
        default: assert(false);
        }
    }
}

void PrintConfigDef::init_extruder_option_keys()
{
    // ConfigOptionFloats, ConfigOptionPercents, ConfigOptionBools, ConfigOptionStrings
    m_extruder_option_keys = {
        "nozzle_diameter",
        "min_layer_height",
        "max_layer_height",
        "extruder_offset",
        "extruder_fan_offset",
        "extruder_temperature_offset",
        "gcode_precision_e",
        "tool_name",
        "retract_length",
        "retract_lift",
        "retract_lift_above",
        "retract_lift_below",
        "retract_lift_first_layer",
        "retract_lift_top",
        "retract_speed",
        "deretract_speed",
        "retract_before_wipe",
        "retract_restart_extra",
        "retract_before_travel",
        "wipe",
		"wipe_extra_perimeter",
        "retract_layer_change",
        "retract_length_toolchange",
        "retract_restart_extra_toolchange",
        "extruder_colour",
        "default_filament_profile"
    };

    m_extruder_retract_keys = {
        "deretract_speed",
        "retract_before_travel",
        "retract_before_wipe",
        "retract_layer_change",
        "retract_length",
        "retract_lift",
        "retract_lift_above",
        "retract_lift_below",
        "retract_restart_extra",
        "retract_speed",
        "wipe",
        "wipe_extra_perimeter"
    };
    assert(std::is_sorted(m_extruder_retract_keys.begin(), m_extruder_retract_keys.end()));
}

void PrintConfigDef::init_milling_params()
{
    // ConfigOptionFloats, ConfigOptionPercents, ConfigOptionBools, ConfigOptionStrings
    m_milling_option_keys = {
        "milling_diameter",
        "milling_toolchange_end_gcode",
        "milling_toolchange_start_gcode",
        //"milling_offset",
        //"milling_z_offset",
        "milling_z_lift",

    };

    ConfigOptionDef* def;

    // Milling Printer settings

    def = this->add("milling_cutter", coInt);
    def->gui_type = "i_enum_open";
    def->label = L("Milling cutter");
    def->category = OptionCategory::general;
    def->tooltip = L("The milling cutter to use (unless more specific extruder settings are specified). ");
    def->min = 0;  // 0 = inherit defaults
    def->enum_labels.push_back("default");  // override label for item 0
    def->enum_labels.push_back("1");
    def->enum_labels.push_back("2");
    def->enum_labels.push_back("3");
    def->enum_labels.push_back("4");
    def->enum_labels.push_back("5");
    def->enum_labels.push_back("6");
    def->enum_labels.push_back("7");
    def->enum_labels.push_back("8");
    def->enum_labels.push_back("9");

    def = this->add("milling_diameter", coFloats);
    def->label = L("Milling diameter");
    def->category = OptionCategory::milling_extruders;
    def->tooltip = L("This is the diameter of your cutting tool.");
    def->sidetext = L("mm");
    def->mode = comAdvanced;
    def->set_default_value(new ConfigOptionFloats(3.14));

    def = this->add("milling_offset", coPoints);
    def->label = L("Tool offset");
    def->category = OptionCategory::extruders;
    def->tooltip = L("If your firmware doesn't handle the extruder displacement you need the G-code "
        "to take it into account. This option lets you specify the displacement of each extruder "
        "with respect to the first one. It expects positive coordinates (they will be subtracted "
        "from the XY coordinate).");
    def->sidetext = L("mm");
    def->mode = comAdvanced;
    def->set_default_value(new ConfigOptionPoints( Vec2d(0,0) ));

    def = this->add("milling_z_offset", coFloats);
    def->label = L("Tool z offset");
    def->category = OptionCategory::extruders;
    def->tooltip = L(".");
    def->sidetext = L("mm");
    def->mode = comAdvanced;
    def->set_default_value(new ConfigOptionFloats(0));

    def = this->add("milling_z_lift", coFloats);
    def->label = L("Tool z lift");
    def->category = OptionCategory::extruders;
    def->tooltip = L("Amount of lift for travel.");
    def->sidetext = L("mm");
    def->mode = comAdvanced;
    def->set_default_value(new ConfigOptionFloats(2));

    def = this->add("milling_toolchange_start_gcode", coStrings);
    def->label = L("G-Code to switch to this toolhead");
    def->category = OptionCategory::milling_extruders;
    def->tooltip = L("Put here the gcode to change the toolhead (called after the g-code T[next_extruder]). You have access to [next_extruder] and [previous_extruder]."
        " next_extruder is the 'extruder number' of the new milling tool, it's equal to the index (begining at 0) of the milling tool plus the number of extruders."
        " previous_extruder is the 'extruder number' of the previous tool, it may be a normal extruder, if it's below the number of extruders."
        " The number of extruder is available at [extruder] and the number of milling tool is available at [milling_cutter].");
    def->mode = comAdvanced;
    def->set_default_value(new ConfigOptionStrings(""));

    def = this->add("milling_toolchange_end_gcode", coStrings);
    def->label = L("G-Code to switch from this toolhead");
    def->category = OptionCategory::milling_extruders;
    def->tooltip = L("Enter here the gcode to end the toolhead action, like stopping the spindle. You have access to [next_extruder] and [previous_extruder]."
        " previous_extruder is the 'extruder number' of the current milling tool, it's equal to the index (begining at 0) of the milling tool plus the number of extruders."
        " next_extruder is the 'extruder number' of the next tool, it may be a normal extruder, if it's below the number of extruders."
        " The number of extruder is available at [extruder]and the number of milling tool is available at [milling_cutter].");
    def->mode = comAdvanced;
    def->set_default_value(new ConfigOptionStrings(""));

    def = this->add("milling_post_process", coBool);
    def->label = L("Milling post-processing");
    def->category = OptionCategory::milling;
    def->tooltip = L("If activated, at the end of each layer, the printer will switch to a milling head and mill the external perimeters."
        "\nYou should set the 'Milling extra XY size' to a value high enough to have enough plastic to mill. Also, be sure that your piece is firmly glued to the bed.");
    def->mode = comSimple;
    def->set_default_value(new ConfigOptionBool(false));

    def = this->add("milling_extra_size", coFloatOrPercent);
    def->label = L("Milling extra XY size");
    def->category = OptionCategory::milling;
    def->tooltip = L("This increases the size of the object by a certain amount to have enough plastic to mill."
        " You can set a number of mm or a percentage of the calculated optimal extra width (from flow calculation).");
    def->sidetext = L("mm or %");
    def->ratio_over = "computed_on_the_fly";
    def->mode = comAdvanced;
    def->set_default_value(new ConfigOptionFloatOrPercent(150, true));

    def = this->add("milling_after_z", coFloatOrPercent);
    def->label = L("Milling only after");
    def->category = OptionCategory::milling;
    def->tooltip = L("This setting restricts the post-process milling to a certain height, to avoid milling the bed. It can be a mm or a % of the first layer height (so it can depend on the object).");
    def->sidetext = L("mm or %");
    def->ratio_over = "first_layer_height";
    def->mode = comAdvanced;
    def->set_default_value(new ConfigOptionFloatOrPercent(200, true));

    def = this->add("milling_speed", coFloat);
    def->label = L("Milling Speed");
    def->category = OptionCategory::milling;
    def->tooltip = L("Speed for milling tool.");
    def->sidetext = L("mm/s");
    def->min = 0;
    def->mode = comAdvanced;
    def->set_default_value(new ConfigOptionFloat(30));
}

void PrintConfigDef::init_sla_params()
{
    ConfigOptionDef* def;

    // SLA Printer settings

    def = this->add("display_width", coFloat);
    def->label = L("Display width");
    def->tooltip = L("Width of the display");
    def->min = 1;
    def->set_default_value(new ConfigOptionFloat(120.));

    def = this->add("display_height", coFloat);
    def->label = L("Display height");
    def->tooltip = L("Height of the display");
    def->min = 1;
    def->set_default_value(new ConfigOptionFloat(68.));

    def = this->add("display_pixels_x", coInt);
    def->full_label = L("Number of pixels in");
    def->label = L("X");
    def->tooltip = L("Number of pixels in X");
    def->min = 100;
    def->set_default_value(new ConfigOptionInt(2560));

    def = this->add("display_pixels_y", coInt);
    def->label = L("Y");
    def->tooltip = L("Number of pixels in Y");
    def->min = 100;
    def->set_default_value(new ConfigOptionInt(1440));

    def = this->add("display_mirror_x", coBool);
    def->full_label = L("Display horizontal mirroring");
    def->label = L("Mirror horizontally");
    def->tooltip = L("Enable horizontal mirroring of output images");
    def->mode = comExpert;
    def->set_default_value(new ConfigOptionBool(true));

    def = this->add("display_mirror_y", coBool);
    def->full_label = L("Display vertical mirroring");
    def->label = L("Mirror vertically");
    def->tooltip = L("Enable vertical mirroring of output images");
    def->mode = comExpert;
    def->set_default_value(new ConfigOptionBool(false));

    def = this->add("display_orientation", coEnum);
    def->label = L("Display orientation");
    def->tooltip = L("Set the actual LCD display orientation inside the SLA printer."
                     " Portrait mode will flip the meaning of display width and height parameters"
                     " and the output images will be rotated by 90 degrees.");
    def->enum_keys_map = &ConfigOptionEnum<SLADisplayOrientation>::get_enum_values();
    def->enum_values.push_back("landscape");
    def->enum_values.push_back("portrait");
    def->enum_labels.push_back(L("Landscape"));
    def->enum_labels.push_back(L("Portrait"));
    def->mode = comExpert;
    def->set_default_value(new ConfigOptionEnum<SLADisplayOrientation>(sladoPortrait));

    def = this->add("fast_tilt_time", coFloat);
    def->label = L("Fast");
    def->full_label = L("Fast tilt");
    def->tooltip = L("Time of the fast tilt");
    def->sidetext = L("s");
    def->min = 0;
    def->mode = comExpert;
    def->set_default_value(new ConfigOptionFloat(5.));

    def = this->add("slow_tilt_time", coFloat);
    def->label = L("Slow");
    def->full_label = L("Slow tilt");
    def->tooltip = L("Time of the slow tilt");
    def->sidetext = L("s");
    def->min = 0;
    def->mode = comExpert;
    def->set_default_value(new ConfigOptionFloat(8.));

    def = this->add("area_fill", coFloat);
    def->label = L("Area fill");
    def->tooltip = L("The percentage of the bed area. \nIf the print area exceeds the specified value, \nthen a slow tilt will be used, otherwise - a fast tilt");
    def->sidetext = L("%");
    def->min = 0;
    def->mode = comExpert;
    def->set_default_value(new ConfigOptionFloat(50.));

    def = this->add("relative_correction", coFloats);
    def->label = L("Printer scaling correction");
    def->full_label = L("Printer scaling correction");
    def->tooltip  = L("Printer scaling correction");
    def->min = 0;
    def->mode = comExpert;
    def->set_default_value(new ConfigOptionFloats( { 1., 1. } ));

    def = this->add("absolute_correction", coFloat);
    def->label = L("Printer absolute correction");
    def->full_label = L("Printer absolute correction");
    def->tooltip  = L("Will inflate or deflate the sliced 2D polygons according "
                      "to the sign of the correction.");
    def->mode = comExpert;
    def->set_default_value(new ConfigOptionFloat(0.0));
    
    def = this->add("elephant_foot_min_width", coFloat);
    def->label = L("minimum width");
    def->category = OptionCategory::slicing;
    def->tooltip = L("Minimum width of features to maintain when doing the first layer compensation.");
    def->sidetext = L("mm");
    def->min = 0;
    def->mode = comAdvanced;
    def->set_default_value(new ConfigOptionFloat(0.2));

    def = this->add("gamma_correction", coFloat);
    def->label = L("Printer gamma correction");
    def->full_label = L("Printer gamma correction");
    def->tooltip  = L("This will apply a gamma correction to the rasterized 2D "
                      "polygons. A gamma value of zero means thresholding with "
                      "the threshold in the middle. This behaviour eliminates "
                      "antialiasing without losing holes in polygons.");
    def->min = 0;
    def->max = 1;
    def->mode = comExpert;
    def->set_default_value(new ConfigOptionFloat(1.0));


    // SLA Material settings.
    def = this->add("material_type", coString);
    def->label = L("SLA material type");
    def->tooltip = L("SLA material type");
    def->gui_type = "f_enum_open";   // TODO: ???
    def->gui_flags = "show_value";
    def->enum_values.push_back("Tough");
    def->enum_values.push_back("Flexible");
    def->enum_values.push_back("Casting");
    def->enum_values.push_back("Dental");
    def->enum_values.push_back("Heat-resistant");
    def->set_default_value(new ConfigOptionString("Tough"));

    def = this->add("initial_layer_height", coFloat);
    def->label = L("Initial layer height");
    def->tooltip = L("Initial layer height");
    def->sidetext = L("mm");
    def->min = 0;
    def->set_default_value(new ConfigOptionFloat(0.3));

    def = this->add("bottle_volume", coFloat);
    def->label = L("Bottle volume");
    def->tooltip = L("Bottle volume");
    def->sidetext = L("ml");
    def->min = 50;
    def->set_default_value(new ConfigOptionFloat(1000.0));

    def = this->add("bottle_weight", coFloat);
    def->label = L("Bottle weight");
    def->tooltip = L("Bottle weight");
    def->sidetext = L("kg");
    def->min = 0;
    def->set_default_value(new ConfigOptionFloat(1.0));

    def = this->add("material_density", coFloat);
    def->label = L("Density");
    def->tooltip = L("Density");
    def->sidetext = L("g/ml");
    def->min = 0;
    def->set_default_value(new ConfigOptionFloat(1.0));

    def = this->add("bottle_cost", coFloat);
    def->label = L("Cost");
    def->tooltip = L("Cost");
    def->sidetext = L("money/bottle");
    def->min = 0;
    def->set_default_value(new ConfigOptionFloat(0.0));

    def = this->add("faded_layers", coInt);
    def->label = L("Faded layers");
    def->tooltip = L("Number of the layers needed for the exposure time fade from initial exposure time to the exposure time");
    def->min = 3;
    def->max = 20;
    def->mode = comExpert;
    def->set_default_value(new ConfigOptionInt(10));

    def = this->add("min_exposure_time", coFloat);
    def->label = L("Minimum exposure time");
    def->tooltip = L("Minimum exposure time");
    def->sidetext = L("s");
    def->min = 0;
    def->mode = comExpert;
    def->set_default_value(new ConfigOptionFloat(0));

    def = this->add("max_exposure_time", coFloat);
    def->label = L("Maximum exposure time");
    def->tooltip = L("Maximum exposure time");
    def->sidetext = L("s");
    def->min = 0;
    def->mode = comExpert;
    def->set_default_value(new ConfigOptionFloat(100));

    def = this->add("exposure_time", coFloat);
    def->label = L("Exposure time");
    def->tooltip = L("Exposure time");
    def->sidetext = L("s");
    def->min = 0;
    def->set_default_value(new ConfigOptionFloat(10));

    def = this->add("min_initial_exposure_time", coFloat);
    def->label = L("Minimum initial exposure time");
    def->tooltip = L("Minimum initial exposure time");
    def->sidetext = L("s");
    def->min = 0;
    def->mode = comExpert;
    def->set_default_value(new ConfigOptionFloat(0));

    def = this->add("max_initial_exposure_time", coFloat);
    def->label = L("Maximum initial exposure time");
    def->tooltip = L("Maximum initial exposure time");
    def->sidetext = L("s");
    def->min = 0;
    def->mode = comExpert;
    def->set_default_value(new ConfigOptionFloat(150));

    def = this->add("initial_exposure_time", coFloat);
    def->label = L("Initial exposure time");
    def->tooltip = L("Initial exposure time");
    def->sidetext = L("s");
    def->min = 0;
    def->set_default_value(new ConfigOptionFloat(15));

    def = this->add("material_correction", coFloats);
    def->label = L("Correction for expansion");
    def->tooltip  = L("Correction for expansion");
    def->min = 0;
    def->mode = comExpert;
    def->set_default_value(new ConfigOptionFloats( { 1. , 1. } ));

    def = this->add("material_notes", coString);
    def->label = L("SLA print material notes");
    def->tooltip = L("You can put your notes regarding the SLA print material here.");
    def->multiline = true;
    def->full_width = true;
    def->height = 13;
    def->mode = comAdvanced;
    def->set_default_value(new ConfigOptionString(""));

    def = this->add("material_vendor", coString);
    def->set_default_value(new ConfigOptionString(L("(Unknown)")));
    def->cli = ConfigOptionDef::nocli;

    def = this->add("default_sla_material_profile", coString);
    def->label = L("Default SLA material profile");
    def->tooltip = L("Default print profile associated with the current printer profile. "
                   "On selection of the current printer profile, this print profile will be activated.");
    def->set_default_value(new ConfigOptionString());
    def->cli = ConfigOptionDef::nocli;

    def = this->add("sla_material_settings_id", coString);
    def->set_default_value(new ConfigOptionString(""));
    def->cli = ConfigOptionDef::nocli;

    def = this->add("default_sla_print_profile", coString);
    def->label = L("Default SLA material profile");
    def->tooltip = L("Default print profile associated with the current printer profile. "
                   "On selection of the current printer profile, this print profile will be activated.");
    def->set_default_value(new ConfigOptionString());
    def->cli = ConfigOptionDef::nocli;

    def = this->add("sla_print_settings_id", coString);
    def->set_default_value(new ConfigOptionString(""));
    def->cli = ConfigOptionDef::nocli;

    def = this->add("supports_enable", coBool);
    def->label = L("Generate supports");
    def->category = OptionCategory::support;
    def->tooltip = L("Generate supports for the models");
    def->mode = comSimple;
    def->set_default_value(new ConfigOptionBool(true));

    def = this->add("support_head_front_diameter", coFloat);
    def->label = L("Pinhead front diameter");
    def->category = OptionCategory::support;
    def->tooltip = L("Diameter of the pointing side of the head");
    def->sidetext = L("mm");
    def->min = 0;
    def->mode = comAdvanced;
    def->set_default_value(new ConfigOptionFloat(0.4));

    def = this->add("support_head_penetration", coFloat);
    def->label = L("Head penetration");
    def->category = OptionCategory::support;
    def->tooltip = L("How much the pinhead has to penetrate the model surface");
    def->sidetext = L("mm");
    def->mode = comAdvanced;
    def->min = 0;
    def->set_default_value(new ConfigOptionFloat(0.2));

    def = this->add("support_head_width", coFloat);
    def->label = L("Pinhead width");
    def->category = OptionCategory::support;
    def->tooltip = L("Width from the back sphere center to the front sphere center");
    def->sidetext = L("mm");
    def->min = 0;
    def->max = 20;
    def->mode = comAdvanced;
    def->set_default_value(new ConfigOptionFloat(1.0));

    def = this->add("support_pillar_diameter", coFloat);
    def->label = L("Pillar diameter");
    def->category = OptionCategory::support;
    def->tooltip = L("Diameter in mm of the support pillars");
    def->sidetext = L("mm");
    def->min = 0;
    def->max = 15;
    def->mode = comSimple;
    def->set_default_value(new ConfigOptionFloat(1.0));

    def = this->add("support_small_pillar_diameter_percent", coPercent);
    def->label = L("Small pillar diameter percent");
    def->category = OptionCategory::support;
    def->tooltip = L("The percentage of smaller pillars compared to the normal pillar diameter "
                     "which are used in problematic areas where a normal pilla cannot fit.");
    def->sidetext = L("%");
    def->min = 1;
    def->max = 100;
    def->mode = comExpert;
    def->set_default_value(new ConfigOptionPercent(50));
    
    def = this->add("support_max_bridges_on_pillar", coInt);
    def->label = L("Max bridges on a pillar");
    def->tooltip = L(
        "Maximum number of bridges that can be placed on a pillar. Bridges "
        "hold support point pinheads and connect to pillars as small branches.");
    def->min = 0;
    def->max = 50;
    def->mode = comExpert;
    def->set_default_value(new ConfigOptionInt(3));

    def = this->add("support_pillar_connection_mode", coEnum);
    def->label = L("Pillar connection mode");
    def->tooltip = L("Controls the bridge type between two neighboring pillars."
                     " Can be zig-zag, cross (double zig-zag) or dynamic which"
                     " will automatically switch between the first two depending"
                     " on the distance of the two pillars.");
    def->enum_keys_map = &ConfigOptionEnum<SLAPillarConnectionMode>::get_enum_values();
    def->enum_values.push_back("zigzag");
    def->enum_values.push_back("cross");
    def->enum_values.push_back("dynamic");
    def->enum_labels.push_back(L("Zig-Zag"));
    def->enum_labels.push_back(L("Cross"));
    def->enum_labels.push_back(L("Dynamic"));
    def->mode = comAdvanced;
    def->set_default_value(new ConfigOptionEnum<SLAPillarConnectionMode>(slapcmDynamic));

    def = this->add("support_buildplate_only", coBool);
    def->label = L("Support on build plate only");
    def->category = OptionCategory::support;
    def->tooltip = L("Only create support if it lies on a build plate. Don't create support on a print.");
    def->mode = comSimple;
    def->set_default_value(new ConfigOptionBool(false));

    def = this->add("support_pillar_widening_factor", coFloat);
    def->label = L("Pillar widening factor");
    def->category = OptionCategory::support;
    def->tooltip = L("Merging bridges or pillars into other pillars can "
                     "increase the radius. Zero means no increase, one means "
                     "full increase.");
    def->min = 0;
    def->max = 1;
    def->mode = comExpert;
    def->set_default_value(new ConfigOptionFloat(0.0));

    def = this->add("support_base_diameter", coFloat);
    def->label = L("Support base diameter");
    def->category = OptionCategory::support;
    def->tooltip = L("Diameter in mm of the pillar base");
    def->sidetext = L("mm");
    def->min = 0;
    def->max = 30;
    def->mode = comAdvanced;
    def->set_default_value(new ConfigOptionFloat(4.0));

    def = this->add("support_base_height", coFloat);
    def->label = L("Support base height");
    def->category = OptionCategory::support;
    def->tooltip = L("The height of the pillar base cone");
    def->sidetext = L("mm");
    def->min = 0;
    def->mode = comAdvanced;
    def->set_default_value(new ConfigOptionFloat(1.0));

    def = this->add("support_base_safety_distance", coFloat);
    def->label = L("Support base safety distance");
    def->category = OptionCategory::support;
    def->tooltip  = L(
        "The minimum distance of the pillar base from the model in mm. "
        "Makes sense in zero elevation mode where a gap according "
        "to this parameter is inserted between the model and the pad.");
    def->sidetext = L("mm");
    def->min = 0;
    def->max = 10;
    def->mode = comExpert;
    def->set_default_value(new ConfigOptionFloat(1));

    def = this->add("support_critical_angle", coFloat);
    def->label = L("Critical angle");
    def->category = OptionCategory::support;
    def->tooltip = L("The default angle for connecting support sticks and junctions.");
    def->sidetext = L("°");
    def->min = 0;
    def->max = 90;
    def->mode = comExpert;
    def->set_default_value(new ConfigOptionFloat(45));

    def = this->add("support_max_bridge_length", coFloat);
    def->label = L("Max bridge length");
    def->category = OptionCategory::support;
    def->tooltip = L("The max length of a bridge");
    def->sidetext = L("mm");
    def->min = 0;
    def->mode = comAdvanced;
    def->set_default_value(new ConfigOptionFloat(15.0));

    def = this->add("support_max_pillar_link_distance", coFloat);
    def->label = L("Max pillar linking distance");
    def->category = OptionCategory::support;
    def->tooltip = L("The max distance of two pillars to get linked with each other."
                     " A zero value will prohibit pillar cascading.");
    def->sidetext = L("mm");
    def->min = 0;   // 0 means no linking
    def->mode = comAdvanced;
    def->set_default_value(new ConfigOptionFloat(10.0));

    def = this->add("support_object_elevation", coFloat);
    def->label = L("Object elevation");
    def->category = OptionCategory::support;
    def->tooltip = L("How much the supports should lift up the supported object. "
                     "If this value is zero, the bottom of the model geometry "
                     "will be considered as part of the pad."
                     "If \"Pad around object\" is enabled, this value is ignored.");
    def->sidetext = L("mm");
    def->min = 0;
    def->max = 150; // This is the max height of print on SL1
    def->mode = comAdvanced;
    def->set_default_value(new ConfigOptionFloat(5.0));

    def = this->add("support_points_density_relative", coInt);
    def->label = L("Support points density");
    def->category = OptionCategory::support;
    def->tooltip = L("This is a relative measure of support points density.");
    def->sidetext = L("%");
    def->min = 0;
    def->set_default_value(new ConfigOptionInt(100));

    def = this->add("support_points_minimal_distance", coFloat);
    def->label = L("Minimal distance of the support points");
    def->category = OptionCategory::support;
    def->tooltip = L("No support points will be placed closer than this threshold.");
    def->sidetext = L("mm");
    def->min = 0;
    def->set_default_value(new ConfigOptionFloat(1.f));

    def = this->add("pad_enable", coBool);
    def->label = L("Use pad");
    def->category = OptionCategory::pad;
    def->tooltip = L("Add a pad underneath the supported model");
    def->mode = comSimple;
    def->set_default_value(new ConfigOptionBool(true));

    def = this->add("pad_wall_thickness", coFloat);
    def->label = L("Pad wall thickness");
    def->category = OptionCategory::pad;
     def->tooltip = L("The thickness of the pad and its optional cavity walls.");
    def->sidetext = L("mm");
    def->min = 0;
    def->max = 30;
    def->mode = comSimple;
    def->set_default_value(new ConfigOptionFloat(2.0));

    def = this->add("pad_wall_height", coFloat);
    def->label = L("Pad wall height");
    def->tooltip = L("Defines the pad cavity depth. Set to zero to disable the cavity. "
                     "Be careful when enabling this feature, as some resins may "
                     "produce an extreme suction effect inside the cavity, "
                     "which makes peeling the print off the vat foil difficult.");
    def->category = OptionCategory::pad;
//     def->tooltip = L("");
    def->sidetext = L("mm");
    def->min = 0;
    def->max = 30;
    def->mode = comExpert;
    def->set_default_value(new ConfigOptionFloat(0.));
    
    def = this->add("pad_brim_size", coFloat);
    def->label = L("Pad brim size");
    def->tooltip = L("How far should the pad extend around the contained geometry");
    def->category = OptionCategory::pad;
    //     def->tooltip = L("");
    def->sidetext = L("mm");
    def->min = 0;
    def->max = 30;
    def->mode = comAdvanced;
    def->set_default_value(new ConfigOptionFloat(1.6));

    def = this->add("pad_max_merge_distance", coFloat);
    def->label = L("Max merge distance");
    def->category = OptionCategory::pad;
     def->tooltip = L("Some objects can get along with a few smaller pads "
                      "instead of a single big one. This parameter defines "
                      "how far the center of two smaller pads should be. If they"
                      "are closer, they will get merged into one pad.");
    def->sidetext = L("mm");
    def->min = 0;
    def->mode = comExpert;
    def->set_default_value(new ConfigOptionFloat(50.0));

    // This is disabled on the UI. I hope it will never be enabled.
//    def = this->add("pad_edge_radius", coFloat);
//    def->label = L("Pad edge radius");
//    def->category = OptionCategory::pad;
////     def->tooltip = L("");
//    def->sidetext = L("mm");
//    def->min = 0;
//    def->mode = comAdvanced;
//    def->set_default_value(new ConfigOptionFloat(1.0));

    def = this->add("pad_wall_slope", coFloat);
    def->label = L("Pad wall slope");
    def->category = OptionCategory::pad;
    def->tooltip = L("The slope of the pad wall relative to the bed plane. "
                     "90 degrees means straight walls.");
    def->sidetext = L("°");
    def->min = 45;
    def->max = 90;
    def->mode = comAdvanced;
    def->set_default_value(new ConfigOptionFloat(90.0));

    def = this->add("pad_around_object", coBool);
    def->label = L("Pad around object");
    def->category = OptionCategory::pad;
    def->tooltip = L("Create pad around object and ignore the support elevation");
    def->mode = comSimple;
    def->set_default_value(new ConfigOptionBool(false));
    
    def = this->add("pad_around_object_everywhere", coBool);
    def->label = L("Pad around object everywhere");
    def->category = OptionCategory::pad;
    def->tooltip = L("Force pad around object everywhere");
    def->mode = comSimple;
    def->set_default_value(new ConfigOptionBool(false));

    def = this->add("pad_object_gap", coFloat);
    def->label = L("Pad object gap");
    def->category = OptionCategory::pad;
    def->tooltip  = L("The gap between the object bottom and the generated "
                      "pad in zero elevation mode.");
    def->sidetext = L("mm");
    def->min = 0;
    def->max = 10;
    def->mode = comExpert;
    def->set_default_value(new ConfigOptionFloat(1));

    def = this->add("pad_object_connector_stride", coFloat);
    def->label = L("Pad object connector stride");
    def->category = OptionCategory::pad;
    def->tooltip = L("Distance between two connector sticks which connect the object and the generated pad.");
    def->sidetext = L("mm");
    def->min = 0;
    def->mode = comExpert;
    def->set_default_value(new ConfigOptionFloat(10));

    def = this->add("pad_object_connector_width", coFloat);
    def->label = L("Pad object connector width");
    def->category = OptionCategory::pad;
    def->tooltip  = L("Width of the connector sticks which connect the object and the generated pad.");
    def->sidetext = L("mm");
    def->min = 0;
    def->mode = comExpert;
    def->set_default_value(new ConfigOptionFloat(0.5));

    def = this->add("pad_object_connector_penetration", coFloat);
    def->label = L("Pad object connector penetration");
    def->category = OptionCategory::pad;
    def->tooltip  = L(
        "How much should the tiny connectors penetrate into the model body.");
    def->sidetext = L("mm");
    def->min = 0;
    def->mode = comExpert;
    def->set_default_value(new ConfigOptionFloat(0.3));
    
    def = this->add("hollowing_enable", coBool);
    def->label = L("Enable hollowing");
    def->category = OptionCategory::hollowing;
    def->tooltip = L("Hollow out a model to have an empty interior");
    def->mode = comSimple;
    def->set_default_value(new ConfigOptionBool(false));
    
    def = this->add("hollowing_min_thickness", coFloat);
    def->label = L("Wall thickness");
    def->category = OptionCategory::hollowing;
    def->tooltip  = L("Minimum wall thickness of a hollowed model.");
    def->sidetext = L("mm");
    def->min = 1;
    def->max = 10;
    def->mode = comSimple;
    def->set_default_value(new ConfigOptionFloat(3.));
    
    def = this->add("hollowing_quality", coFloat);
    def->label = L("Accuracy");
    def->category = OptionCategory::hollowing;
    def->tooltip  = L("Performance vs accuracy of calculation. Lower values may produce unwanted artifacts.");
    def->min = 0;
    def->max = 1;
    def->mode = comExpert;
    def->set_default_value(new ConfigOptionFloat(0.5));
    
    def = this->add("hollowing_closing_distance", coFloat);
    def->label = L("Closing distance");
    def->category = OptionCategory::hollowing;
    def->tooltip  = L(
        "Hollowing is done in two steps: first, an imaginary interior is "
        "calculated deeper (offset plus the closing distance) in the object and "
        "then it's inflated back to the specified offset. A greater closing "
        "distance makes the interior more rounded. At zero, the interior will "
        "resemble the exterior the most.");
    def->sidetext = L("mm");
    def->min = 0;
    def->max = 10;
    def->mode = comExpert;
    def->set_default_value(new ConfigOptionFloat(2.0));


    def = this->add("output_format", coEnum);
    def->label = L("Output Format");
    def->tooltip = L("Select the output format for this printer.");
    def->enum_keys_map = &ConfigOptionEnum<OutputFormat>::get_enum_values();
    def->enum_values.push_back("mCWS");
    def->enum_values.push_back("SL1");
    def->enum_labels.push_back(L("Masked CWS"));
    def->enum_labels.push_back(L("Prusa SL1"));
    def->mode = comAdvanced; // output_format should be preconfigured in profiles;
    def->set_default_value(new ConfigOptionEnum<OutputFormat>(ofMaskedCWS));
}

void PrintConfigDef::handle_legacy(t_config_option_key &opt_key, std::string &value)
{
    // handle legacy options
    if (opt_key == "extrusion_width_ratio" || opt_key == "bottom_layer_speed_ratio"
        || opt_key == "first_layer_height_ratio") {
        boost::replace_first(opt_key, "_ratio", "");
        if (opt_key == "bottom_layer_speed") opt_key = "first_layer_speed";
        try {
            float v = boost::lexical_cast<float>(value);
            if (v != 0)
                value = boost::lexical_cast<std::string>(v*100) + "%";
        } catch (boost::bad_lexical_cast &) {
            value = "0";
        }
    } else if (opt_key == "gcode_flavor" && value == "makerbot") {
        value = "makerware";
    } else if (opt_key == "fill_density" && value.find("%") == std::string::npos) {
        try {
            // fill_density was turned into a percent value
            float v = boost::lexical_cast<float>(value);
            value = boost::lexical_cast<std::string>(v*100) + "%";
        } catch (boost::bad_lexical_cast &) {}
    } else if (opt_key == "randomize_start" && value == "1") {
        opt_key = "seam_position";
        value = "random";
    } else if (opt_key == "bed_size" && !value.empty()) {
        opt_key = "bed_shape";
        ConfigOptionPoint p;
        p.deserialize(value, ForwardCompatibilitySubstitutionRule::Disable);
        std::ostringstream oss;
        oss << "0x0," << p.value(0) << "x0," << p.value(0) << "x" << p.value(1) << ",0x" << p.value(1);
        value = oss.str();
    } else if ((opt_key == "perimeter_acceleration" && value == "25")
        || (opt_key == "infill_acceleration" && value == "50")) {
        /*  For historical reasons, the world's full of configs having these very low values;
            to avoid unexpected behavior we need to ignore them. Banning these two hard-coded
            values is a dirty hack and will need to be removed sometime in the future, but it
            will avoid lots of complaints for now. */
        value = "0";
    } else if (opt_key == "support_material_pattern" && value == "pillars") {
        // Slic3r PE does not support the pillars. They never worked well.
        value = "rectilinear";
    } else if (opt_key == "skirt_height" && value == "-1") {
    	// PrusaSlicer no more accepts skirt_height == -1 to print a draft shield to the top of the highest object.
    	// A new "draft_shield" boolean config value is used instead.
    	opt_key = "draft_shield";
    	value = "1";
    } else if (opt_key == "octoprint_host") {
        opt_key = "print_host";
    } else if (opt_key == "octoprint_cafile") {
        opt_key = "printhost_cafile";
    } else if (opt_key == "octoprint_apikey") {
        opt_key = "printhost_apikey";
    } else if (opt_key == "elefant_foot_compensation") {
        opt_key = "first_layer_size_compensation";
        float v = boost::lexical_cast<float>(value);
        if (v > 0)
            value = boost::lexical_cast<std::string>(-v);
    }
    else if ("elefant_foot_min_width" == opt_key) {
        opt_key = "elephant_foot_min_width";
    } else if (opt_key == "thumbnails") {
        if (value.empty())
            value = "0x0,0x0";
    } else if (opt_key == "z_steps_per_mm") {
        opt_key = "z_step";
        float v = boost::lexical_cast<float>(value);
        if(v > 0)
            value = boost::lexical_cast<std::string>(1/v);
    } else if (opt_key == "infill_not_connected") {
        opt_key = "infill_connection";
        if (value == "1")
            value = "notconnected";
        else
            value = "connected";
    } else if (opt_key == "seam_travel") {
        if (value == "1") {
            opt_key = "seam_travel_cost";
            value = "200%";
        } else {
            opt_key = "";
        }
    } else if (opt_key == "seam_position") {
        if (value == "hidden") {
            opt_key = "seam_travel_cost";
            value = "20%";
        }else if ("near" == value || "nearest" == value )
            value = "cost";
    } else if (opt_key == "perimeter_loop_seam") {
        if (value == "hidden") {
            value = "nearest";
        }
    } else if (opt_key == "overhangs") {
        opt_key = "overhangs_width_speed";
        if (value == "1")
            value = "50%";
        else
            value = "0";
    } else if (opt_key == "print_machine_envelope") {
        opt_key = "machine_limits_usage";
        if (value == "1")
            value = "emit_to_gcode";
        else
            value = "time_estimate_only";
    } else if (opt_key == "retract_lift_not_last_layer") {
        opt_key = "retract_lift_top";
        if (value == "1")
            value = "Not on top";
        else
            value = "All surfaces";
    }

    // Ignore the following obsolete configuration keys:
    static std::set<std::string> ignore = {
        "duplicate_x", "duplicate_y", "gcode_arcs", "multiply_x", "multiply_y",
        "support_material_tool", "acceleration", "adjust_overhang_flow",
        "standby_temperature", "scale", "rotate", "duplicate", "duplicate_grid",
        "start_perimeters_at_concave_points", "start_perimeters_at_non_overhang", "randomize_start",
        "seal_position", "vibration_limit", "bed_size",
        "print_center", "g0", "threads", "pressure_advance", "wipe_tower_per_color_wipe",
#ifndef HAS_PRESSURE_EQUALIZER
        "max_volumetric_extrusion_rate_slope_positive", "max_volumetric_extrusion_rate_slope_negative",
#endif /* HAS_PRESSURE_EQUALIZER */
        "cooling", "serial_port", "serial_speed"
    };

    // In PrusaSlicer 2.3.0-alpha0 the "monotonic" infill was introduced, which was later renamed to "monotonous".
    if (value == "monotonous" && (opt_key == "top_fill_pattern" || opt_key == "bottom_fill_pattern" || opt_key == "fill_pattern" || opt_key == "solid_fill_pattern" || opt_key == "support_material_interface_pattern"))
        value = "monotonic";
    // some changes has occurs between rectilineargapfill and monotonicgapfill. Set them at the right value for each type
    if (value == "rectilineargapfill" && (opt_key == "top_fill_pattern" || opt_key == "bottom_fill_pattern" || opt_key == "fill_pattern" || opt_key == "support_material_interface_pattern"))
        value = "monotonicgapfill";
    if (value == "monotonicgapfill" && (opt_key == "solid_fill_pattern"))
        value = "rectilineargapfill";
    

    if (ignore.find(opt_key) != ignore.end()) {
        opt_key = "";
        return;
    }

    if (! print_config_def.has(opt_key)) {
        opt_key = "";
        return;
    }

    //prusa
    if ("gcode_flavor" == opt_key) {
        if ("reprap" == value)
            value = "sprinter";
    }
}

void PrintConfigDef::to_prusa(t_config_option_key& opt_key, std::string& value, const DynamicConfig& all_conf) {

    std::unordered_set<std::string> to_remove_keys = {
"thumbnails_color",
"thumbnails_custom_color",
"thumbnails_with_bed",
"thumbnails_with_support",
"allow_empty_layers",
"avoid_crossing_not_first_layer",
"top_fan_speed",
"over_bridge_flow_ratio",
"bridge_overlap",
"bridge_speed_internal",
"brim_inside_holes",
"brim_width_interior",
"brim_ears",
"brim_ears_detection_length",
"brim_ears_max_angle",
"brim_ears_pattern",
"brim_offset",
"chamber_temperature",
"complete_objects_one_skirt",
"complete_objects_one_brim",
"complete_objects_sort",
"solid_fill_pattern",
"enforce_full_fill_volume",
"external_infill_margin",
"bridged_infill_margin",
"external_perimeter_cut_corners",
"external_perimeter_fan_speed",
"external_perimeter_overlap",
"perimeter_overlap",
"perimeter_bonding",
"external_perimeters_vase",
"external_perimeters_nothole",
"external_perimeters_hole",
"perimeter_loop",
"perimeter_loop_seam",
"extra_perimeters_overhangs",
"extra_perimeters_odd_layers",
"only_one_perimeter_top",
"only_one_perimeter_top_other_algo",
"extruder_temperature_offset",
"extruder_fan_offset",
"print_extrusion_multiplier",
"filament_max_speed",
"filament_max_wipe_tower_speed",
"filament_enable_toolchange_temp",
"filament_use_fast_skinnydip",
"filament_enable_toolchange_part_fan",
"filament_toolchange_part_fan_speed",
"filament_use_skinnydip",
"filament_melt_zone_pause",
"filament_cooling_zone_pause",
"filament_dip_insertion_speed",
"filament_dip_extraction_speed",
"filament_toolchange_temp",
"filament_skinnydip_distance",
"filament_shrink",
"fill_angle_increment",
"fill_top_flow_ratio",
"fill_top_flow_ratio",
"first_layer_flow_ratio",
"fill_smooth_width",
"fill_smooth_distribution",
"first_layer_infill_speed",
"gap_fill",
"gap_fill_min_area",
"gap_fill_overlap",
"infill_dense",
"infill_connection",
"infill_dense_algo",
"feature_gcode",
"exact_last_layer_height",
"fan_speedup_time",
"fan_speedup_overhangs",
"fan_percentage",
"fan_kickstart",
"machine_max_acceleration_travel",
"max_speed_reduction",
"min_length",
"min_width_top_surface",
"printhost_apikey",
"printhost_cafile",
"print_host",
"overhangs_speed",
"overhangs_width_speed",
"overhangs_reverse",
"overhangs_reverse_threshold",
"no_perimeter_unsupported_algo",
"support_material_solid_first_layer",
"print_retract_length",
"retract_lift_first_layer",
"retract_lift_top",
"seam_angle_cost",
"seam_travel_cost",
"skirt_extrusion_width",
"small_perimeter_min_length",
"small_perimeter_max_length",
"curve_smoothing_angle_convex",
"curve_smoothing_angle_concave",
"curve_smoothing_precision",
"curve_smoothing_cutoff_dist",
"model_precision",
"support_material_contact_distance_type",
"support_material_contact_distance_bottom",
"support_material_interface_pattern",
"print_temperature",
"print_retract_lift",
"thin_perimeters",
"thin_perimeters_all",
"thin_walls_min_width",
"thin_walls_overlap",
"thin_walls_merge",
"thin_walls_speed",
"time_estimation_compensation",
"tool_name",
"wipe_advanced",
"wipe_advanced_nozzle_melted_volume",
"filament_wipe_advanced_pigment",
"wipe_advanced_multiplier",
"wipe_advanced_algo",
"wipe_tower_brim",
"wipe_extra_perimeter",
"xy_inner_size_compensation",
"hole_size_compensation",
"hole_size_threshold",
"hole_to_polyhole",
"hole_to_polyhole_threshold",
"z_step",
"milling_cutter",
"milling_diameter",
"milling_offset",
"milling_z_offset",
"milling_z_lift",
"milling_toolchange_start_gcode",
"milling_toolchange_end_gcode",
"milling_post_process",
"milling_extra_size",
"milling_after_z",
"milling_speed",
"extrusion_spacing",
"first_layer_extrusion_spacing",
"perimeter_extrusion_spacing",
"external_perimeter_extrusion_spacing",
"infill_extrusion_spacing",
"solid_infill_extrusion_spacing",
"top_infill_extrusion_spacing",
"start_gcode_manual",
"perimeter_round_corners",
"travel_speed_z",
"first_layer_size_compensation_layers",
"travel_acceleration",
    };
    //looks if it's to be removed, or have to be transformed
    if (to_remove_keys.find(opt_key) != to_remove_keys.end()) {
        opt_key = "";
        value = "";
    } else if (opt_key.find("_pattern") != std::string::npos) {
        if ("smooth" == value || "smoothtriple" == value || "smoothhilbert" == value || "rectiwithperimeter" == value || "scatteredrectilinear" == value || "rectilineargapfill" == value || "monotonicgapfill" == value || "sawtooth" == value) {
            value = "rectilinear";
        } else if ("concentricgapfill" == value) {
            value = "concentric";
        }
    } else if ("seam_position" == opt_key) {
        if ("cost" == value) {
            value = "nearest";
        }
    } else if ("first_layer_size_compensation" == opt_key) {
        opt_key = "elefant_foot_compensation";
        if (!value.empty()) {
            if (value[0] == '-') {
                value = value.substr(1);
            } else {
                value = "0";
            }
        }
<<<<<<< HEAD
    } else if ("elephant_foot_min_width" == opt_key) {
        opt_key = "elefant_foot_min_width";
    } else if("first_layer_acceleration" == opt_key || "infill_acceleration" == opt_key || "bridge_acceleration" == opt_key || "default_acceleration" == opt_key || "overhangs_speed" == opt_key || "perimeter_acceleration" == opt_key){
        if (value.find("%") != std::string::npos)
            value = "0";
=======
    } else if ("elefant_foot_min_width" == opt_key) {
        opt_key = "elephant_foot_min_width";
    } else if("first_layer_acceleration" == opt_key || "infill_acceleration" == opt_key || "bridge_acceleration" == opt_key || "default_acceleration" == opt_key || "perimeter_acceleration" == opt_key
        || "overhangs_speed" == opt_key || "ironing_speed" == opt_key){
        // remove '%'
        if (value.find("%") != std::string::npos) {
            value = std::to_string(all_conf.get_abs_value(opt_key));
        }
>>>>>>> f87b5fcc
    } else if ("gap_fill_speed" == opt_key && all_conf.has("gap_fill") && !all_conf.option<ConfigOptionBool>("gap_fill")->value) {
        value = "0";
    } else if ("bridge_flow_ratio" == opt_key && all_conf.has("bridge_flow_ratio")) {
        value = boost::lexical_cast<std::string>(all_conf.option<ConfigOptionPercent>("bridge_flow_ratio")->get_abs_value(1));
    } else if ("overhangs_width" == opt_key) {
        opt_key = "overhangs";
        if (value != "0")
            value = "1";
    } else if ("support_material_contact_distance_top" == opt_key) {
        opt_key = "support_material_contact_distance";
        //default : get the top value or 0.2 if a %
        if (value.find("%") != std::string::npos)
            value = "0.2";
        try { //avoid most useless cheks and multiple corners cases with this try catch
            SupportZDistanceType dist_type = all_conf.option<ConfigOptionEnum<SupportZDistanceType>>("support_material_contact_distance_type")->value;
            if (SupportZDistanceType::zdNone == dist_type) {
                value = "0";
            } else {
                double val = all_conf.option<ConfigOptionFloatOrPercent>("support_material_contact_distance_top")->get_abs_value(all_conf.option<ConfigOptionFloats>("nozzle_diameter")->values.front());
                if (SupportZDistanceType::zdFilament == dist_type) { // not exact but good enough effort
                    val += all_conf.option<ConfigOptionFloats>("nozzle_diameter")->values.front();
                    val -= all_conf.get_abs_value("layer_height");
                }
                value = boost::lexical_cast<std::string>(val);
            }
        }
        catch (...) {
        }
    } else if ("gcode_flavor" == opt_key) {
        if ("sprinter" == value)
            value = "reprap";
        else if ("lerdge" == value)
            value = "marlin";
        else if ("klipper" == value)
            value = "reprap";
    } else if ("host_type" == opt_key) {
        if ("klipper" == value)
            value = "octoprint";
    } else if (opt_key.find("extrusion_width") != std::string::npos) {
        if (std::set<std::string>{"extrusion_width", "first_layer_extrusion_width", "perimeter_extrusion_width", "external_perimeter_extrusion_width", 
            "infill_extrusion_width", "solid_infill_extrusion_width", "top_infill_extrusion_width"}.count(opt_key) > 0) {
            const ConfigOptionFloatOrPercent* opt = all_conf.option<ConfigOptionFloatOrPercent>(opt_key);
            if (opt->is_phony()) {
                //bypass the phony kill switch from Config::opt_serialize
                value = opt->serialize();
            }
        }
    }

}

const PrintConfigDef print_config_def;

DynamicPrintConfig DynamicPrintConfig::full_print_config()
{
	return DynamicPrintConfig((const PrintRegionConfig&)FullPrintConfig::defaults());
}

DynamicPrintConfig::DynamicPrintConfig(const StaticPrintConfig& rhs) : DynamicConfig(rhs, rhs.keys_ref())
{
}

DynamicPrintConfig* DynamicPrintConfig::new_from_defaults_keys(const std::vector<std::string> &keys)
{
    auto *out = new DynamicPrintConfig();
    out->apply_only(FullPrintConfig::defaults(), keys);
    return out;
}

OutputFormat output_format(const ConfigBase &cfg)
{
    std::cerr << "Detected technology " << printer_technology(cfg) << "\n";
    if (printer_technology(cfg) == ptFFF) return ofGCode;
    const ConfigOptionEnum<OutputFormat> *opt = cfg.option<ConfigOptionEnum<OutputFormat>>("output_format");
    if (opt) return opt->value;

    return ofUnknown;
}

/*
double min_object_distance(const ConfigBase &cfg)
{   
    double ret = 0.;
    
    if (printer_technology(cfg) == ptSLA) ret = 6.;
    else {
        auto ecr_opt = cfg.option<ConfigOptionFloat>("extruder_clearance_radius");
        auto dd_opt  = cfg.option<ConfigOptionFloat>("duplicate_distance");
        auto co_opt  = cfg.option<ConfigOptionBool>("complete_objects");

        if (!ecr_opt || !dd_opt || !co_opt) ret = 0.;
        else {
            // min object distance is max(duplicate_distance, clearance_radius)
            ret = (co_opt->value && ecr_opt->value > dd_opt->value) ?
                      ecr_opt->value : dd_opt->value;
        }
    }

    return ret;
}*/


double PrintConfig::min_object_distance() const
{
    return PrintConfig::min_object_distance(static_cast<const ConfigBase*>(this));
}

double PrintConfig::min_object_distance(const ConfigBase *config, double ref_height /* = 0*/)
{
    if (printer_technology(*config) == ptSLA) return 6.;
    
    const ConfigOptionFloat* dd_opt = config->option<ConfigOptionFloat>("duplicate_distance");
    //test if called from usaslicer::l240 where it's called on an empty config...
    if (dd_opt == nullptr) return 0;

    double base_dist = 0;
    //std::cout << "START min_object_distance =>" << base_dist << "\n";
    const ConfigOptionBool* co_opt = config->option<ConfigOptionBool>("complete_objects");
    if (co_opt && co_opt->value) {
        double skirt_dist = 0;
        try {
            std::vector<double> vals = dynamic_cast<const ConfigOptionFloats*>(config->option("nozzle_diameter"))->values;
            double max_nozzle_diam = 0;
            for (double val : vals) max_nozzle_diam = std::fmax(max_nozzle_diam, val);

            // min object distance is max(duplicate_distance, clearance_radius)
            // /2 becasue we only count the grawing for the current object
            //add 1 as safety offset.
            double extruder_clearance_radius = config->option("extruder_clearance_radius")->getFloat() / 2;
            if (extruder_clearance_radius > base_dist) {
                base_dist = extruder_clearance_radius;
            }

            const double first_layer_height = config->get_abs_value("first_layer_height");
            //add the skirt
            if (config->option("skirts")->getInt() > 0 && config->option("skirt_height")->getInt() >= 1 && !config->option("complete_objects_one_skirt")->getBool()) {
                if (ref_height == 0) {
                    skirt_dist = config->option("skirt_distance")->getFloat();
                    Flow skirt_flow = Flow::new_from_config_width(
                        frPerimeter,
                        *Flow::extrusion_option("skirt_extrusion_width", *config),
                        (float)max_nozzle_diam,
                        (float)first_layer_height
                    );
                    skirt_dist += skirt_flow.width + (skirt_flow.spacing() * ((double)config->option("skirts")->getInt() - 1));
                    base_dist = std::max(base_dist, skirt_dist + 1);
                    //set to 0 becasue it's incorporated into the base_dist, so we don't want to be added in to it again.
                    skirt_dist = 0;
                } else {
                    double skirt_height = ((double)config->option("skirt_height")->getInt() - 1) * config->get_abs_value("layer_height") + first_layer_height;
                    if (ref_height <= skirt_height) {
                        skirt_dist = config->option("skirt_distance")->getFloat();
                        Flow skirt_flow = Flow::new_from_config_width(
                            frPerimeter,
                            *Flow::extrusion_option("skirt_extrusion_width", *config),
                            (float)max_nozzle_diam,
                            (float)first_layer_height
                        );
                        skirt_dist += skirt_flow.width + (skirt_flow.spacing() * ((double)config->option("skirts")->getInt() - 1));
                    }
                }
            }
        }
        catch (const std::exception & ex) {
            boost::nowide::cerr << ex.what() << std::endl;
        }
        return base_dist + skirt_dist;
    }
    return base_dist;
}

PrinterTechnology printer_technology(const ConfigBase &cfg)
{
    const ConfigOptionEnum<PrinterTechnology> *opt = cfg.option<ConfigOptionEnum<PrinterTechnology>>("printer_technology");
    
    if (opt) return opt->value;
    
    const ConfigOptionBool *export_opt = cfg.option<ConfigOptionBool>("export_sla");
    if (export_opt && export_opt->getBool()) return ptSLA;
    
    export_opt = cfg.option<ConfigOptionBool>("export_gcode");
    if (export_opt && export_opt->getBool()) return ptFFF;    
    
    return ptUnknown;
}

void DynamicPrintConfig::normalize_fdm()
{
    if (this->has("extruder")) {
        int extruder = this->option("extruder")->getInt();
        this->erase("extruder");
        if (extruder != 0) {
            if (!this->has("infill_extruder"))
                this->option("infill_extruder", true)->setInt(extruder);
            if (!this->has("perimeter_extruder"))
                this->option("perimeter_extruder", true)->setInt(extruder);
            // Don't propagate the current extruder to support.
            // For non-soluble supports, the default "0" extruder means to use the active extruder,
            // for soluble supports one certainly does not want to set the extruder to non-soluble.
            // if (!this->has("support_material_extruder"))
            //     this->option("support_material_extruder", true)->setInt(extruder);
            // if (!this->has("support_material_interface_extruder"))
            //     this->option("support_material_interface_extruder", true)->setInt(extruder);
        }
    }

    if (!this->has("solid_infill_extruder") && this->has("infill_extruder"))
        this->option("solid_infill_extruder", true)->setInt(this->option("infill_extruder")->getInt());

    if (this->has("spiral_vase") && this->opt<ConfigOptionBool>("spiral_vase", true)->value) {
        {
            // this should be actually done only on the spiral layers instead of all
            auto* opt = this->opt<ConfigOptionBools>("retract_layer_change", true);
            opt->values.assign(opt->values.size(), false);  // set all values to false
            // Disable retract on layer change also for filament overrides.
            auto* opt_n = this->opt<ConfigOptionBoolsNullable>("filament_retract_layer_change", true);
            opt_n->values.assign(opt_n->values.size(), false);  // Set all values to false.
        }
        {
            this->opt<ConfigOptionInt>("perimeters", true)->value = 1;
            this->opt<ConfigOptionInt>("top_solid_layers", true)->value = 0;
            this->opt<ConfigOptionPercent>("fill_density", true)->value = 0;
            this->opt<ConfigOptionBool>("support_material", true)->value = false;
            this->opt<ConfigOptionInt>("support_material_enforce_layers")->value = 0;
            this->opt<ConfigOptionBool>("exact_last_layer_height", true)->value = false;
            this->opt<ConfigOptionBool>("ensure_vertical_shell_thickness", true)->value = false;
            this->opt<ConfigOptionBool>("infill_dense", true)->value = false;
            this->opt<ConfigOptionBool>("extra_perimeters", true)->value = false;
            this->opt<ConfigOptionBool>("extra_perimeters_overhangs", true)->value = false;
            this->opt<ConfigOptionBool>("extra_perimeters_odd_layers", true)->value = false;
            this->opt<ConfigOptionBool>("overhangs_reverse", true)->value = false; 
        }
    }
}

void DynamicPrintConfig::set_num_extruders(unsigned int num_extruders)
{
    const auto& defaults = FullPrintConfig::defaults();
    for (const std::string& key : print_config_def.extruder_option_keys()) {
        if (key == "default_filament_profile")
            // Don't resize this field, as it is presented to the user at the "Dependencies" page of the Printer profile and we don't want to present
            // empty fields there, if not defined by the system profile.
            continue;
        auto* opt = this->option(key, false);
        assert(opt != nullptr);
        assert(opt->is_vector());
        if (opt != nullptr && opt->is_vector())
            static_cast<ConfigOptionVectorBase*>(opt)->resize(num_extruders, defaults.option(key));
    }
}

void DynamicPrintConfig::set_num_milling(unsigned int num_milling)
{
    const auto& defaults = FullPrintConfig::defaults();
    for (const std::string& key : print_config_def.milling_option_keys()) {
        auto* opt = this->option(key, false);
        assert(opt != nullptr);
        assert(opt->is_vector());
        if (opt != nullptr && opt->is_vector())
            static_cast<ConfigOptionVectorBase*>(opt)->resize(num_milling, defaults.option(key));
    }
}

std::string DynamicPrintConfig::validate()
{
    // Full print config is initialized from the defaults.
    const ConfigOption *opt = this->option("printer_technology", false);
    auto printer_technology = (opt == nullptr) ? ptFFF : static_cast<PrinterTechnology>(dynamic_cast<const ConfigOptionEnumGeneric*>(opt)->value);
    switch (printer_technology) {
    case ptFFF:
    {
        FullPrintConfig fpc;
        fpc.apply(*this, true);

        // Verify this print options through the FullPrintConfig.
        return fpc.validate();
    }
    default:
        //FIXME no validation on SLA data?
        return std::string();
    }
}

template<typename TYPE>
const TYPE* find_option(const t_config_option_key &opt_key, DynamicPrintConfig* default_config, const std::vector<const DynamicPrintConfig*> &other_config) {
    const TYPE* option = default_config->option<TYPE>(opt_key);
    if (option)
        return option;
    for (const DynamicPrintConfig* conf : other_config) {
        option = conf->option<TYPE>(opt_key);
        if (option)
            return option;
    }
    return nullptr;
}

bool DynamicPrintConfig::update_phony(const std::vector<const DynamicPrintConfig*> config_collection) {
    bool something_changed = false;
    //update width/spacing links
    const char* widths[] = { "", "external_perimeter_", "perimeter_", "infill_", "solid_infill_", "top_infill_", "support_material_", "first_layer_", "skirt_" };
    for (size_t i = 0; i < sizeof(widths) / sizeof(widths[i]); ++i) {
        std::string key_width(widths[i]);
        key_width += "extrusion_width";
        std::string key_spacing(widths[i]);
        key_spacing += "extrusion_spacing";
        ConfigOptionFloatOrPercent* width_option = this->option<ConfigOptionFloatOrPercent>(key_width);
        ConfigOptionFloatOrPercent* spacing_option = this->option<ConfigOptionFloatOrPercent>(key_spacing);
        if (width_option && spacing_option)
            if (!spacing_option->is_phony() && width_option->is_phony())
                something_changed |= value_changed(key_spacing, config_collection);
            else
                something_changed |= value_changed(key_width, config_collection);
    }

    return something_changed;
}

//note: width<-> spacing conversion is done via float, so max 6-7 digit of precision.
bool DynamicPrintConfig::value_changed(const t_config_option_key& opt_key, const std::vector<const DynamicPrintConfig*> config_collection) {

    if (opt_key == "layer_height") {
        update_phony(config_collection);
    }

    bool something_changed = false;
    // width -> spacing
    if (opt_key.find("extrusion_spacing") != std::string::npos) {
        const ConfigOptionFloats* nozzle_diameter_option = find_option<ConfigOptionFloats>("nozzle_diameter", this, config_collection);
        const ConfigOptionFloat* layer_height_option = find_option<ConfigOptionFloat>("layer_height", this, config_collection);
        ConfigOptionFloatOrPercent* spacing_option = this->option<ConfigOptionFloatOrPercent>(opt_key);
        if (layer_height_option && spacing_option && nozzle_diameter_option) {
            //compute spacing with current height and change the width
            double max_nozzle_diameter = 0;
            for (double dmr : nozzle_diameter_option->values)
                max_nozzle_diameter = std::max(max_nozzle_diameter, dmr);
            Flow flow = Flow::new_from_spacing(spacing_option->get_abs_value(max_nozzle_diameter), max_nozzle_diameter, layer_height_option->value, false);
            if (opt_key == "extrusion_spacing") {
                ConfigOptionFloatOrPercent* width_option = this->option<ConfigOptionFloatOrPercent>("extrusion_width");
                if (width_option) {
                    width_option->set_phony(true);
                    spacing_option->set_phony(false);
                    width_option->value = (spacing_option->percent) ? std::round(100 * flow.width / max_nozzle_diameter) : (std::round(flow.width * 10000) / 10000);
                    width_option->percent = spacing_option->percent;
                    something_changed = true;
                }
            }
            if (opt_key == "first_layer_extrusion_spacing") {
                ConfigOptionFloatOrPercent* width_option = this->option<ConfigOptionFloatOrPercent>("first_layer_extrusion_width");
                if (width_option) {
                    width_option->set_phony(true);
                    spacing_option->set_phony(false);
                    width_option->value = (spacing_option->percent) ? std::round(100 * flow.width / max_nozzle_diameter) : (std::round(flow.width * 10000) / 10000);
                    width_option->percent = spacing_option->percent;
                    something_changed = true;
                }
            }
            if (opt_key == "perimeter_extrusion_spacing") {
                const ConfigOptionPercent* perimeter_overlap_option = find_option<ConfigOptionPercent>("perimeter_overlap", this, config_collection);
                ConfigOptionFloatOrPercent* width_option = this->option<ConfigOptionFloatOrPercent>("perimeter_extrusion_width");
                if (width_option && perimeter_overlap_option) {
                    width_option->set_phony(true);
                    spacing_option->set_phony(false);
                    flow.spacing_ratio = perimeter_overlap_option->get_abs_value(1);
                    flow.width = spacing_option->get_abs_value(max_nozzle_diameter) + layer_height_option->value * (1. - 0.25 * PI) * flow.spacing_ratio;
                    width_option->value = (spacing_option->percent) ? std::round(100 * flow.width / max_nozzle_diameter) : (std::round(flow.width * 10000) / 10000);
                    width_option->percent = spacing_option->percent;
                    something_changed = true;
                }
            }
            if (opt_key == "external_perimeter_extrusion_spacing") {
                const ConfigOptionPercent* external_perimeter_overlap_option = find_option<ConfigOptionPercent>("external_perimeter_overlap", this, config_collection);
                ConfigOptionFloatOrPercent* width_option = this->option<ConfigOptionFloatOrPercent>("external_perimeter_extrusion_width");
                if (width_option && external_perimeter_overlap_option) {
                    width_option->set_phony(true);
                    spacing_option->set_phony(false);
                    flow.spacing_ratio = external_perimeter_overlap_option->get_abs_value(0.5);
                    flow.width = spacing_option->get_abs_value(max_nozzle_diameter) + layer_height_option->value * (1. - 0.25 * PI) * flow.spacing_ratio;
                    width_option->value = (spacing_option->percent) ? std::round(100 * flow.width / max_nozzle_diameter) : (std::round(flow.width * 10000) / 10000);
                    width_option->percent = spacing_option->percent;
                    something_changed = true;
                }
            }
            if (opt_key == "infill_extrusion_spacing") {
                ConfigOptionFloatOrPercent* width_option = this->option<ConfigOptionFloatOrPercent>("infill_extrusion_width");
                if (width_option) {
                    width_option->set_phony(true);
                    spacing_option->set_phony(false);
                    width_option->value = (spacing_option->percent) ? std::round(100 * flow.width / max_nozzle_diameter) : (std::round(flow.width * 10000) / 10000);
                    width_option->percent = spacing_option->percent;
                    something_changed = true;
                }
            }
            if (opt_key == "solid_infill_extrusion_spacing") {
                ConfigOptionFloatOrPercent* width_option = this->option<ConfigOptionFloatOrPercent>("solid_infill_extrusion_width");
                if (width_option) {
                    width_option->set_phony(true);
                    spacing_option->set_phony(false);
                    width_option->value = (spacing_option->percent) ? std::round(100 * flow.width / max_nozzle_diameter) : (std::round(flow.width * 10000) / 10000);
                    width_option->percent = spacing_option->percent;
                    something_changed = true;
                }
            }
            if (opt_key == "top_infill_extrusion_spacing") {
                ConfigOptionFloatOrPercent* width_option = this->option<ConfigOptionFloatOrPercent>("top_infill_extrusion_width");
                if (width_option) {
                    width_option->set_phony(true);
                    spacing_option->set_phony(false);
                    width_option->value = (spacing_option->percent) ? std::round(100 * flow.width / max_nozzle_diameter) : (std::round(flow.width * 10000) / 10000);
                    width_option->percent = spacing_option->percent;
                    something_changed = true;
                }
            }
            /*if (opt_key == "support_material_extrusion_spacing") {
                if (spacing_option->percent)
                    this->set_key_value("support_material_extrusion_width", new ConfigOptionFloatOrPercent(std::round(100 * flow.width / max_nozzle_diameter), true));
                else
                    this->set_key_value("support_material_extrusion_width", new ConfigOptionFloatOrPercent(std::round(flow.width * 10000) / 10000, false));
                something_changed = true;
            }
            if (opt_key == "skirt_extrusion_spacing") {
                if (spacing_option->percent)
                    this->set_key_value("skirt_extrusion_width", new ConfigOptionFloatOrPercent(std::round(100 * flow.width / max_nozzle_diameter), true));
                else
                    this->set_key_value("skirt_extrusion_width", new ConfigOptionFloatOrPercent(std::round(flow.width * 10000) / 10000, false));
                something_changed = true;
            }*/
        }
    }
    if (opt_key.find("extrusion_width") != std::string::npos) {
        const ConfigOptionFloats* nozzle_diameter_option = find_option<ConfigOptionFloats>("nozzle_diameter", this, config_collection);
        const ConfigOptionFloat* layer_height_option = find_option<ConfigOptionFloat>("layer_height", this, config_collection);
        ConfigOptionFloatOrPercent* width_option = this->option<ConfigOptionFloatOrPercent>(opt_key);
        if (layer_height_option && width_option && nozzle_diameter_option) {
            //compute spacing with current height and change the width
            float max_nozzle_diameter = 0;
            for (double dmr : nozzle_diameter_option->values)
                max_nozzle_diameter = std::max(max_nozzle_diameter, (float)dmr);
            ConfigOptionFloatOrPercent* spacing_option = nullptr;
            try {
                if (opt_key == "extrusion_width") {
                    spacing_option = this->option<ConfigOptionFloatOrPercent>("extrusion_spacing");
                    if (width_option) {
                            width_option->set_phony(false);
                            spacing_option->set_phony(true);
                            Flow flow = Flow::new_from_config_width(FlowRole::frPerimeter, *width_option, max_nozzle_diameter, layer_height_option->value, 0);
                            spacing_option->value = (width_option->percent) ? std::round(100 * flow.spacing() / max_nozzle_diameter) : (std::round(flow.spacing() * 10000) / 10000);
                            spacing_option->percent = width_option->percent;
                            something_changed = true;
                    }
                }
                if (opt_key == "first_layer_extrusion_width") {
                    spacing_option = this->option<ConfigOptionFloatOrPercent>("first_layer_extrusion_spacing");
                    if (width_option) {
                            width_option->set_phony(false);
                            spacing_option->set_phony(true);
                            Flow flow = Flow::new_from_config_width(FlowRole::frPerimeter, *width_option, max_nozzle_diameter, layer_height_option->value, 0);
                            spacing_option->value = (width_option->percent) ? std::round(100 * flow.spacing() / max_nozzle_diameter) : (std::round(flow.spacing() * 10000) / 10000);
                            spacing_option->percent = width_option->percent;
                            something_changed = true;
                    }
                }
                if (opt_key == "perimeter_extrusion_width") {
                    const ConfigOptionPercent* perimeter_overlap_option = find_option<ConfigOptionPercent>("perimeter_overlap", this, config_collection);
                    spacing_option = this->option<ConfigOptionFloatOrPercent>("perimeter_extrusion_spacing");
                    if (width_option && perimeter_overlap_option) {
                        width_option->set_phony(false);
                        spacing_option->set_phony(true);
                        Flow flow = Flow::new_from_config_width(FlowRole::frExternalPerimeter, *width_option, max_nozzle_diameter, layer_height_option->value, 0);
                        flow.spacing_ratio = perimeter_overlap_option->get_abs_value(1);
                        spacing_option->value = (width_option->percent) ? std::round(100 * flow.spacing() / max_nozzle_diameter) : (std::round(flow.spacing() * 10000) / 10000);
                        spacing_option->percent = width_option->percent;
                        something_changed = true;
                    }
                }
                if (opt_key == "external_perimeter_extrusion_width") {
                    const ConfigOptionPercent* external_perimeter_overlap_option = find_option<ConfigOptionPercent>("external_perimeter_overlap", this, config_collection);
                    spacing_option = this->option<ConfigOptionFloatOrPercent>("external_perimeter_extrusion_spacing");
                    if (width_option && external_perimeter_overlap_option) {
                        width_option->set_phony(false);
                        spacing_option->set_phony(true);
                        Flow ext_perimeter_flow = Flow::new_from_config_width(FlowRole::frPerimeter, *width_option, max_nozzle_diameter, layer_height_option->value, 0);
                        ext_perimeter_flow.spacing_ratio = external_perimeter_overlap_option->get_abs_value(0.5);
                        spacing_option->value = (width_option->percent) ? std::round(100 * ext_perimeter_flow.spacing() / max_nozzle_diameter) : (std::round(ext_perimeter_flow.spacing() * 10000) / 10000);
                        spacing_option->percent = width_option->percent;
                        something_changed = true;
                    }
                }
                if (opt_key == "infill_extrusion_width") {
                    spacing_option = this->option<ConfigOptionFloatOrPercent>("infill_extrusion_spacing");
                    if (width_option) {
                        width_option->set_phony(false);
                        spacing_option->set_phony(true);
                        Flow flow = Flow::new_from_config_width(FlowRole::frInfill, *width_option, max_nozzle_diameter, layer_height_option->value, 0);
                        spacing_option->value = (width_option->percent) ? std::round(100 * flow.spacing() / max_nozzle_diameter) : (std::round(flow.spacing() * 10000) / 10000);
                        spacing_option->percent = width_option->percent;
                        something_changed = true;
                    }
                }
                if (opt_key == "solid_infill_extrusion_width") {
                    spacing_option = this->option<ConfigOptionFloatOrPercent>("solid_infill_extrusion_spacing");
                    if (width_option) {
                        width_option->set_phony(false);
                        spacing_option->set_phony(true);
                        Flow flow = Flow::new_from_config_width(FlowRole::frSolidInfill, *width_option, max_nozzle_diameter, layer_height_option->value, 0);
                        spacing_option->value = (width_option->percent) ? std::round(100 * flow.spacing() / max_nozzle_diameter) : (std::round(flow.spacing() * 10000) / 10000);
                        spacing_option->percent = width_option->percent;
                        something_changed = true;
                    }
                }
                if (opt_key == "top_infill_extrusion_width") {
                    spacing_option = this->option<ConfigOptionFloatOrPercent>("top_infill_extrusion_spacing");
                    if (width_option) {
                        width_option->set_phony(false);
                        spacing_option->set_phony(true);
                        Flow flow = Flow::new_from_config_width(FlowRole::frTopSolidInfill, *width_option, max_nozzle_diameter, layer_height_option->value, 0);
                        spacing_option->value = (width_option->percent) ? std::round(100 * flow.spacing() / max_nozzle_diameter) : (std::round(flow.spacing() * 10000) / 10000);
                        spacing_option->percent = width_option->percent;
                        something_changed = true;
                    }
                }
                //if (opt_key == "support_material_extrusion_width") {
                //    Flow flow = Flow::new_from_config_width(FlowRole::frSupportMaterial, *width_option, max_nozzle_diameter, layer_height_option->value, 0);
                //    if (width_option->percent)
                //        this->set_key_value("support_material_extrusion_spacing", new ConfigOptionFloatOrPercent(std::round(100 * flow.spacing() / max_nozzle_diameter), true));
                //    else
                //        this->set_key_value("support_material_extrusion_spacing", new ConfigOptionFloatOrPercent(std::round(flow.spacing() * 10000) / 10000, false));
                //    something_changed = true;
                //}
                //if (opt_key == "skirt_extrusion_width") {
                //    Flow flow = Flow::new_from_config_width(FlowRole::frPerimeter, *width_option, max_nozzle_diameter, layer_height_option->value, 0);
                //    if (width_option->percent)
                //        this->set_key_value("skirt_extrusion_spacing", new ConfigOptionFloatOrPercent(std::round(100 * flow.spacing() / max_nozzle_diameter), true));
                //    else
                //        this->set_key_value("skirt_extrusion_spacing", new ConfigOptionFloatOrPercent(std::round(flow.spacing() * 10000) / 10000, false));
                //    something_changed = true;
                //}
            } catch (FlowErrorNegativeSpacing) {
                if (spacing_option != nullptr) {
                    width_option->set_phony(true);
                    spacing_option->set_phony(false);
                    spacing_option->value = 100;
                    spacing_option->percent = true;
                    Flow flow = Flow::new_from_spacing(spacing_option->get_abs_value(max_nozzle_diameter), max_nozzle_diameter, layer_height_option->value, false);
                    width_option->value = (spacing_option->percent) ? std::round(100 * flow.width / max_nozzle_diameter) : (std::round(flow.width * 10000) / 10000);
                    width_option->percent = spacing_option->percent;
                    something_changed = true;
                } else {
                    width_option->value = 100;
                    width_option->percent = true;
                    width_option->set_phony(false);
                    spacing_option->set_phony(true);
                    Flow flow = Flow::new_from_config_width(FlowRole::frPerimeter, *width_option, max_nozzle_diameter, layer_height_option->value, 0);
                    spacing_option->value = (width_option->percent) ? std::round(100 * flow.spacing() / max_nozzle_diameter) : (std::round(flow.spacing() * 10000) / 10000);
                    spacing_option->percent = width_option->percent;
                    something_changed = true;
                }
            }
        }
    }
    return something_changed;
}

//FIXME localize this function.
std::string FullPrintConfig::validate()
{
    // --layer-height
    if (this->get_abs_value("layer_height") <= 0)
        return "Invalid value for --layer-height";
    if (fabs(fmod(this->get_abs_value("layer_height"), SCALING_FACTOR)) > 1e-4)
        return "--layer-height must be a multiple of print resolution";

    // --first-layer-height
    if (this->get_abs_value("first_layer_height") <= 0)
        return "Invalid value for --first-layer-height";

    // --filament-diameter
    for (double fd : this->filament_diameter.values)
        if (fd < 1)
            return "Invalid value for --filament-diameter";

    // --nozzle-diameter
    for (double nd : this->nozzle_diameter.values)
        if (nd < 0.005)
            return "Invalid value for --nozzle-diameter";

    // --perimeters
    if (this->perimeters.value < 0)
        return "Invalid value for --perimeters";

    // --solid-layers
    if (this->top_solid_layers < 0)
        return "Invalid value for --top-solid-layers";
    if (this->bottom_solid_layers < 0)
        return "Invalid value for --bottom-solid-layers";

    if (this->use_firmware_retraction.value &&
        this->gcode_flavor.value != gcfSmoothie &&
        this->gcode_flavor.value != gcfSprinter &&
        this->gcode_flavor.value != gcfRepRap &&
        this->gcode_flavor.value != gcfMarlin &&
        this->gcode_flavor.value != gcfMachinekit &&
        this->gcode_flavor.value != gcfRepetier &&
        this->gcode_flavor.value != gcfKlipper &&
        this->gcode_flavor.value != gcfLerdge)
        return "--use-firmware-retraction is only supported by Marlin, Smoothie, Repetier, Machinekit, Klipper and Lerdge firmware";

    if (this->use_firmware_retraction.value)
        for (unsigned char wipe : this->wipe.values)
             if (wipe)
                return "--use-firmware-retraction is not compatible with --wipe";

    // --gcode-flavor
    if (! print_config_def.get("gcode_flavor")->has_enum_value(this->gcode_flavor.serialize()))
        return "Invalid value for --gcode-flavor";

    // --fill-pattern
    if (! print_config_def.get("fill_pattern")->has_enum_value(this->fill_pattern.serialize()))
        return "Invalid value for --fill-pattern";

    // --top-fill-pattern
    if (!print_config_def.get("top_fill_pattern")->has_enum_value(this->top_fill_pattern.serialize()))
        return "Invalid value for --top-fill-pattern";

    // --bottom-fill-pattern
    if (! print_config_def.get("bottom_fill_pattern")->has_enum_value(this->bottom_fill_pattern.serialize()))
        return "Invalid value for --bottom-fill-pattern";

    // --solid-fill-pattern
    if (!print_config_def.get("solid_fill_pattern")->has_enum_value(this->solid_fill_pattern.serialize()))
        return "Invalid value for --solid-fill-pattern";

    // --brim-ears-pattern
    if (!print_config_def.get("brim_ears_pattern")->has_enum_value(this->brim_ears_pattern.serialize()))
        return "Invalid value for --brim-ears-pattern";

    // --fill-density
    if (fabs(this->fill_density.value - 100.) < EPSILON &&
        (! print_config_def.get("top_fill_pattern")->has_enum_value(this->fill_pattern.serialize())
        || ! print_config_def.get("bottom_fill_pattern")->has_enum_value(this->fill_pattern.serialize())
        ))
        return "The selected fill pattern is not supposed to work at 100% density";

    // --infill-every-layers
    if (this->infill_every_layers < 1)
        return "Invalid value for --infill-every-layers";

    // --skirt-height
    if (this->skirt_height < 0)
        return "Invalid value for --skirt-height";
    
    // extruder clearance
    if (this->extruder_clearance_radius <= 0)
        return "Invalid value for --extruder-clearance-radius";
    if (this->extruder_clearance_height <= 0)
        return "Invalid value for --extruder-clearance-height";

    // --extrusion-multiplier
    for (double em : this->extrusion_multiplier.values)
        if (em <= 0)
            return "Invalid value for --extrusion-multiplier";

    // --default-acceleration
    if ((this->perimeter_acceleration.value != 0. || this->infill_acceleration.value != 0. || this->bridge_acceleration.value != 0. || this->first_layer_acceleration.value != 0.) &&
        this->default_acceleration.value == 0.)
        return "Invalid zero value for --default-acceleration when using other acceleration settings";

    // --spiral-vase
    if (this->spiral_vase) {
        // Note that we might want to have more than one perimeter on the bottom
        // solid layers.
        if (this->perimeters > 1)
            return "Can't make more than one perimeter when spiral vase mode is enabled";
        else if (this->perimeters < 1)
            return "Can't make less than one perimeter when spiral vase mode is enabled";
        if (this->fill_density > 0)
            return "Spiral vase mode can only print hollow objects, so you need to set Fill density to 0";
        if (this->top_solid_layers > 0)
            return "Spiral vase mode is not compatible with top solid layers";
        if (this->support_material || this->support_material_enforce_layers > 0)
            return "Spiral vase mode is not compatible with support material";
        if (this->infill_dense)
            return "Spiral vase mode can only print hollow objects and have no top surface, so you don't need any dense infill";
        if (this->extra_perimeters || this->extra_perimeters_overhangs || this->extra_perimeters_odd_layers)
            return "Can't make more than one perimeter when spiral vase mode is enabled";
        if (this->overhangs_reverse)
            return "Can't reverse the direction of the perimeter every layer when spiral vase mode is enabled";
    }

    // extrusion widths
    {
        double max_nozzle_diameter = 0.;
        for (double dmr : this->nozzle_diameter.values)
            max_nozzle_diameter = std::max(max_nozzle_diameter, dmr);
        const char *widths[] = { "", "external_perimeter_", "perimeter_", "infill_", "solid_infill_", "top_infill_", "support_material_", "first_layer_", "skirt_" };
        for (size_t i = 0; i < sizeof(widths) / sizeof(widths[i]); ++ i) {
            std::string key(widths[i]);
            key += "extrusion_width";
            if (this->get_abs_value(key, max_nozzle_diameter) > 10. * max_nozzle_diameter)
                return std::string("Invalid extrusion width (too large): ") + key;
        }
    }

    // Out of range validation of numeric values.
    for (const std::string &opt_key : this->keys()) {
        const ConfigOption      *opt    = this->optptr(opt_key);
        assert(opt != nullptr);
        const ConfigOptionDef   *optdef = print_config_def.get(opt_key);
        assert(optdef != nullptr);
        bool out_of_range = false;
        switch (opt->type()) {
        case coFloat:
        case coPercent:
        {
            auto *fopt = static_cast<const ConfigOptionFloat*>(opt);
            out_of_range = fopt->value < optdef->min || fopt->value > optdef->max;
            break;
        }
        case coFloatOrPercent:
        {
            auto *fopt = static_cast<const ConfigOptionFloatOrPercent*>(opt);
            out_of_range = fopt->get_abs_value(1) < optdef->min || fopt->get_abs_value(1) > optdef->max;
            break;
        }
        case coPercents:
        case coFloats:
            for (double v : static_cast<const ConfigOptionVector<double>*>(opt)->values)
                if (v < optdef->min || v > optdef->max) {
                    out_of_range = true;
                    break;
                }
            break;
        case coInt:
        {
            auto *iopt = static_cast<const ConfigOptionInt*>(opt);
            out_of_range = iopt->value < optdef->min || iopt->value > optdef->max;
            break;
        }
        case coInts:
            for (int v : static_cast<const ConfigOptionVector<int>*>(opt)->values)
                if (v < optdef->min || v > optdef->max) {
                    out_of_range = true;
                    break;
                }
            break;
        default:;
        }
        if (out_of_range)
            return std::string("Value out of range: " + opt_key);
    }

    // The configuration is valid.
    return "";
}

CLIActionsConfigDef::CLIActionsConfigDef()
{
    ConfigOptionDef* def;

    // Actions:
    def = this->add("export_obj", coBool);
    def->label = L("Export OBJ");
    def->tooltip = L("Export the model(s) as OBJ.");
    def->set_default_value(new ConfigOptionBool(false));

/*
    def = this->add("export_svg", coBool);
    def->label = L("Export SVG");
    def->tooltip = L("Slice the model and export solid slices as SVG.");
    def->set_default_value(new ConfigOptionBool(false);
    def->set_default_value(new ConfigOptionBool(false));
*/

    def = this->add("export_sla", coBool);
    def->label = L("Export SLA");
    def->tooltip = L("Slice the model and export SLA printing layers as PNG.");
    def->cli = "export-sla|sla";
    def->set_default_value(new ConfigOptionBool(false));

    def = this->add("export_3mf", coBool);
    def->label = L("Export 3MF");
    def->tooltip = L("Export the model(s) as 3MF.");
    def->set_default_value(new ConfigOptionBool(false));

    def = this->add("export_amf", coBool);
    def->label = L("Export AMF");
    def->tooltip = L("Export the model(s) as AMF.");
    def->set_default_value(new ConfigOptionBool(false));

    def = this->add("export_stl", coBool);
    def->label = L("Export STL");
    def->tooltip = L("Export the model(s) as STL.");
    def->set_default_value(new ConfigOptionBool(false));

    def = this->add("export_gcode", coBool);
    def->label = L("Export G-code");
    def->tooltip = L("Slice the model and export toolpaths as G-code.");
    def->cli = "export-gcode|gcode|g";
    def->set_default_value(new ConfigOptionBool(false));

    def = this->add("gcodeviewer", coBool);
    def->label = L("G-code viewer");
    def->tooltip = L("Visualize an already sliced and saved G-code");
    def->cli = "gcodeviewer";
    def->set_default_value(new ConfigOptionBool(false));

    def = this->add("slice", coBool);
    def->label = L("Slice");
    def->tooltip = L("Slice the model as FFF or SLA based on the printer_technology configuration value.");
    def->cli = "slice|s";
    def->set_default_value(new ConfigOptionBool(false));

    def = this->add("help", coBool);
    def->label = L("Help");
    def->tooltip = L("Show this help.");
    def->cli = "help|h";
    def->set_default_value(new ConfigOptionBool(false));

    def = this->add("help_fff", coBool);
    def->label = L("Help (FFF options)");
    def->tooltip = L("Show the full list of print/G-code configuration options.");
    def->set_default_value(new ConfigOptionBool(false));

    def = this->add("help_sla", coBool);
    def->label = L("Help (SLA options)");
    def->tooltip = L("Show the full list of SLA print configuration options.");
    def->set_default_value(new ConfigOptionBool(false));

    def = this->add("info", coBool);
    def->label = L("Output Model Info");
    def->tooltip = L("Write information about the model to the console.");
    def->set_default_value(new ConfigOptionBool(false));

    def = this->add("save", coString);
    def->label = L("Save config file");
    def->tooltip = L("Save configuration to the specified file.");
    def->set_default_value(new ConfigOptionString());
}

CLITransformConfigDef::CLITransformConfigDef()
{
    ConfigOptionDef* def;

    // Transform options:
    def = this->add("align_xy", coPoint);
    def->label = L("Align XY");
    def->tooltip = L("Align the model to the given point.");
    def->set_default_value(new ConfigOptionPoint(Vec2d(100,100)));

    def = this->add("cut", coFloat);
    def->label = L("Cut");
    def->tooltip = L("Cut model at the given Z.");
    def->set_default_value(new ConfigOptionFloat(0));

/*
    def = this->add("cut_grid", coFloat);
    def->label = L("Cut");
    def->tooltip = L("Cut model in the XY plane into tiles of the specified max size.");
    def->set_default_value(new ConfigOptionPoint();
    def->set_default_value(new ConfigOptionPoint());

    def = this->add("cut_x", coFloat);
    def->label = L("Cut");
    def->tooltip = L("Cut model at the given X.");
    def->set_default_value(new ConfigOptionFloat(0);
    def->set_default_value(new ConfigOptionFloat(0));

    def = this->add("cut_y", coFloat);
    def->label = L("Cut");
    def->tooltip = L("Cut model at the given Y.");
    def->set_default_value(new ConfigOptionFloat(0);
    def->set_default_value(new ConfigOptionFloat(0));
*/

    def = this->add("center", coPoint);
    def->label = L("Center");
    def->tooltip = L("Center the print around the given center.");
    def->set_default_value(new ConfigOptionPoint(Vec2d(100,100)));

    def = this->add("dont_arrange", coBool);
    def->label = L("Don't arrange");
    def->tooltip = L("Do not rearrange the given models before merging and keep their original XY coordinates.");

    def = this->add("duplicate", coInt);
    def->label = L("Duplicate");
    def->tooltip =L("Multiply copies by this factor.");
    def->min = 1;

    def = this->add("duplicate_grid", coPoint);
    def->label = L("Duplicate by grid");
    def->tooltip = L("Multiply copies by creating a grid.");

    def = this->add("merge", coBool);
    def->label = L("Merge");
    def->tooltip = L("Arrange the supplied models in a plate and merge them in a single model in order to perform actions once.");
    def->cli = "merge|m";

    def = this->add("repair", coBool);
    def->label = L("Repair");
    def->tooltip = L("Try to repair any non-manifold meshes (this option is implicitly added whenever we need to slice the model to perform the requested action).");

    def = this->add("rotate", coFloat);
    def->label = L("Rotate");
    def->tooltip = L("Rotation angle around the Z axis in degrees.");
    def->set_default_value(new ConfigOptionFloat(0));

    def = this->add("rotate_x", coFloat);
    def->label = L("Rotate around X");
    def->tooltip = L("Rotation angle around the X axis in degrees.");
    def->set_default_value(new ConfigOptionFloat(0));

    def = this->add("rotate_y", coFloat);
    def->label = L("Rotate around Y");
    def->tooltip = L("Rotation angle around the Y axis in degrees.");
    def->set_default_value(new ConfigOptionFloat(0));

    def = this->add("scale", coFloatOrPercent);
    def->label = L("Scale");
    def->tooltip = L("Scaling factor or percentage.");
    def->set_default_value(new ConfigOptionFloatOrPercent(1, false));

    def = this->add("split", coBool);
    def->label = L("Split");
    def->tooltip = L("Detect unconnected parts in the given model(s) and split them into separate objects.");

    def = this->add("scale_to_fit", coPoint3);
    def->label = L("Scale to Fit");
    def->tooltip = L("Scale to fit the given volume.");
    def->set_default_value(new ConfigOptionPoint3(Vec3d(0,0,0)));
}

CLIMiscConfigDef::CLIMiscConfigDef()
{
    ConfigOptionDef* def;

    def = this->add("ignore_nonexistent_config", coBool);
    def->label = L("Ignore non-existent config files");
    def->tooltip = L("Do not fail if a file supplied to --load does not exist.");

    def = this->add("config_compatibility", coEnum);
    def->label = L("Forward-compatibility rule when loading configurations from config files and project files (3MF, AMF).");
    def->tooltip = L("This version of Slic3r may not understand configurations produced by newest Slic3r versions. "
                     "For example, newer Slic3r may extend the list of supported firmware flavors. One may decide to "
                     "bail out or to substitute an unknown value with a default silently or verbosely.");
    def->enum_keys_map = &ConfigOptionEnum<ForwardCompatibilitySubstitutionRule>::get_enum_values();
    def->enum_values.push_back("disable");
    def->enum_values.push_back("enable");
    def->enum_values.push_back("enable_silent");
    def->enum_labels.push_back("Bail out on unknown configuration values");
    def->enum_labels.push_back("Enable reading unknown configuration values by verbosely substituting them with defaults.");
    def->enum_labels.push_back("Enable reading unknown configuration values by silently substituting them with defaults.");
    def->set_default_value(new ConfigOptionEnum<ForwardCompatibilitySubstitutionRule>(ForwardCompatibilitySubstitutionRule::Enable));

    def = this->add("load", coStrings);
    def->label = L("Load config file");
    def->tooltip = L("Load configuration from the specified file. It can be used more than once to load options from multiple files.");

    def = this->add("output", coString);
    def->label = L("Output File");
    def->tooltip = L("The file where the output will be written (if not specified, it will be based on the input file).");
    def->cli = "output|o";

    def = this->add("single_instance", coBool);
    def->label = L("Single instance mode");
    def->tooltip = L("If enabled, the command line arguments are sent to an existing instance of GUI Slic3r, "
                     "or an existing Slic3r window is activated. "
                     "Overrides the \"single_instance\" configuration value from application preferences.");

/*
    def = this->add("autosave", coString);
    def->label = L("Autosave");
    def->tooltip = L("Automatically export current configuration to the specified file.");
*/

    def = this->add("datadir", coString);
    def->label = L("Data directory");
    def->tooltip = L("Load and store settings at the given directory. This is useful for maintaining different profiles or including configurations from a network storage.");

    def = this->add("loglevel", coInt);
    def->label = L("Logging level");
    def->tooltip = L("Sets logging sensitivity. 0:fatal, 1:error, 2:warning, 3:info, 4:debug, 5:trace\n"
                     "For example. loglevel=2 logs fatal, error and warning level messages.");
    def->min = 0;

#if (defined(_MSC_VER) || defined(__MINGW32__)) && defined(SLIC3R_GUI)
    def = this->add("sw_renderer", coBool);
    def->label = L("Render with a software renderer");
    def->tooltip = L("Render with a software renderer. The bundled MESA software renderer is loaded instead of the default OpenGL driver.");
    def->min = 0;
#endif /* _MSC_VER */
}

const CLIActionsConfigDef    cli_actions_config_def;
const CLITransformConfigDef  cli_transform_config_def;
const CLIMiscConfigDef       cli_misc_config_def;

DynamicPrintAndCLIConfig::PrintAndCLIConfigDef DynamicPrintAndCLIConfig::s_def;

void DynamicPrintAndCLIConfig::handle_legacy(t_config_option_key &opt_key, std::string &value) const
{
    if (cli_actions_config_def  .options.find(opt_key) == cli_actions_config_def  .options.end() &&
        cli_transform_config_def.options.find(opt_key) == cli_transform_config_def.options.end() &&
        cli_misc_config_def     .options.find(opt_key) == cli_misc_config_def     .options.end()) {
        PrintConfigDef::handle_legacy(opt_key, value);
    }
}

uint64_t ModelConfig::s_last_timestamp = 1;

static Points to_points(const std::vector<Vec2d> &dpts)
{
    Points pts; pts.reserve(dpts.size());
    for (auto &v : dpts)
        pts.emplace_back( coord_t(scale_(v.x())), coord_t(scale_(v.y())) );
    return pts;    
}

Points get_bed_shape(const DynamicPrintConfig &config)
{
    const auto *bed_shape_opt = config.opt<ConfigOptionPoints>("bed_shape");
    if (!bed_shape_opt) {
        
        // Here, it is certain that the bed shape is missing, so an infinite one
        // has to be used, but still, the center of bed can be queried
        if (auto center_opt = config.opt<ConfigOptionPoint>("center"))
            return { scaled(center_opt->value) };
        
        return {};
    }
    
    return to_points(bed_shape_opt->values);
}

Points get_bed_shape(const PrintConfig &cfg)
{
    return to_points(cfg.bed_shape.values);
}

Points get_bed_shape(const SLAPrinterConfig &cfg) { return to_points(cfg.bed_shape.values); }

} // namespace Slic3r

#include <cereal/types/polymorphic.hpp>
CEREAL_REGISTER_TYPE(Slic3r::DynamicPrintConfig)
CEREAL_REGISTER_POLYMORPHIC_RELATION(Slic3r::DynamicConfig, Slic3r::DynamicPrintConfig)<|MERGE_RESOLUTION|>--- conflicted
+++ resolved
@@ -5588,22 +5588,14 @@
                 value = "0";
             }
         }
-<<<<<<< HEAD
     } else if ("elephant_foot_min_width" == opt_key) {
         opt_key = "elefant_foot_min_width";
-    } else if("first_layer_acceleration" == opt_key || "infill_acceleration" == opt_key || "bridge_acceleration" == opt_key || "default_acceleration" == opt_key || "overhangs_speed" == opt_key || "perimeter_acceleration" == opt_key){
-        if (value.find("%") != std::string::npos)
-            value = "0";
-=======
-    } else if ("elefant_foot_min_width" == opt_key) {
-        opt_key = "elephant_foot_min_width";
     } else if("first_layer_acceleration" == opt_key || "infill_acceleration" == opt_key || "bridge_acceleration" == opt_key || "default_acceleration" == opt_key || "perimeter_acceleration" == opt_key
         || "overhangs_speed" == opt_key || "ironing_speed" == opt_key){
         // remove '%'
         if (value.find("%") != std::string::npos) {
             value = std::to_string(all_conf.get_abs_value(opt_key));
         }
->>>>>>> f87b5fcc
     } else if ("gap_fill_speed" == opt_key && all_conf.has("gap_fill") && !all_conf.option<ConfigOptionBool>("gap_fill")->value) {
         value = "0";
     } else if ("bridge_flow_ratio" == opt_key && all_conf.has("bridge_flow_ratio")) {
