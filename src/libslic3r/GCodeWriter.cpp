--- conflicted
+++ resolved
@@ -22,13 +22,8 @@
     this->config.apply(print_config, true);
     m_extrusion_axis = this->config.get_extrusion_axis();
     m_single_extruder_multi_material = print_config.single_extruder_multi_material.value;
-<<<<<<< HEAD
-    m_max_acceleration = (print_config.gcode_flavor.value == gcfMarlin || print_config.gcode_flavor.value == gcfKlipper) ?
-        print_config.machine_max_acceleration_extruding.values.front() : 0;
-=======
-    m_max_acceleration = std::lrint((print_config.gcode_flavor.value == gcfMarlin) ?
+    m_max_acceleration = std::lrint((print_config.gcode_flavor.value == gcfMarlin || print_config.gcode_flavor.value == gcfKlipper) ?
         print_config.machine_max_acceleration_extruding.values.front() : 0);
->>>>>>> d5bcddee
 }
 
 void GCodeWriter::set_extruders(std::vector<unsigned int> extruder_ids)
@@ -251,8 +246,9 @@
 std::string GCodeWriter::toolchange_prefix() const
 {
     return FLAVOR_IS(gcfMakerWare) ? "M135 T" :
-            FLAVOR_IS(gcfSailfish) ? "M108 T" :
-            FLAVOR_IS(gcfKlipper) ? "ACTIVATE_EXTRUDER EXTRUDER=extruder" : "T";
+           FLAVOR_IS(gcfSailfish) ? "M108 T" :
+           FLAVOR_IS(gcfKlipper) ? "ACTIVATE_EXTRUDER EXTRUDER=extruder" :
+           "T";
 }
 
 std::string GCodeWriter::toolchange(unsigned int extruder_id)
