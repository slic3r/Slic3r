--- conflicted
+++ resolved
@@ -603,20 +603,14 @@
     // Faces of the current volume:
     case NODE_TYPE_TRIANGLE:
         assert(m_object && m_volume);
-<<<<<<< HEAD
         // drop illegal vertex references.
         if (strtoul(m_value[0].c_str(), nullptr, 10) < m_object_vertices.size() &&
             strtoul(m_value[1].c_str(), nullptr, 10) < m_object_vertices.size() &&
             strtoul(m_value[2].c_str(), nullptr, 10) < m_object_vertices.size()) {
-            m_volume_facets.push_back(atoi(m_value[0].c_str()));
-            m_volume_facets.push_back(atoi(m_value[1].c_str()));
-            m_volume_facets.push_back(atoi(m_value[2].c_str()));
-        }
-=======
-        m_volume_facets.emplace_back(atoi(m_value[0].c_str()));
-        m_volume_facets.emplace_back(atoi(m_value[1].c_str()));
-        m_volume_facets.emplace_back(atoi(m_value[2].c_str()));
->>>>>>> d17958df
+            m_volume_facets.emplace_back(atoi(m_value[0].c_str()));
+            m_volume_facets.emplace_back(atoi(m_value[1].c_str()));
+            m_volume_facets.emplace_back(atoi(m_value[2].c_str()));
+        }
         m_value[0].clear();
         m_value[1].clear();
         m_value[2].clear();
