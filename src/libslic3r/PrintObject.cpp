#include "Exception.hpp"
#include "Print.hpp"
#include "BoundingBox.hpp"
#include "ClipperUtils.hpp"
#include "ElephantFootCompensation.hpp"
#include "Geometry.hpp"
#include "I18N.hpp"
#include "Layer.hpp"
#include "SupportMaterial.hpp"
#include "Surface.hpp"
#include "Slicing.hpp"
#include "Tesselate.hpp"
#include "Utils.hpp"
#include "Fill/FillAdaptive.hpp"
#include "Format/STL.hpp"

#include <utility>
#include <boost/log/trivial.hpp>
#include <float.h>

#include <tbb/parallel_for.h>
#include <tbb/atomic.h>

#include <Shiny/Shiny.h>

//! macro used to mark string used at localization,
//! return same string
#define L(s) Slic3r::I18N::translate(s)

#ifdef SLIC3R_DEBUG_SLICE_PROCESSING
#define SLIC3R_DEBUG
#endif

// #define SLIC3R_DEBUG

// Make assert active if SLIC3R_DEBUG
#ifdef SLIC3R_DEBUG
    #undef NDEBUG
    #define DEBUG
    #define _DEBUG
    #include "SVG.hpp"
    #undef assert 
    #include <cassert>
#endif

namespace Slic3r {

// Constructor is called from the main thread, therefore all Model / ModelObject / ModelIntance data are valid.
PrintObject::PrintObject(Print* print, ModelObject* model_object, const Transform3d& trafo, PrintInstances&& instances) :
    PrintObjectBaseWithState(print, model_object),
    m_trafo(trafo)
{
    // Compute centering offet to be applied to our meshes so that we work with smaller coordinates
    // requiring less bits to represent Clipper coordinates.

    // Snug bounding box of a rotated and scaled object by the 1st instantion, without the instance translation applied.
    // All the instances share the transformation matrix with the exception of translation in XY and rotation by Z,
    // therefore a bounding box from 1st instance of a ModelObject is good enough for calculating the object center,
    // snug height and an approximate bounding box in XY.
    BoundingBoxf3  bbox        = model_object->raw_bounding_box();
    Vec3d 		   bbox_center = bbox.center();
    // We may need to rotate the bbox / bbox_center from the original instance to the current instance.
    double z_diff = Geometry::rotation_diff_z(model_object->instances.front()->get_rotation(), instances.front().model_instance->get_rotation());
    if (std::abs(z_diff) > EPSILON) {
        auto z_rot  = Eigen::AngleAxisd(z_diff, Vec3d::UnitZ());
        bbox 		= bbox.transformed(Transform3d(z_rot));
        bbox_center = (z_rot * bbox_center).eval();
    }

    // Center of the transformed mesh (without translation).
    m_center_offset = Point::new_scale(bbox_center.x(), bbox_center.y());
    // Size of the transformed mesh. This bounding may not be snug in XY plane, but it is snug in Z.
    m_size = (bbox.size() * (1. / SCALING_FACTOR)).cast<coord_t>();

    this->set_instances(std::move(instances));

    //create config hierarchy
    m_config.parent = &print->config();
}

PrintBase::ApplyStatus PrintObject::set_instances(PrintInstances &&instances)
{
    for (PrintInstance &i : instances)
        // Add the center offset, which will be subtracted from the mesh when slicing.
        i.shift += m_center_offset;
    // Invalidate and set copies.
    PrintBase::ApplyStatus status = PrintBase::APPLY_STATUS_UNCHANGED;
    bool equal_length = instances.size() == m_instances.size();
    bool equal = equal_length && std::equal(instances.begin(), instances.end(), m_instances.begin(), 
        [](const PrintInstance& lhs, const PrintInstance& rhs) { return lhs.model_instance == rhs.model_instance && lhs.shift == rhs.shift; });
    if (! equal) {
        status = PrintBase::APPLY_STATUS_CHANGED;
        if (m_print->invalidate_steps({ psSkirt, psBrim, psGCodeExport }) ||
            (! equal_length && m_print->invalidate_step(psWipeTower)))
            status = PrintBase::APPLY_STATUS_INVALIDATED;
        m_instances = std::move(instances);
        for (PrintInstance &i : m_instances)
            i.print_object = this;
    }
    return status;
}

// 1) Decides Z positions of the layers,
// 2) Initializes layers and their regions
// 3) Slices the object meshes
// 4) Slices the modifier meshes and reclassifies the slices of the object meshes by the slices of the modifier meshes
// 5) Applies size compensation (offsets the slices in XY plane)
// 6) Replaces bad slices by the slices reconstructed from the upper/lower layer
// Resulting expolygons of layer regions are marked as Internal.
//
// this should be idempotent
void PrintObject::slice()
{
    if (! this->set_started(posSlice))
        return;
    m_print->set_status(10, L("Processing triangulated mesh"));
    std::vector<coordf_t> layer_height_profile;
    this->update_layer_height_profile(*this->model_object(), m_slicing_params, layer_height_profile);
    m_print->throw_if_canceled();
    this->_slice(layer_height_profile);
    m_print->throw_if_canceled();
    // Fix the model.
    //FIXME is this the right place to do? It is done repeateadly at the UI and now here at the backend.
    std::string warning = this->_fix_slicing_errors();
    m_print->throw_if_canceled();
    if (! warning.empty())
        BOOST_LOG_TRIVIAL(info) << warning;
    // Simplify slices if required.
    if (m_print->config().resolution)
        this->simplify_slices(scale_(this->print()->config().resolution));

    //create polyholes
    this->_transform_hole_to_polyholes();

    // Update bounding boxes
    tbb::parallel_for(
        tbb::blocked_range<size_t>(0, m_layers.size()),
        [this](const tbb::blocked_range<size_t>& range) {
            for (size_t layer_idx = range.begin(); layer_idx < range.end(); ++ layer_idx) {
                m_print->throw_if_canceled();
                Layer &layer = *m_layers[layer_idx];
                layer.lslices_bboxes.clear();
                layer.lslices_bboxes.reserve(layer.lslices.size());
                for (const ExPolygon &expoly : layer.lslices)
                    layer.lslices_bboxes.emplace_back(get_extents(expoly));
            }
        });
    if (m_layers.empty())
        throw Slic3r::SlicingError("No layers were detected. You might want to repair your STL file(s) or check their size or thickness and retry.\n");    
    this->set_done(posSlice);
}


Polygon create_polyhole(const Point center, const coord_t radius, const coord_t nozzle_diameter)
{
    // n = max(round(2 * d), 3); // for 0.4mm nozzle
    size_t nb_polygons = (int)std::max(3, (int)std::round(4.0 * unscaled(radius) * 0.4 / unscaled(nozzle_diameter)));
    // cylinder(h = h, r = d / cos (180 / n), $fn = n);
    Points pts;
    const float new_radius = radius / std::cos(PI / nb_polygons);
    for (int i = 0; i < nb_polygons; ++i) {
        float angle = (PI * 2 * i) / nb_polygons;
        pts.emplace_back(center.x() + new_radius * cos(angle), center.y() + new_radius * sin(angle));
    }
     return Polygon{ pts };
}

void PrintObject::_transform_hole_to_polyholes()
{
    // get all circular holes for each layer
    // the id is center-diameter-extruderid
    std::vector<std::vector<std::pair<std::tuple<Point,float, int>, Polygon*>>> layerid2center;
    for (size_t i = 0; i < this->m_layers.size(); i++) layerid2center.emplace_back();
    //tbb::parallel_for(
        //tbb::blocked_range<size_t>(0, m_layers.size()),
        //[this, layerid2center](const tbb::blocked_range<size_t>& range) {
        //for (size_t layer_idx = range.begin(); layer_idx < range.end(); ++layer_idx) {
    for (size_t layer_idx = 0; layer_idx < this->m_layers.size(); ++layer_idx) {
            m_print->throw_if_canceled();
            Layer *layer = m_layers[layer_idx];
            for (size_t region_idx = 0; region_idx < layer->m_regions.size(); ++region_idx)
            {
                if (layer->m_regions[region_idx]->region()->config().hole_to_polyhole) {
                    for (Surface &surf : layer->m_regions[region_idx]->m_slices.surfaces) {
                        for (Polygon &hole : surf.expolygon.holes) {
                            //test if convex (as it's clockwise bc it's a hole, we have to do the opposite)
                            if (hole.convex_points().empty() && hole.points.size() > 4) {
                                double center_x = 0, center_y = 0;
                                for (int i = 0; i < hole.points.size(); ++i) {
                                    center_x += hole.points[i].x();
                                    center_y += hole.points[i].y();
                                }
                                Point center{ center_x / hole.points.size(), center_y / hole.points.size() };
                                double diameter_min = std::numeric_limits<float>::max(), diameter_max = 0;
                                for (int i = 0; i < hole.points.size(); ++i) {
                                    double dist = hole.points[i].distance_to(center);
                                    diameter_min = std::min(diameter_min, dist);
                                    diameter_max = std::max(diameter_max, dist);
                                }
                                if (diameter_max - diameter_min < SCALED_EPSILON) {
                                    layerid2center[layer_idx].emplace_back(
                                        std::tuple<Point, float, int>{center, diameter_max, layer->m_regions[region_idx]->region()->config().perimeter_extruder.value}, &hole);
                                }
                            }
                        }
                    }
                }
            }
            // for layer->slices, it will be also replaced later.
        }
    //});
    //sort holes per center-diameter
    std::map<std::tuple<Point, float, int>,std::vector<std::pair<Polygon*,int>>> id2layerz2hole;

    //search & find hole that span at least X layers
    const size_t min_nb_layers = 2;
    float max_layer_height = config().layer_height * 2;
    for (size_t layer_idx = 0; layer_idx < this->m_layers.size(); ++layer_idx) {
        for (size_t hole_idx = 0; hole_idx < layerid2center[layer_idx].size(); ++hole_idx) {
            //get all other same polygons
            std::tuple<Point, float, int> &id = layerid2center[layer_idx][hole_idx].first;
            float max_z = layers()[layer_idx]->print_z;
            std::vector<std::pair<Polygon*,int>> holes;
            holes.emplace_back(layerid2center[layer_idx][hole_idx].second, layer_idx);
            for (size_t search_layer_idx = layer_idx + 1; search_layer_idx < this->m_layers.size(); ++search_layer_idx) {
                if (layers()[search_layer_idx]->print_z - layers()[search_layer_idx]->height - max_z > EPSILON) break;
                //search an other polygon with same id
                for (size_t search_hole_idx = 0; search_hole_idx < layerid2center[search_layer_idx].size(); ++search_hole_idx) {
                    std::tuple<Point, float, int> &search_id = layerid2center[search_layer_idx][search_hole_idx].first;
                    if (std::get<0>(id).distance_to(std::get<0>(search_id)) < SCALED_EPSILON
                        && std::abs(std::get<1>(id) - std::get<1>(search_id)) < SCALED_EPSILON
                        && std::get<2>(id) == std::get<2>(search_id)) {
                        max_z = layers()[search_layer_idx]->print_z;
                        holes.emplace_back(layerid2center[search_layer_idx][search_hole_idx].second, search_layer_idx);
                        layerid2center[search_layer_idx].erase(layerid2center[search_layer_idx].begin() + search_hole_idx);
                        search_hole_idx--;
                        break;
                    }
                }
            }
            //check if strait hole or first layer hole (cause of first layer compensation)
            if (holes.size() >= min_nb_layers || (holes.size() == 1 && holes[0].second == 0)) {
                id2layerz2hole.emplace(std::move(id), std::move(holes));
            }
        }
    }
    //create a polyhole per id and replace holes points by it.
    for (auto entry : id2layerz2hole) {
        Polygon polyhole = create_polyhole(std::get<0>(entry.first), std::get<1>(entry.first), scale_(print()->config().nozzle_diameter.get_at(std::get<2>(entry.first) - 1)));
        polyhole.make_clockwise();
        for (auto &poly_to_replace : entry.second) {
            //search the clone in layers->slices
            for (ExPolygon &explo_slice : m_layers[poly_to_replace.second]->lslices) {
                for (Polygon &poly_slice : explo_slice.holes) {
                    if (poly_slice.points == poly_to_replace.first->points) {
                        poly_slice.points = polyhole.points;
                    }
                }
            }
            // copy
            poly_to_replace.first->points = polyhole.points;
        }
    }
}

// 1) Merges typed region slices into stInternal type.
// 2) Increases an "extra perimeters" counter at region slices where needed.
// 3) Generates perimeters, gap fills and fill regions (fill regions of type stInternal).
void PrintObject::make_perimeters()
{
    // prerequisites
    this->slice();

    if (! this->set_started(posPerimeters))
        return;

    m_print->set_status(20, L("Generating perimeters"));
    BOOST_LOG_TRIVIAL(info) << "Generating perimeters..." << log_memory_info();
    
    // merge slices if they were split into types
    if (m_typed_slices) {
        for (Layer *layer : m_layers) {
            layer->merge_slices();
            m_print->throw_if_canceled();
        }
        m_typed_slices = false;
    }
    
    // compare each layer to the one below, and mark those slices needing
    // one additional inner perimeter, like the top of domed objects-
    
    // this algorithm makes sure that at least one perimeter is overlapping
    // but we don't generate any extra perimeter if fill density is zero, as they would be floating
    // inside the object - infill_only_where_needed should be the method of choice for printing
    // hollow objects
    for (size_t region_id = 0; region_id < this->region_volumes.size(); ++ region_id) {
        const PrintRegion &region = *m_print->regions()[region_id];
        if (! region.config().extra_perimeters || region.config().perimeters == 0 || region.config().fill_density == 0 || this->layer_count() < 2)
            continue;

        BOOST_LOG_TRIVIAL(debug) << "Generating extra perimeters for region " << region_id << " in parallel - start";
        tbb::parallel_for(
            tbb::blocked_range<size_t>(0, m_layers.size() - 1),
            [this, &region, region_id](const tbb::blocked_range<size_t>& range) {
                for (size_t layer_idx = range.begin(); layer_idx < range.end(); ++ layer_idx) {
                    m_print->throw_if_canceled();
                    LayerRegion &layerm                     = *m_layers[layer_idx]->m_regions[region_id];
                    const LayerRegion &upper_layerm         = *m_layers[layer_idx+1]->m_regions[region_id];
                    const Polygons upper_layerm_polygons    = upper_layerm.slices();
                    // Filter upper layer polygons in intersection_ppl by their bounding boxes?
                    // my $upper_layerm_poly_bboxes= [ map $_->bounding_box, @{$upper_layerm_polygons} ];
                    const double total_loop_length      = total_length(upper_layerm_polygons);
                    const coord_t perimeter_spacing     = layerm.flow(frPerimeter).scaled_spacing();
                    const Flow ext_perimeter_flow       = layerm.flow(frExternalPerimeter);
                    const coord_t ext_perimeter_width   = ext_perimeter_flow.scaled_width();
                    const coord_t ext_perimeter_spacing = ext_perimeter_flow.scaled_spacing();

                    for (Surface &slice : layerm.m_slices.surfaces) {
                        for (;;) {
                            // compute the total thickness of perimeters
                            const coord_t perimeters_thickness = ext_perimeter_width/2 + ext_perimeter_spacing/2
                                + (region.config().perimeters-1 + slice.extra_perimeters) * perimeter_spacing;
                            // define a critical area where we don't want the upper slice to fall into
                            // (it should either lay over our perimeters or outside this area)
                            const coord_t critical_area_depth = coord_t(perimeter_spacing * 1.5);
                            const Polygons critical_area = diff(
                                offset(slice.expolygon, double(- perimeters_thickness)),
                                offset(slice.expolygon, double(- perimeters_thickness - critical_area_depth))
                            );
                            // check whether a portion of the upper slices falls inside the critical area
                            const Polylines intersection = intersection_pl(to_polylines(upper_layerm_polygons), critical_area);
                            // only add an additional loop if at least 30% of the slice loop would benefit from it
                            if (total_length(intersection) <=  total_loop_length*0.3)
                                break;
                            /*
                            if (0) {
                                require "Slic3r/SVG.pm";
                                Slic3r::SVG::output(
                                    "extra.svg",
                                    no_arrows   => 1,
                                    expolygons  => union_ex($critical_area),
                                    polylines   => [ map $_->split_at_first_point, map $_->p, @{$upper_layerm->slices} ],
                                );
                            }
                            */
                            ++ slice.extra_perimeters;
                        }
                        #ifdef DEBUG
                            if (slice.extra_perimeters > 0)
                                printf("  adding %d more perimeter(s) at layer %zu\n", slice.extra_perimeters, layer_idx);
                        #endif
                    }
                }
            });
        m_print->throw_if_canceled();
        BOOST_LOG_TRIVIAL(debug) << "Generating extra perimeters for region " << region_id << " in parallel - end";
    }

    BOOST_LOG_TRIVIAL(debug) << "Generating perimeters in parallel - start";
    tbb::parallel_for(
        tbb::blocked_range<size_t>(0, m_layers.size()),
        [this](const tbb::blocked_range<size_t>& range) {
        for (size_t layer_idx = range.begin(); layer_idx < range.end(); ++layer_idx) {
            m_print->throw_if_canceled();
            m_layers[layer_idx]->make_perimeters();
        }
    }
    );
    m_print->throw_if_canceled();
    BOOST_LOG_TRIVIAL(debug) << "Generating perimeters in parallel - end";

    if (print()->config().milling_diameter.size() > 0 ) {
        BOOST_LOG_TRIVIAL(debug) << "Generating milling post-process in parallel - start";
        tbb::parallel_for(
            tbb::blocked_range<size_t>(0, m_layers.size()),
            [this](const tbb::blocked_range<size_t>& range) {
            for (size_t layer_idx = range.begin(); layer_idx < range.end(); ++layer_idx) {
                m_print->throw_if_canceled();
                m_layers[layer_idx]->make_milling_post_process();
            }
        }
        );
        m_print->throw_if_canceled();
        BOOST_LOG_TRIVIAL(debug) << "Generating milling post-process in parallel - end";
    }

    this->set_done(posPerimeters);
}

void PrintObject::prepare_infill()
{
    if (! this->set_started(posPrepareInfill))
        return;

    m_print->set_status(30, L("Preparing infill"));

    // This will assign a type (top/bottom/internal) to $layerm->slices.
    // Then the classifcation of $layerm->slices is transfered onto 
    // the $layerm->fill_surfaces by clipping $layerm->fill_surfaces
    // by the cummulative area of the previous $layerm->fill_surfaces.
    this->detect_surfaces_type();
    m_print->throw_if_canceled();
    
    // Decide what surfaces are to be filled.
    // Here the stTop / stBottomBridge / stBottom infill is turned to just stInternal if zero top / bottom infill layers are configured.
    // Also tiny stInternal surfaces are turned to stInternalSolid.
    BOOST_LOG_TRIVIAL(info) << "Preparing fill surfaces..." << log_memory_info();
    for (auto *layer : m_layers)
        for (auto *region : layer->m_regions) {
            region->prepare_fill_surfaces();
            m_print->throw_if_canceled();
        }

    // this will detect bridges and reverse bridges
    // and rearrange top/bottom/internal surfaces
    // It produces enlarged overlapping bridging areas.
    //
    // 1) stBottomBridge / stBottom infill is grown by 3mm and clipped by the total infill area. Bridges are detected. The areas may overlap.
    // 2) stTop is grown by 3mm and clipped by the grown bottom areas. The areas may overlap.
    // 3) Clip the internal surfaces by the grown top/bottom surfaces.
    // 4) Merge surfaces with the same style. This will mostly get rid of the overlaps.
    //FIXME This does not likely merge surfaces, which are supported by a material with different colors, but same properties.
    this->process_external_surfaces();
    m_print->throw_if_canceled();

    // Add solid fills to ensure the shell vertical thickness.
    this->discover_vertical_shells();
    m_print->throw_if_canceled();

    // Debugging output.
#ifdef SLIC3R_DEBUG_SLICE_PROCESSING
    for (size_t region_id = 0; region_id < this->region_volumes.size(); ++ region_id) {
        for (const Layer *layer : m_layers) {
            LayerRegion *layerm = layer->m_regions[region_id];
            layerm->export_region_slices_to_svg_debug("6_discover_vertical_shells-final");
            layerm->export_region_fill_surfaces_to_svg_debug("6_discover_vertical_shells-final");
        } // for each layer
    } // for each region
#endif /* SLIC3R_DEBUG_SLICE_PROCESSING */

    // Detect, which fill surfaces are near external layers.
    // They will be split in internal and internal-solid surfaces.
    // The purpose is to add a configurable number of solid layers to support the TOP surfaces
    // and to add a configurable number of solid layers above the BOTTOM / BOTTOMBRIDGE surfaces
    // to close these surfaces reliably.
    //FIXME Vojtech: Is this a good place to add supporting infills below sloping perimeters?
    this->discover_horizontal_shells();
    m_print->throw_if_canceled();

#ifdef SLIC3R_DEBUG_SLICE_PROCESSING
    for (size_t region_id = 0; region_id < this->region_volumes.size(); ++ region_id) {
        for (const Layer *layer : m_layers) {
            LayerRegion *layerm = layer->m_regions[region_id];
            layerm->export_region_slices_to_svg_debug("7_discover_horizontal_shells-final");
            layerm->export_region_fill_surfaces_to_svg_debug("7_discover_horizontal_shells-final");
        } // for each layer
    } // for each region
#endif /* SLIC3R_DEBUG_SLICE_PROCESSING */

    // Only active if config->infill_only_where_needed. This step trims the sparse infill,
    // so it acts as an internal support. It maintains all other infill types intact.
    // Here the internal surfaces and perimeters have to be supported by the sparse infill.
    //FIXME The surfaces are supported by a sparse infill, but the sparse infill is only as large as the area to support.
    // Likely the sparse infill will not be anchored correctly, so it will not work as intended.
    // Also one wishes the perimeters to be supported by a full infill.
    this->clip_fill_surfaces();
    m_print->throw_if_canceled();

#ifdef SLIC3R_DEBUG_SLICE_PROCESSING
    for (size_t region_id = 0; region_id < this->region_volumes.size(); ++ region_id) {
        for (const Layer *layer : m_layers) {
            LayerRegion *layerm = layer->m_regions[region_id];
            layerm->export_region_slices_to_svg_debug("8_clip_surfaces-final");
            layerm->export_region_fill_surfaces_to_svg_debug("8_clip_surfaces-final");
        } // for each layer
    } // for each region
#endif /* SLIC3R_DEBUG_SLICE_PROCESSING */
    
    // the following step needs to be done before combination because it may need
    // to remove only half of the combined infill
    this->bridge_over_infill();
    m_print->throw_if_canceled();
    this->replaceSurfaceType(stPosInternal | stDensSolid,
        stPosInternal | stDensSolid | stModOverBridge,
        stPosInternal | stDensSolid | stModBridge);
    m_print->throw_if_canceled();
    this->replaceSurfaceType(stPosTop | stDensSolid,
        stPosTop | stDensSolid | stModOverBridge,
        stPosInternal | stDensSolid | stModBridge);
    m_print->throw_if_canceled();
    this->replaceSurfaceType(stPosInternal | stDensSolid,
        stPosInternal | stDensSolid | stModOverBridge,
        stPosBottom | stDensSolid | stModBridge);
    m_print->throw_if_canceled();
    this->replaceSurfaceType(stPosTop | stDensSolid,
        stPosTop | stDensSolid | stModOverBridge,
        stPosBottom | stDensSolid | stModBridge);
    m_print->throw_if_canceled();

    // combine fill surfaces to honor the "infill every N layers" option
    this->combine_infill();
    m_print->throw_if_canceled();

    // count the distance from the nearest top surface, to allow to use denser infill
    // if needed and if infill_dense_layers is positive.
    this->tag_under_bridge();
    m_print->throw_if_canceled();

#ifdef SLIC3R_DEBUG_SLICE_PROCESSING
    for (size_t region_id = 0; region_id < this->region_volumes.size(); ++ region_id) {
        for (const Layer *layer : m_layers) {
            LayerRegion *layerm = layer->m_regions[region_id];
            layerm->export_region_slices_to_svg_debug("9_prepare_infill-final");
            layerm->export_region_fill_surfaces_to_svg_debug("9_prepare_infill-final");
        } // for each layer
    } // for each region
    for (const Layer *layer : m_layers) {
        layer->export_region_slices_to_svg_debug("9_prepare_infill-final");
        layer->export_region_fill_surfaces_to_svg_debug("9_prepare_infill-final");
    } // for each layer
#endif /* SLIC3R_DEBUG_SLICE_PROCESSING */

    this->set_done(posPrepareInfill);
}

void PrintObject::infill()
{
    // prerequisites
    this->prepare_infill();

    if (this->set_started(posInfill)) {
        auto [adaptive_fill_octree, support_fill_octree] = this->prepare_adaptive_infill_data();

        BOOST_LOG_TRIVIAL(debug) << "Filling layers in parallel - start";
         tbb::parallel_for(
             tbb::blocked_range<size_t>(0, m_layers.size()),
            [this, &adaptive_fill_octree = adaptive_fill_octree, &support_fill_octree = support_fill_octree](const tbb::blocked_range<size_t>& range) {
                 for (size_t layer_idx = range.begin(); layer_idx < range.end(); ++ layer_idx) {
                     m_print->throw_if_canceled();
                    m_layers[layer_idx]->make_fills(adaptive_fill_octree.get(), support_fill_octree.get());
                 }
             }
         );
                 //for (size_t layer_idx = 0; layer_idx < m_layers.size(); ++ layer_idx) {
                 //    m_print->throw_if_canceled();
                 //    m_layers[layer_idx]->make_fills();
                 //}
        m_print->throw_if_canceled();
        BOOST_LOG_TRIVIAL(debug) << "Filling layers in parallel - end";
        /*  we could free memory now, but this would make this step not idempotent
        ### $_->fill_surfaces->clear for map @{$_->regions}, @{$object->layers};
        */
        this->set_done(posInfill);
    }
}

void PrintObject::ironing()
{
    if (this->set_started(posIroning)) {
        BOOST_LOG_TRIVIAL(debug) << "Ironing in parallel - start";
        tbb::parallel_for(
            tbb::blocked_range<size_t>(1, m_layers.size()),
            [this](const tbb::blocked_range<size_t>& range) {
                for (size_t layer_idx = range.begin(); layer_idx < range.end(); ++ layer_idx) {
                    m_print->throw_if_canceled();
                    m_layers[layer_idx]->make_ironing();
                }
            }
        );
        m_print->throw_if_canceled();
        BOOST_LOG_TRIVIAL(debug) << "Ironing in parallel - end";
        this->set_done(posIroning);
    }
}

void PrintObject::generate_support_material()
{
    if (this->set_started(posSupportMaterial)) {
        this->clear_support_layers();
        if ((m_config.support_material || m_config.raft_layers > 0) && m_layers.size() > 1) {
            m_print->set_status(85, L("Generating support material"));    
            this->_generate_support_material();
            m_print->throw_if_canceled();
        } else {
#if 0
            // Printing without supports. Empty layer means some objects or object parts are levitating,
            // therefore they cannot be printed without supports.
            for (const Layer *layer : m_layers)
                if (layer->empty())
                    throw Slic3r::SlicingError("Levitating objects cannot be printed without supports.");
#endif
        }
        this->set_done(posSupportMaterial);
    }
}

std::pair<FillAdaptive::OctreePtr, FillAdaptive::OctreePtr> PrintObject::prepare_adaptive_infill_data()
{
    using namespace FillAdaptive;

    auto [adaptive_line_spacing, support_line_spacing] = adaptive_fill_line_spacing(*this);
    if ((adaptive_line_spacing == 0. && support_line_spacing == 0.) || this->layers().empty())
        return std::make_pair(OctreePtr(), OctreePtr());

    indexed_triangle_set mesh = this->model_object()->raw_indexed_triangle_set();
    // Rotate mesh and build octree on it with axis-aligned (standart base) cubes.
    Transform3d m = m_trafo;
    m.pretranslate(Vec3d(- unscale<float>(m_center_offset.x()), - unscale<float>(m_center_offset.y()), 0));
    auto to_octree = transform_to_octree().toRotationMatrix();
    its_transform(mesh, to_octree * m, true);

    // Triangulate internal bridging surfaces.
    std::vector<std::vector<Vec3d>> overhangs(this->layers().size());
    tbb::parallel_for(
        tbb::blocked_range<int>(0, int(m_layers.size()) - 1),
        [this, &to_octree, &overhangs](const tbb::blocked_range<int> &range) {
            std::vector<Vec3d> &out = overhangs[range.begin()];
            for (int idx_layer = range.begin(); idx_layer < range.end(); ++ idx_layer) {
                m_print->throw_if_canceled();
                const Layer *layer = this->layers()[idx_layer];
                for (const LayerRegion *layerm : layer->regions())
                    for (const Surface &surface : layerm->fill_surfaces.surfaces)
                        if (surface.surface_type == (stPosInternal | stDensSolid | stModBridge))
                            append(out, triangulate_expolygon_3d(surface.expolygon, layer->bottom_z()));
            }
            for (Vec3d &p : out)
                p = (to_octree * p).eval();
        });
    // and gather them.
    for (size_t i = 1; i < overhangs.size(); ++ i)
        append(overhangs.front(), std::move(overhangs[i]));

    return std::make_pair(
        adaptive_line_spacing ? build_octree(mesh, overhangs.front(), adaptive_line_spacing, false) : OctreePtr(),
        support_line_spacing  ? build_octree(mesh, overhangs.front(), support_line_spacing, true) : OctreePtr());
}

void PrintObject::clear_layers()
{
    for (Layer *l : m_layers)
        delete l;
    m_layers.clear();
}

Layer* PrintObject::add_layer(int id, coordf_t height, coordf_t print_z, coordf_t slice_z)
{
    m_layers.emplace_back(new Layer(id, this, height, print_z, slice_z));
    return m_layers.back();
}

void PrintObject::clear_support_layers()
{
    for (Layer *l : m_support_layers)
        delete l;
    m_support_layers.clear();
}

SupportLayer* PrintObject::add_support_layer(int id, coordf_t height, coordf_t print_z)
{
    m_support_layers.emplace_back(new SupportLayer(id, this, height, print_z, -1));
    return m_support_layers.back();
}

SupportLayerPtrs::const_iterator PrintObject::insert_support_layer(SupportLayerPtrs::const_iterator pos, size_t id, coordf_t height, coordf_t print_z, coordf_t slice_z)
{
    return m_support_layers.insert(pos, new SupportLayer(id, this, height, print_z, slice_z));
}

// Called by Print::apply().
// This method only accepts PrintObjectConfig and PrintRegionConfig option keys.
bool PrintObject::invalidate_state_by_config_options(const std::vector<t_config_option_key> &opt_keys)
{
    if (opt_keys.empty())
        return false;

    std::vector<PrintObjectStep> steps;
    bool invalidated = false;
    for (const t_config_option_key &opt_key : opt_keys) {
        if ( 
            opt_key == "gap_fill"
            || opt_key == "gap_fill_min_area"
            || opt_key == "only_one_perimeter_top"
            || opt_key == "overhangs_width_speed"
            || opt_key == "overhangs_width"
            || opt_key == "overhangs_reverse"
            || opt_key == "overhangs_reverse_threshold"
            || opt_key == "perimeter_extrusion_width"
            || opt_key == "infill_overlap"
            || opt_key == "thin_perimeters"
            || opt_key == "thin_perimeters_all"
            || opt_key == "thin_walls"
            || opt_key == "thin_walls_min_width"
            || opt_key == "thin_walls_overlap"
            || opt_key == "external_perimeters_first"
            || opt_key == "external_perimeters_hole"
            || opt_key == "external_perimeters_nothole"
            || opt_key == "external_perimeters_vase"
            || opt_key == "perimeter_loop"
            || opt_key == "perimeter_loop_seam") {
            steps.emplace_back(posPerimeters);
        } else if (
               opt_key == "layer_height"
            || opt_key == "first_layer_height"
            || opt_key == "exact_last_layer_height"
            || opt_key == "raft_layers"
            || opt_key == "slice_closing_radius"
            || opt_key == "clip_multipart_objects"
            || opt_key == "first_layer_size_compensation"
            || opt_key == "elephant_foot_min_width"
            || opt_key == "support_material_contact_distance_type" 
            || opt_key == "support_material_contact_distance_top" 
            || opt_key == "support_material_contact_distance_bottom" 
            || opt_key == "xy_size_compensation"
            || opt_key == "hole_size_compensation"
            || opt_key == "hole_size_threshold"
            || opt_key == "hole_to_polyhole"
            || opt_key == "z_step") {
            steps.emplace_back(posSlice);
        } else if (opt_key == "support_material") {
            steps.emplace_back(posSupportMaterial);
            if (m_config.support_material_contact_distance_top == 0. || m_config.support_material_contact_distance_bottom == 0.) {
                // Enabling / disabling supports while soluble support interface is enabled.
                // This changes the bridging logic (bridging enabled without supports, disabled with supports).
                // Reset everything.
                // See GH #1482 for details.
                steps.emplace_back(posSlice);
            }
        } else if (
               opt_key == "support_material_auto"
            || opt_key == "support_material_angle"
            || opt_key == "support_material_buildplate_only"
            || opt_key == "support_material_enforce_layers"
            || opt_key == "support_material_extruder"
            || opt_key == "support_material_extrusion_width"
            || opt_key == "support_material_interface_layers"
            || opt_key == "support_material_interface_contact_loops"
            || opt_key == "support_material_interface_extruder"
            || opt_key == "support_material_interface_spacing"
            || opt_key == "support_material_pattern"
            || opt_key == "support_material_interface_pattern"
            || opt_key == "support_material_xy_spacing"
            || opt_key == "support_material_spacing"
            || opt_key == "support_material_synchronize_layers"
            || opt_key == "support_material_threshold"
            || opt_key == "support_material_with_sheath"
            || opt_key == "dont_support_bridges"
            || opt_key == "first_layer_extrusion_width"
            || opt_key == "support_material_solid_first_layer") {
            steps.emplace_back(posSupportMaterial);
        } else if (
            opt_key == "bottom_solid_layers"
            || opt_key == "bottom_solid_min_thickness"
            || opt_key == "bridged_infill_margin"
            || opt_key == "bridge_angle"
            || opt_key == "ensure_vertical_shell_thickness"
            || opt_key == "fill_density"
            || opt_key == "interface_shells"
            || opt_key == "infill_extruder"
            || opt_key == "infill_extrusion_width"
            || opt_key == "infill_every_layers"
            || opt_key == "infill_dense"
            || opt_key == "infill_dense_algo"
            || opt_key == "infill_not_connected"
            || opt_key == "infill_only_where_needed"
            || opt_key == "ironing_type"
            || opt_key == "solid_infill_below_area"
            || opt_key == "solid_infill_extruder"
            || opt_key == "solid_infill_every_layers"
            || opt_key == "top_solid_layers"
            || opt_key == "top_solid_min_thickness") {
            steps.emplace_back(posPrepareInfill);
        } else if (
            opt_key == "top_fill_pattern"
            || opt_key == "bottom_fill_pattern"
            || opt_key == "solid_fill_pattern"
            || opt_key == "enforce_full_fill_volume"
            || opt_key == "fill_angle"
            || opt_key == "fill_angle_increment"
            || opt_key == "fill_pattern"
            || opt_key == "fill_top_flow_ratio"
            || opt_key == "fill_smooth_width"
            || opt_key == "fill_smooth_distribution"
            || opt_key == "first_layer_extrusion_width"
            || opt_key == "infill_anchor"
<<<<<<< HEAD
            || opt_key == "infill_connection"
            || opt_key == "infill_connection_solid"
            || opt_key == "infill_connection_top"
            || opt_key == "infill_connection_bottom"
            || opt_key == "top_infill_extrusion_width") {
=======
            || opt_key == "infill_anchor_max"
            || opt_key == "top_infill_extrusion_width"
            || opt_key == "first_layer_extrusion_width") {
>>>>>>> 30d7ef2c
            steps.emplace_back(posInfill);
        } else if (
            opt_key == "extra_perimeters"
            || opt_key == "extra_perimeters_odd_layers"
            || opt_key == "external_infill_margin"
            || opt_key == "external_perimeter_overlap"
            || opt_key == "first_layer_extrusion_width"
            || opt_key == "gap_fill_overlap"
            || opt_key == "no_perimeter_unsupported_algo"
            || opt_key == "perimeters"
            || opt_key == "perimeter_overlap"
            || opt_key == "solid_infill_extrusion_width") {
            steps.emplace_back(posPerimeters);
            steps.emplace_back(posPrepareInfill);
        } else if (
               opt_key == "external_perimeter_extrusion_width"
            || opt_key == "perimeter_extruder") {
            steps.emplace_back(posPerimeters);
            steps.emplace_back(posSupportMaterial);
        } else if (opt_key == "bridge_flow_ratio") {
            //if (m_config.support_material_contact_distance > 0.) {
                // Only invalidate due to bridging if bridging is enabled.
                // If later "support_material_contact_distance" is modified, the complete PrintObject is invalidated anyway.
                steps.emplace_back(posPerimeters);
                steps.emplace_back(posInfill);
                steps.emplace_back(posSupportMaterial);
            //}
        } else if (
            opt_key == "bridge_speed"
            || opt_key == "bridge_speed_internal"
            || opt_key == "external_perimeter_speed"
            || opt_key == "external_perimeters_vase"
            || opt_key == "gap_fill_speed"
            || opt_key == "infill_speed"
            || opt_key == "overhangs_speed"
            || opt_key == "perimeter_speed"
            || opt_key == "seam_position"
            || opt_key == "seam_preferred_direction"
            || opt_key == "seam_preferred_direction_jitter"
            || opt_key == "seam_angle_cost"
            || opt_key == "seam_travel_cost"
            || opt_key == "small_perimeter_speed"
            || opt_key == "small_perimeter_min_length"
            || opt_key == "small_perimeter_max_length"
            || opt_key == "solid_infill_speed"
            || opt_key == "support_material_interface_speed"
            || opt_key == "support_material_speed"
            || opt_key == "thin_walls_speed"
            || opt_key == "top_solid_infill_speed") {
            invalidated |= m_print->invalidate_step(psGCodeExport);
        } else if (
               opt_key == "wipe_into_infill"
            || opt_key == "wipe_into_objects") {
            invalidated |= m_print->invalidate_step(psWipeTower);
            invalidated |= m_print->invalidate_step(psGCodeExport);
        } else if (
            opt_key == "brim_inside_holes"
            || opt_key == "brim_width"
            || opt_key == "brim_width_interior"
            || opt_key == "brim_offset"
            || opt_key == "brim_ears"
            || opt_key == "brim_ears_max_angle"
            || opt_key == "brim_ears_pattern") {
            invalidated |= m_print->invalidate_step(psBrim);
        } else {
            // for legacy, if we can't handle this option let's invalidate all steps
            this->invalidate_all_steps();
            invalidated = true;
        }
    }

    sort_remove_duplicates(steps);
    for (PrintObjectStep step : steps)
        invalidated |= this->invalidate_step(step);
    return invalidated;
}

bool PrintObject::invalidate_step(PrintObjectStep step)
{
    bool invalidated = Inherited::invalidate_step(step);
    
    // propagate to dependent steps
    if (step == posPerimeters) {
		invalidated |= this->invalidate_steps({ posPrepareInfill, posInfill, posIroning });
        invalidated |= m_print->invalidate_steps({ psSkirt, psBrim });
    } else if (step == posPrepareInfill) {
        invalidated |= this->invalidate_steps({ posInfill, posIroning });
    } else if (step == posInfill) {
        invalidated |= m_print->invalidate_steps({ psSkirt, psBrim });
    } else if (step == posSlice) {
		invalidated |= this->invalidate_steps({ posPerimeters, posPrepareInfill, posInfill, posIroning, posSupportMaterial });
        invalidated |= m_print->invalidate_steps({ psSkirt, psBrim });
        this->m_slicing_params.valid = false;
    } else if (step == posSupportMaterial) {
        invalidated |= m_print->invalidate_steps({ psSkirt, psBrim });
        this->m_slicing_params.valid = false;
    }

    // Wipe tower depends on the ordering of extruders, which in turn depends on everything.
    // It also decides about what the wipe_into_infill / wipe_into_object features will do,
    // and that too depends on many of the settings.
    invalidated |= m_print->invalidate_step(psWipeTower);
    // Invalidate G-code export in any case.
    invalidated |= m_print->invalidate_step(psGCodeExport);
    return invalidated;
}

bool PrintObject::invalidate_all_steps()
{
    // First call the "invalidate" functions, which may cancel background processing.
    bool result = Inherited::invalidate_all_steps() | m_print->invalidate_all_steps();
    // Then reset some of the depending values.
    this->m_slicing_params.valid = false;
    this->region_volumes.clear();
    return result;
}

bool PrintObject::has_support_material() const
{
    return m_config.support_material
        || m_config.raft_layers > 0
        || m_config.support_material_enforce_layers > 0;
}

static const PrintRegion* first_printing_region(const PrintObject &print_object)
{
    for (size_t idx_region = 0; idx_region < print_object.region_volumes.size(); ++ idx_region)
        if (!print_object.region_volumes.empty())
            return print_object.print()->regions()[idx_region];
    return nullptr;
}

// Function used by fit_to_size. 
// It check if polygon_to_check can be decimated, using only point into allowedPoints and also cover polygon_to_cover
ExPolygon try_fit_to_size(ExPolygon polygon_to_check, const ExPolygons& allowedPoints) {

    ExPolygon polygon_reduced = polygon_to_check;
    size_t pos_check = 0;
    bool has_del = false;
    while ((polygon_reduced.contour.points.begin() + pos_check) != polygon_reduced.contour.points.end()) {
        bool ok = false;
        for (ExPolygon poly : allowedPoints) {
            if (poly.contains_b(*(polygon_reduced.contour.points.begin() + pos_check))) {
                ok = true;
                has_del = true;
                break;
            }
        }
        if (ok) ++pos_check;
        else polygon_reduced.contour.points.erase(polygon_reduced.contour.points.begin() + pos_check);
    }
    if (has_del) polygon_reduced.holes.clear();
    return polygon_reduced;
}

ExPolygon try_fit_to_size2(ExPolygon polygon_to_check, const ExPolygon& allowedPoints) {

    ExPolygon polygon_reduced = polygon_to_check;
    size_t pos_check = 0;
    bool has_del = false;
    while ((polygon_reduced.contour.points.begin() + pos_check) != polygon_reduced.contour.points.end()) {
        Point best_point = polygon_reduced.contour.points[pos_check].projection_onto(allowedPoints.contour);
        for (const Polygon& hole : allowedPoints.holes) {
            Point hole_point = polygon_reduced.contour.points[pos_check].projection_onto(hole);
            if ((hole_point - polygon_reduced.contour.points[pos_check]).norm() < (best_point - polygon_reduced.contour.points[pos_check]).norm())
                best_point = hole_point;
        }
        if ((best_point - polygon_reduced.contour.points[pos_check]).norm() < scale_(0.01)) ++pos_check;
        else polygon_reduced.contour.points.erase(polygon_reduced.contour.points.begin() + pos_check);
    }
    return polygon_reduced;
}

// find one of the smallest polygon, growing polygon_to_check, only using point into allowedPoints and covering polygon_to_cover.
ExPolygons dense_fill_fit_to_size(const ExPolygon &polygon_to_cover, const ExPolygons &allowedPoints_todel,
    const ExPolygon &growing_area, const coord_t offset, float coverage) {

    //grow the polygon_to_check enough to cover polygon_to_cover
    float current_coverage = coverage;
    coord_t previous_offset = 0;
    coord_t current_offset = offset;
    //ExPolygon polygon_reduced = try_fit_to_size(polygon_to_cover, allowedPoints);
    ExPolygon polygon_reduced = try_fit_to_size2(polygon_to_cover, growing_area);
    ExPolygon polygon_check;
    ExPolygons polygon_checks = offset_ex(intersection(ExPolygons{ polygon_to_cover }, allowedPoints_todel), -SCALED_RESOLUTION);
    if (polygon_checks.empty())
        polygon_check = polygon_to_cover;
    else
        polygon_check = polygon_checks[0];
    while (!diff_ex(polygon_check, polygon_reduced).empty()){
        //not enough, use a bigger offset
        float percent_coverage = (float)(polygon_reduced.area() / growing_area.area());
        float next_coverage = percent_coverage + (percent_coverage - current_coverage) * 4;
        previous_offset = current_offset;
        current_offset *= 2;
        double area = 0;
        if (next_coverage < 0.1) current_offset *= 2;
        //create the bigger polygon and test it
        ExPolygons bigger_polygon = offset_ex(polygon_to_cover, double(current_offset));
        if (bigger_polygon.size() != 1) {
            // Error, growing a single polygon result in many/no other  => abord
            return ExPolygons();
        }
        bigger_polygon = intersection_ex(bigger_polygon[0], growing_area);
        if (bigger_polygon.size() != 1 || bigger_polygon[0].area() > growing_area.area()) {
            // Growing too much  => we can as well use the full coverage, in this case
            polygon_reduced = growing_area;
            break;
            //return ExPolygons() = { growing_area };
        }
        //polygon_reduced = try_fit_to_size(bigger_polygon[0], allowedPoints);
        polygon_reduced = try_fit_to_size2(bigger_polygon[0], growing_area);
    }
    //ok, we have a good one, now try to optimise (unless there are almost no growth)
    if (current_offset > offset * 3){
        //try to shrink
        uint32_t nb_opti_max = 6;
        for (uint32_t i = 0; i < nb_opti_max; ++i){
            coord_t new_offset = (previous_offset + current_offset) / 2;
            ExPolygons bigger_polygon = offset_ex(polygon_to_cover, double(new_offset));
            if (bigger_polygon.size() != 1) {
                //Warn, growing a single polygon result in many/no other, use previous good result
                break;
            }
            bigger_polygon = intersection_ex(bigger_polygon[0], growing_area);
            if (bigger_polygon.size() != 1 || bigger_polygon[0].area() > growing_area.area()) {
                //growing too much, use previous good result (imo, should not be possible to enter this branch)
                break;
            }
            //ExPolygon polygon_test = try_fit_to_size(bigger_polygon[0], allowedPoints);
            ExPolygon polygon_test = try_fit_to_size2(bigger_polygon[0], growing_area);
            if (!diff_ex(polygon_to_cover, polygon_test).empty()){
                //bad, not enough, use a bigger offset
                previous_offset = new_offset;
            }
            else {
                //good, we may now try a smaller offset
                current_offset = new_offset;
                polygon_reduced = polygon_test;
            }
        }
    }

    //return the area which cover the growing_area. Intersect it to retreive the holes.
    return intersection_ex(polygon_reduced, growing_area);
}

void PrintObject::tag_under_bridge() {
    const float COEFF_SPLIT = 1.5;

    for (const PrintRegion *region : this->m_print->regions()) {
        LayerRegion *previousOne = NULL;
        //count how many surface there are on each one
        if (region->config().infill_dense.getBool() && region->config().fill_density < 40) {
            for (size_t idx_layer = this->layers().size() - 1; idx_layer < this->layers().size(); --idx_layer) {
                LayerRegion *layerm = NULL;
                for (LayerRegion * lregion : this->layers()[idx_layer]->regions()) {
                    if (lregion->region() == region) {
                        layerm = lregion;
                        break;
                    }
                }
                if (layerm == NULL){
                    previousOne = NULL;
                    continue;
                }
                if (previousOne == NULL) {
                    previousOne = layerm;
                    continue;
                }
                Surfaces surf_to_add;
                for (Surface &surf : layerm->fill_surfaces.surfaces) {
                    surf.maxNbSolidLayersOnTop = -1;
                    if (!surf.has_fill_solid()){
                        ExPolygons dense_polys;
                        ExPolygons sparse_polys = { surf.expolygon };
                        //find the surface which intersect with the smallest maxNb possible
                        for (Surface &upp : previousOne->fill_surfaces.surfaces) {
                            if (upp.has_fill_solid()){
                                // i'm using intersection_ex because the result different than 
                                // upp.expolygon.overlaps(surf.expolygon) or surf.expolygon.overlaps(upp.expolygon)
                                //and a little offset2 to remove the almost supported area
                                ExPolygons intersect = 
                                    offset2_ex(
                                    intersection_ex(sparse_polys, { upp.expolygon }, true)
                                        , (float)-layerm->flow(frInfill).scaled_width(), (float)layerm->flow(frInfill).scaled_width());
                                if (!intersect.empty()) {

                                    if (layerm->region()->config().infill_dense_algo == dfaEnlarged) {
                                        //expand the area a bit
                                        intersect = offset_ex(intersect, double(scale_(layerm->region()->config().external_infill_margin.get_abs_value(
                                            region->config().perimeters == 0 ? 0 : (layerm->flow(frExternalPerimeter).width + layerm->flow(frPerimeter).spacing() * (region->config().perimeters - 1))))));
                                    } else if (layerm->region()->config().infill_dense_algo == dfaAutoNotFull 
                                        || layerm->region()->config().infill_dense_algo == dfaAutomatic){
                                        
                                        //check if area isn't too big for autonotfull
                                        double area_intersect = 0;
                                        if (layerm->region()->config().infill_dense_algo == dfaAutoNotFull)
                                            for (ExPolygon poly_inter : intersect)
                                                area_intersect += poly_inter.area();
                                        //like intersect.empty() but more resilient
                                        if (layerm->region()->config().infill_dense_algo == dfaAutomatic
                                            || surf.area() > area_intersect * COEFF_SPLIT) {
                                            ExPolygons cover_intersect;

                                            // it will be a dense infill, split the surface if needed
                                            //ExPolygons cover_intersect;
                                            for (ExPolygon &expoly_tocover : intersect) {
                                                ExPolygons temp = dense_fill_fit_to_size(
                                                    expoly_tocover,
                                                    diff_ex(offset_ex(layerm->fill_no_overlap_expolygons, double(layerm->flow(frInfill).scaled_width())), offset_ex(layerm->fill_no_overlap_expolygons, double(-layerm->flow(frInfill).scaled_width()))),
                                                    surf.expolygon,
                                                    4 * layerm->flow(frInfill).scaled_width(), 
                                                    0.01f);
                                                cover_intersect.insert(cover_intersect.end(), temp.begin(), temp.end());
                                            }
                                            intersect = cover_intersect;
                                        } else {
                                            intersect.clear();
                                        }
                                    }
                                    if (!intersect.empty()) {
                                        ExPolygons sparse_surfaces = diff_ex(sparse_polys, intersect, true);
                                        ExPolygons dense_surfaces = diff_ex(sparse_polys, sparse_surfaces, true);
                                        //assign (copy)
                                        sparse_polys = std::move(sparse_surfaces);
                                        dense_polys.insert(dense_polys.end(), dense_surfaces.begin(), dense_surfaces.end());
                                    }
                                }
                            }
                            //check if we are full-dense
                            if (sparse_polys.empty()) break;
                        }

                        //check if we need to split the surface
                        if (!dense_polys.empty()) {
                            double area_dense = 0;
                            for (ExPolygon poly_inter : dense_polys) area_dense += poly_inter.area();
                            double area_sparse = 0;
                            for (ExPolygon poly_inter : sparse_polys) area_sparse += poly_inter.area();
                            if (area_sparse > area_dense * 0.1) {
                                //split
                                dense_polys = union_ex(dense_polys);
                                for (ExPolygon dense_poly : dense_polys) {
                                    Surface dense_surf(surf, dense_poly);
                                    dense_surf.maxNbSolidLayersOnTop = 1;
                                    surf_to_add.push_back(dense_surf);
                                }
                                sparse_polys = union_ex(sparse_polys);
                                for (ExPolygon sparse_poly : sparse_polys) {
                                    Surface sparse_surf(surf, sparse_poly);
                                    surf_to_add.push_back(sparse_surf);
                                }
                                //layerm->fill_surfaces.surfaces.erase(it_surf);
                            } else {
                                surf.maxNbSolidLayersOnTop = 1;
                                surf_to_add.push_back(surf);
                            }
                        } else surf_to_add.emplace_back(std::move(surf));
                    } else surf_to_add.emplace_back(std::move(surf));
                }
                layerm->fill_surfaces.surfaces = std::move(surf_to_add);
                previousOne = layerm;
            }
        }
    }
}

// This function analyzes slices of a region (SurfaceCollection slices).
// Each region slice (instance of Surface) is analyzed, whether it is supported or whether it is the top surface.
// Initially all slices are of type stInternal.
// Slices are compared against the top / bottom slices and regions and classified to the following groups:
// stTop          - Part of a region, which is not covered by any upper layer. This surface will be filled with a top solid infill.
// stBottomBridge - Part of a region, which is not fully supported, but it hangs in the air, or it hangs losely on a support or a raft.
// stBottom       - Part of a region, which is not supported by the same region, but it is supported either by another region, or by a soluble interface layer.
// stInternal     - Part of a region, which is supported by the same region type.
// If a part of a region is of stBottom and stTop, the stBottom wins.
void PrintObject::detect_surfaces_type()
{
    BOOST_LOG_TRIVIAL(info) << "Detecting solid surfaces..." << log_memory_info();

    // Interface shells: the intersecting parts are treated as self standing objects supporting each other.
    // Each of the objects will have a full number of top / bottom layers, even if these top / bottom layers
    // are completely hidden inside a collective body of intersecting parts.
    // This is useful if one of the parts is to be dissolved, or if it is transparent and the internal shells
    // should be visible.
    bool spiral_vase      = this->print()->config().spiral_vase.value;
    bool interface_shells = ! spiral_vase && m_config.interface_shells.value;
    size_t num_layers     = spiral_vase ? first_printing_region(*this)->config().bottom_solid_layers : m_layers.size();

    for (size_t idx_region = 0; idx_region < this->region_volumes.size(); ++ idx_region) {
        BOOST_LOG_TRIVIAL(debug) << "Detecting solid surfaces for region " << idx_region << " in parallel - start";
#ifdef SLIC3R_DEBUG_SLICE_PROCESSING
        for (Layer *layer : m_layers)
            layer->m_regions[idx_region]->export_region_fill_surfaces_to_svg_debug("1_detect_surfaces_type-initial");
#endif /* SLIC3R_DEBUG_SLICE_PROCESSING */

        // If interface shells are allowed, the region->surfaces cannot be overwritten as they may be used by other threads.
        // Cache the result of the following parallel_loop.
        std::vector<Surfaces> surfaces_new;
        if (interface_shells)
            surfaces_new.assign(num_layers, Surfaces());

        tbb::parallel_for(
            tbb::blocked_range<size_t>(0, 
                spiral_vase ?
                    // In spiral vase mode, reserve the last layer for the top surface if more than 1 layer is planned for the vase bottom.
                    ((num_layers > 1) ? num_layers - 1 : num_layers) :
                    // In non-spiral vase mode, go over all layers.
                    m_layers.size()),
            [this, idx_region, interface_shells, &surfaces_new](const tbb::blocked_range<size_t>& range) {
                // If we have raft layers, consider bottom layer as a bridge just like any other bottom surface lying on the void.
                SurfaceType surface_type_bottom_1st =
                    (m_config.raft_layers.value > 0 && m_config.support_material_contact_distance_type.value != zdNone) ?
                    stPosBottom | stDensSolid | stModBridge : stPosBottom | stDensSolid;
                // If we have soluble support material, don't bridge. The overhang will be squished against a soluble layer separating
                // the support from the print.
                SurfaceType surface_type_bottom_other =
                    (m_config.support_material.value && m_config.support_material_contact_distance_type.value == zdNone) ?
                    stPosBottom | stDensSolid : stPosBottom | stDensSolid | stModBridge;
                for (size_t idx_layer = range.begin(); idx_layer < range.end(); ++ idx_layer) {
                    m_print->throw_if_canceled();
                    // BOOST_LOG_TRIVIAL(trace) << "Detecting solid surfaces for region " << idx_region << " and layer " << layer->print_z;
                    Layer       *layer  = m_layers[idx_layer];
                    LayerRegion *layerm = layer->m_regions[idx_region];
                    // comparison happens against the *full* slices (considering all regions)
                    // unless internal shells are requested
                    Layer       *upper_layer = (idx_layer + 1 < this->layer_count()) ? m_layers[idx_layer + 1] : nullptr;
                    Layer       *lower_layer = (idx_layer > 0) ? m_layers[idx_layer - 1] : nullptr;
                    // collapse very narrow parts (using the safety offset in the diff is not enough)
                    float        offset = layerm->flow(frExternalPerimeter).scaled_width() / 10.f;

                    Polygons     layerm_slices_surfaces = to_polygons(layerm->slices().surfaces);
                    // no_perimeter_full_bridge allow to put bridges where there are nothing, hence adding area to slice, that's why we need to start from the result of PerimeterGenerator.
                    if (layerm->region()->config().no_perimeter_unsupported_algo == npuaFilled) {
                        layerm_slices_surfaces = union_(layerm_slices_surfaces, to_polygons(layerm->fill_surfaces));
                    }

                    // find top surfaces (difference between current surfaces
                    // of current layer and upper one)
                    Surfaces top;
                    if (upper_layer) {
                        Polygons upper_slices = interface_shells ? 
                            to_polygons(upper_layer->get_region(idx_region)->slices().surfaces) : 
                            to_polygons(upper_layer->lslices);
                        surfaces_append(top,
                            //FIXME implement offset2_ex working over ExPolygons, that should be a bit more efficient than calling offset_ex twice.
                            offset_ex(offset_ex(diff_ex(layerm_slices_surfaces, upper_slices, true), -offset), offset),
                            stPosTop | stDensSolid);
                    } else {
                        // if no upper layer, all surfaces of this one are solid
                        // we clone surfaces because we're going to clear the slices collection
                        top = layerm->m_slices.surfaces;
                        for (Surface &surface : top)
                            surface.surface_type = stPosTop | stDensSolid;
                    }
                    
                    // Find bottom surfaces (difference between current surfaces of current layer and lower one).
                    Surfaces bottom;
                    if (lower_layer) {
#if 0
                        //FIXME Why is this branch failing t\multi.t ?
                        Polygons lower_slices = interface_shells ? 
                            to_polygons(lower_layer->get_region(idx_region)->slices.surfaces) : 
                            to_polygons(lower_layer->slices);
                        surfaces_append(bottom,
                            offset2_ex(diff(layerm_slices_surfaces, lower_slices, true), -offset, offset),
                            surface_type_bottom_other);
#else
                        ExPolygons lower_slices = lower_layer->lslices;
                        //if we added new surfaces, we can use them as support
                        /*if (layerm->region()->config().no_perimeter_full_bridge) {
                            lower_slices = union_ex(lower_slices, lower_layer->get_region(idx_region)->fill_surfaces);
                        }*/
                        // Any surface lying on the void is a true bottom bridge (an overhang)
                        surfaces_append(
                            bottom,
                            offset2_ex(
                                diff(layerm_slices_surfaces, to_polygons(lower_slices), true),
                                -offset, offset),
                            surface_type_bottom_other);
                        // if user requested internal shells, we need to identify surfaces
                        // lying on other slices not belonging to this region
                        if (interface_shells) {
                            // non-bridging bottom surfaces: any part of this layer lying 
                            // on something else, excluding those lying on our own region
                            surfaces_append(
                                bottom,
                                offset2_ex(
                                    diff(
                                        intersection(layerm_slices_surfaces, to_polygons(lower_slices)), // supported
                                        to_polygons(lower_layer->get_region(idx_region)->slices().surfaces), 
                                        true), 
                                    -offset, offset),
                                    stPosBottom | stDensSolid);
                        }
#endif
                    } else {
                        // if no lower layer, all surfaces of this one are solid
                        // we clone surfaces because we're going to clear the slices collection
                        bottom = layerm->slices().surfaces;
                        for (Surface &surface : bottom)
                            surface.surface_type = surface_type_bottom_1st;
                    }
                    
                    // now, if the object contained a thin membrane, we could have overlapping bottom
                    // and top surfaces; let's do an intersection to discover them and consider them
                    // as bottom surfaces (to allow for bridge detection)
                    if (! top.empty() && ! bottom.empty()) {
        //                Polygons overlapping = intersection(to_polygons(top), to_polygons(bottom));
        //                Slic3r::debugf "  layer %d contains %d membrane(s)\n", $layerm->layer->id, scalar(@$overlapping)
        //                    if $Slic3r::debug;
                        Polygons top_polygons = to_polygons(std::move(top));
                        top.clear();
                        surfaces_append(top,
                            diff_ex(top_polygons, to_polygons(bottom), false),
                            stPosTop | stDensSolid);
                    }

        #ifdef SLIC3R_DEBUG_SLICE_PROCESSING
                    {
                        static int iRun = 0;
                        std::vector<std::pair<Slic3r::ExPolygons, SVG::ExPolygonAttributes>> expolygons_with_attributes;
                        expolygons_with_attributes.emplace_back(std::make_pair(union_ex(top),                           SVG::ExPolygonAttributes("green")));
                        expolygons_with_attributes.emplace_back(std::make_pair(union_ex(bottom),                        SVG::ExPolygonAttributes("brown")));
                        expolygons_with_attributes.emplace_back(std::make_pair(to_expolygons(layerm->slices().surfaces),  SVG::ExPolygonAttributes("black")));
                        SVG::export_expolygons(debug_out_path("1_detect_surfaces_type_%d_region%d-layer_%f.svg", iRun ++, idx_region, layer->print_z).c_str(), expolygons_with_attributes);
                    }
        #endif /* SLIC3R_DEBUG_SLICE_PROCESSING */
                    
                    // save surfaces to layer
                    Surfaces &surfaces_out = interface_shells ? surfaces_new[idx_layer] : layerm->m_slices.surfaces;
                    surfaces_out.clear();

                    // find internal surfaces (difference between top/bottom surfaces and others)
                    {
                        Polygons topbottom = to_polygons(top);
                        polygons_append(topbottom, to_polygons(bottom));
                        surfaces_append(surfaces_out,
                            diff_ex(layerm_slices_surfaces, topbottom, false),
                            stPosInternal | stDensSparse);
                    }

                    surfaces_append(surfaces_out, std::move(top));
                    surfaces_append(surfaces_out, std::move(bottom));
                    
        //            Slic3r::debugf "  layer %d has %d bottom, %d top and %d internal surfaces\n",
        //                $layerm->layer->id, scalar(@bottom), scalar(@top), scalar(@internal) if $Slic3r::debug;

        #ifdef SLIC3R_DEBUG_SLICE_PROCESSING
                    layerm->export_region_slices_to_svg_debug("detect_surfaces_type-final");
        #endif /* SLIC3R_DEBUG_SLICE_PROCESSING */
                }
            }
        ); // for each layer of a region
        m_print->throw_if_canceled();

        if (interface_shells) {
            // Move surfaces_new to layerm->slices.surfaces
            for (size_t idx_layer = 0; idx_layer < m_layers.size(); ++idx_layer)
                m_layers[idx_layer]->get_region(idx_region)->m_slices.surfaces = std::move(surfaces_new[idx_layer]);
        }

        if (spiral_vase) {
            if (num_layers > 1)
                // Turn the last bottom layer infill to a top infill, so it will be extruded with a proper pattern.
                m_layers[num_layers - 1]->m_regions[idx_region]->m_slices.set_type((stPosTop | stDensSolid));
            for (size_t i = num_layers; i < m_layers.size(); ++ i)
                m_layers[i]->m_regions[idx_region]->m_slices.set_type((stPosInternal | stDensSparse));
        }

        BOOST_LOG_TRIVIAL(debug) << "Detecting solid surfaces for region " << idx_region << " - clipping in parallel - start";
        // Fill in layerm->fill_surfaces by trimming the layerm->slices by the cummulative layerm->fill_surfaces.
        tbb::parallel_for(
            tbb::blocked_range<size_t>(0, m_layers.size()),
            [this, idx_region, interface_shells](const tbb::blocked_range<size_t>& range) {
                for (size_t idx_layer = range.begin(); idx_layer < range.end(); ++ idx_layer) {
                    m_print->throw_if_canceled();
                    LayerRegion *layerm = m_layers[idx_layer]->get_region(idx_region);
                    layerm->slices_to_fill_surfaces_clipped();
#ifdef SLIC3R_DEBUG_SLICE_PROCESSING
                    layerm->export_region_fill_surfaces_to_svg_debug("1_detect_surfaces_type-final");
#endif /* SLIC3R_DEBUG_SLICE_PROCESSING */
                } // for each layer of a region
            });
        m_print->throw_if_canceled();
        BOOST_LOG_TRIVIAL(debug) << "Detecting solid surfaces for region " << idx_region << " - clipping in parallel - end";
    } // for each this->print->region_count

    // Mark the object to have the region slices classified (typed, which also means they are split based on whether they are supported, bridging, top layers etc.)
    m_typed_slices = true;
}

void PrintObject::process_external_surfaces()
{
    BOOST_LOG_TRIVIAL(info) << "Processing external surfaces..." << log_memory_info();

    // Cached surfaces covered by some extrusion, defining regions, over which the from the surfaces one layer higher are allowed to expand.
    std::vector<Polygons> surfaces_covered;
    // Is there any printing region, that has zero infill? If so, then we don't want the expansion to be performed over the complete voids, but only
    // over voids, which are supported by the layer below.
    bool                   has_voids = false;
    for (size_t region_id = 0; region_id < this->region_volumes.size(); ++ region_id)
        if (! this->region_volumes.empty() && this->print()->regions()[region_id]->config().fill_density == 0) {
            has_voids = true;
            break;
        }
    if (has_voids && m_layers.size() > 1) {
        // All but stInternal-sparse fill surfaces will get expanded and possibly trimmed.
        std::vector<unsigned char> layer_expansions_and_voids(m_layers.size(), false);
        for (size_t layer_idx = 0; layer_idx < m_layers.size(); ++ layer_idx) {
            const Layer *layer = m_layers[layer_idx];
            bool expansions = false;
            bool voids      = false;
            for (const LayerRegion *layerm : layer->regions()) {
                for (const Surface &surface : layerm->fill_surfaces.surfaces) {
                    if (surface.surface_type == (stPosInternal | stDensSparse))
                        voids = true;
                    else
                        expansions = true;
                    if (voids && expansions) {
                        layer_expansions_and_voids[layer_idx] = true;
                        goto end;
                    }
                }
            }
        end:;
        }
        BOOST_LOG_TRIVIAL(debug) << "Collecting surfaces covered with extrusions in parallel - start";
        surfaces_covered.resize(m_layers.size() - 1, Polygons());
        tbb::parallel_for(
            tbb::blocked_range<size_t>(0, m_layers.size() - 1),
            [this, &surfaces_covered, &layer_expansions_and_voids](const tbb::blocked_range<size_t>& range) {
                for (size_t layer_idx = range.begin(); layer_idx < range.end(); ++ layer_idx)
                    if (layer_expansions_and_voids[layer_idx + 1]) {
                        m_print->throw_if_canceled();
                        Polygons voids;
                        for (const LayerRegion *layerm : m_layers[layer_idx]->regions()) {
                            /// supermerill: why *0.3 ???
                            float unsupported_width = -float(scale_(layerm->region()->config().external_infill_margin.get_abs_value(
                                layerm->region()->config().perimeters == 0 ? 0 : (layerm->flow(frExternalPerimeter).width + layerm->flow(frPerimeter).spacing() * (layerm->region()->config().perimeters - 1)))));
                            if (layerm->region()->config().fill_density.value == 0.)
                                for (const Surface &surface : layerm->fill_surfaces.surfaces)
                                    // Shrink the holes, let the layer above expand slightly inside the unsupported areas.
                                    polygons_append(voids, offset(surface.expolygon, unsupported_width));
                        }
                        surfaces_covered[layer_idx] = diff(to_polygons(this->m_layers[layer_idx]->lslices), voids);
                    }
            }
        );
        m_print->throw_if_canceled();
        BOOST_LOG_TRIVIAL(debug) << "Collecting surfaces covered with extrusions in parallel - end";
    }

    for (size_t region_id = 0; region_id < this->region_volumes.size(); ++region_id) {
        BOOST_LOG_TRIVIAL(debug) << "Processing external surfaces for region " << region_id << " in parallel - start";
        tbb::parallel_for(
            tbb::blocked_range<size_t>(0, m_layers.size()),
            [this, &surfaces_covered, region_id](const tbb::blocked_range<size_t>& range) {
                for (size_t layer_idx = range.begin(); layer_idx < range.end(); ++ layer_idx) {
                    m_print->throw_if_canceled();
                    // BOOST_LOG_TRIVIAL(trace) << "Processing external surface, layer" << m_layers[layer_idx]->print_z;
                    m_layers[layer_idx]->get_region((int)region_id)->process_external_surfaces(
                        (layer_idx == 0) ? nullptr : m_layers[layer_idx - 1],
                        (layer_idx == 0 || surfaces_covered.empty() || surfaces_covered[layer_idx - 1].empty()) ? nullptr : &surfaces_covered[layer_idx - 1]);
                }
            }
        );
        m_print->throw_if_canceled();
        BOOST_LOG_TRIVIAL(debug) << "Processing external surfaces for region " << region_id << " in parallel - end";
    }
}

void PrintObject::discover_vertical_shells()
{
    PROFILE_FUNC();

    BOOST_LOG_TRIVIAL(info) << "Discovering vertical shells..." << log_memory_info();

    struct DiscoverVerticalShellsCacheEntry
    {
        // Collected polygons, offsetted
        Polygons    top_surfaces;
        Polygons    bottom_surfaces;
        Polygons    holes;
    };
    bool     spiral_vase      = this->print()->config().spiral_vase.value;
    size_t   num_layers       = spiral_vase ? first_printing_region(*this)->config().bottom_solid_layers : m_layers.size();
    coordf_t min_layer_height = this->slicing_parameters().min_layer_height;
    // Does this region possibly produce more than 1 top or bottom layer?
    auto has_extra_layers_fn = [min_layer_height](const PrintRegionConfig &config) {
        auto num_extra_layers = [min_layer_height](int num_solid_layers, coordf_t min_shell_thickness) {
            if (num_solid_layers == 0)
                return 0;
            int n = num_solid_layers - 1;
            int n2 = int(ceil(min_shell_thickness / min_layer_height));
            return std::max(n, n2 - 1);
        };
        return num_extra_layers(config.top_solid_layers, config.top_solid_min_thickness) +
               num_extra_layers(config.bottom_solid_layers, config.bottom_solid_min_thickness) > 0;
    };
    std::vector<DiscoverVerticalShellsCacheEntry> cache_top_botom_regions(num_layers, DiscoverVerticalShellsCacheEntry());
    bool top_bottom_surfaces_all_regions = this->region_volumes.size() > 1 && ! m_config.interface_shells.value;
    if (top_bottom_surfaces_all_regions) {
        // This is a multi-material print and interface_shells are disabled, meaning that the vertical shell thickness
        // is calculated over all materials.
        // Is the "ensure vertical wall thickness" applicable to any region?
        bool has_extra_layers = false;
        for (size_t idx_region = 0; idx_region < this->region_volumes.size(); ++idx_region) {
            const PrintRegionConfig &config = m_print->get_region(idx_region)->config();
            if (config.ensure_vertical_shell_thickness.value && has_extra_layers_fn(config)) {
                has_extra_layers = true;
                break;
            }
        }
        if (! has_extra_layers)
            // The "ensure vertical wall thickness" feature is not applicable to any of the regions. Quit.
            return;
        BOOST_LOG_TRIVIAL(debug) << "Discovering vertical shells in parallel - start : cache top / bottom";
        //FIXME Improve the heuristics for a grain size.
        size_t grain_size = std::max(num_layers / 16, size_t(1));
        tbb::parallel_for(
            tbb::blocked_range<size_t>(0, num_layers, grain_size),
            [this, &cache_top_botom_regions](const tbb::blocked_range<size_t>& range) {
                const size_t num_regions = this->region_volumes.size();
                for (size_t idx_layer = range.begin(); idx_layer < range.end(); ++ idx_layer) {
                    m_print->throw_if_canceled();
                    const Layer                      &layer = *m_layers[idx_layer];
                    DiscoverVerticalShellsCacheEntry &cache = cache_top_botom_regions[idx_layer];
                    // Simulate single set of perimeters over all merged regions.
                    float                             perimeter_offset = 0.f;
                    float                             perimeter_min_spacing = FLT_MAX;
#ifdef SLIC3R_DEBUG_SLICE_PROCESSING
                    static size_t debug_idx = 0;
                    ++ debug_idx;
#endif /* SLIC3R_DEBUG_SLICE_PROCESSING */
                    for (size_t idx_region = 0; idx_region < num_regions; ++ idx_region) {
                        LayerRegion &layerm                       = *layer.m_regions[idx_region];
                        float        min_perimeter_infill_spacing = float(layerm.flow(frSolidInfill).scaled_spacing()) * 1.05f;
                        // Top surfaces.
                        append(cache.top_surfaces, offset(to_expolygons(layerm.slices().filter_by_type(stPosTop | stDensSolid)), min_perimeter_infill_spacing));
                        append(cache.top_surfaces, offset(to_expolygons(layerm.fill_surfaces.filter_by_type(stPosTop | stDensSolid)), min_perimeter_infill_spacing));
                        // Bottom surfaces.
                        const SurfaceType surfaces_bottom[2] = { stPosBottom | stDensSolid, stPosBottom | stDensSolid | stModBridge };
                        append(cache.bottom_surfaces, offset(to_expolygons(layerm.slices().filter_by_types(surfaces_bottom, 2)), min_perimeter_infill_spacing));
                        append(cache.bottom_surfaces, offset(to_expolygons(layerm.fill_surfaces.filter_by_types(surfaces_bottom, 2)), min_perimeter_infill_spacing));
                        // Calculate the maximum perimeter offset as if the slice was extruded with a single extruder only.
                        // First find the maxium number of perimeters per region slice.
                        unsigned int perimeters = 0;
                        for (const Surface &s : layerm.slices().surfaces)
                            perimeters = std::max<unsigned int>(perimeters, s.extra_perimeters);
                        perimeters += layerm.region()->config().perimeters.value;
                        // Then calculate the infill offset.
                        if (perimeters > 0) {
                            Flow extflow = layerm.flow(frExternalPerimeter);
                            Flow flow    = layerm.flow(frPerimeter);
                            perimeter_offset = std::max(perimeter_offset,
                                0.5f * float(extflow.scaled_width() + extflow.scaled_spacing()) + (float(perimeters) - 1.f) * flow.scaled_spacing());
                            perimeter_min_spacing = std::min(perimeter_min_spacing, float(std::min(extflow.scaled_spacing(), flow.scaled_spacing())));
                        }
                        polygons_append(cache.holes, to_polygons(layerm.fill_expolygons));
                    }
                    // Save some computing time by reducing the number of polygons.
                    cache.top_surfaces    = union_(cache.top_surfaces,    false);
                    cache.bottom_surfaces = union_(cache.bottom_surfaces, false);
                    // For a multi-material print, simulate perimeter / infill split as if only a single extruder has been used for the whole print.
                    if (perimeter_offset > 0.) {
                        // The layer.lslices are forced to merge by expanding them first.
                        polygons_append(cache.holes, offset(offset_ex(layer.lslices, 0.3f * perimeter_min_spacing), - perimeter_offset - 0.3f * perimeter_min_spacing));
#ifdef SLIC3R_DEBUG_SLICE_PROCESSING
                        {
                            Slic3r::SVG svg(debug_out_path("discover_vertical_shells-extra-holes-%d.svg", debug_idx), get_extents(layer.lslices));
                            svg.draw(layer.lslices, "blue");
                            svg.draw(union_ex(cache.holes), "red");
                            svg.draw_outline(union_ex(cache.holes), "black", "blue", scale_(0.05));
                            svg.Close(); 
                        }
#endif /* SLIC3R_DEBUG_SLICE_PROCESSING */
                    }
                    cache.holes = union_(cache.holes, false);
                }
            });
        m_print->throw_if_canceled();
        BOOST_LOG_TRIVIAL(debug) << "Discovering vertical shells in parallel - end : cache top / bottom";
    }

    for (size_t idx_region = 0; idx_region < this->region_volumes.size(); ++ idx_region) {
        PROFILE_BLOCK(discover_vertical_shells_region);

        const PrintRegion &region = *m_print->get_region(idx_region);
        if (! region.config().ensure_vertical_shell_thickness.value)
            // This region will be handled by discover_horizontal_shells().
            continue;
        if (! has_extra_layers_fn(region.config()))
            // Zero or 1 layer, there is no additional vertical wall thickness enforced.
            continue;

        //FIXME Improve the heuristics for a grain size.
        size_t grain_size = std::max(num_layers / 16, size_t(1));

        if (! top_bottom_surfaces_all_regions) {
            // This is either a single material print, or a multi-material print and interface_shells are enabled, meaning that the vertical shell thickness
            // is calculated over a single material.
            BOOST_LOG_TRIVIAL(debug) << "Discovering vertical shells for region " << idx_region << " in parallel - start : cache top / bottom";
            tbb::parallel_for(
                tbb::blocked_range<size_t>(0, num_layers, grain_size),
                [this, idx_region, &cache_top_botom_regions](const tbb::blocked_range<size_t>& range) {
                    for (size_t idx_layer = range.begin(); idx_layer < range.end(); ++ idx_layer) {
                        m_print->throw_if_canceled();
                        Layer       &layer                        = *m_layers[idx_layer];
                        LayerRegion &layerm                       = *layer.m_regions[idx_region];
                        float        min_perimeter_infill_spacing = float(layerm.flow(frSolidInfill).scaled_spacing()) * 1.05f;
                        // Top surfaces.
                        auto &cache = cache_top_botom_regions[idx_layer];
                        cache.top_surfaces = offset(to_expolygons(layerm.slices().filter_by_type(stPosTop | stDensSolid)), min_perimeter_infill_spacing);
                        append(cache.top_surfaces, offset(to_expolygons(layerm.fill_surfaces.filter_by_type(stPosTop | stDensSolid)), min_perimeter_infill_spacing));
                        // Bottom surfaces.
                        const SurfaceType surfaces_bottom[2] = { stPosBottom | stDensSolid, stPosBottom | stDensSolid | stModBridge };
                        cache.bottom_surfaces = offset(to_expolygons(layerm.slices().filter_by_types(surfaces_bottom, 2)), min_perimeter_infill_spacing);
                        append(cache.bottom_surfaces, offset(to_expolygons(layerm.fill_surfaces.filter_by_types(surfaces_bottom, 2)), min_perimeter_infill_spacing));
                        // Holes over all regions. Only collect them once, they are valid for all idx_region iterations.
                        if (cache.holes.empty()) {
                            for (size_t idx_region = 0; idx_region < layer.regions().size(); ++ idx_region)
                                polygons_append(cache.holes, to_polygons(layer.regions()[idx_region]->fill_expolygons));
                        }
                    }
                });
            m_print->throw_if_canceled();
            BOOST_LOG_TRIVIAL(debug) << "Discovering vertical shells for region " << idx_region << " in parallel - end : cache top / bottom";
        }

        BOOST_LOG_TRIVIAL(debug) << "Discovering vertical shells for region " << idx_region << " in parallel - start : ensure vertical wall thickness";
        tbb::parallel_for(
            tbb::blocked_range<size_t>(0, num_layers, grain_size),
            [this, idx_region, &cache_top_botom_regions]
            (const tbb::blocked_range<size_t>& range) {
                // printf("discover_vertical_shells from %d to %d\n", range.begin(), range.end());
                for (size_t idx_layer = range.begin(); idx_layer < range.end(); ++ idx_layer) {
                    PROFILE_BLOCK(discover_vertical_shells_region_layer);
                    m_print->throw_if_canceled();
#ifdef SLIC3R_DEBUG_SLICE_PROCESSING
                    static size_t debug_idx = 0;
                    ++ debug_idx;
#endif /* SLIC3R_DEBUG_SLICE_PROCESSING */

                    Layer       	        *layer          = m_layers[idx_layer];
                    LayerRegion 	        *layerm         = layer->m_regions[idx_region];
                    const PrintRegionConfig &region_config  = layerm->region()->config();

#ifdef SLIC3R_DEBUG_SLICE_PROCESSING
                    layerm->export_region_slices_to_svg_debug("4_discover_vertical_shells-initial");
                    layerm->export_region_fill_surfaces_to_svg_debug("4_discover_vertical_shells-initial");
#endif /* SLIC3R_DEBUG_SLICE_PROCESSING */

                    Flow         solid_infill_flow   = layerm->flow(frSolidInfill);
                    coord_t      infill_line_spacing = solid_infill_flow.scaled_spacing(); 
                    // Find a union of perimeters below / above this surface to guarantee a minimum shell thickness.
                    Polygons shell;
                    Polygons holes;
#ifdef SLIC3R_DEBUG_SLICE_PROCESSING
                    ExPolygons shell_ex;
#endif /* SLIC3R_DEBUG_SLICE_PROCESSING */
                    float min_perimeter_infill_spacing = float(infill_line_spacing) * 1.05f;
                    {
                        PROFILE_BLOCK(discover_vertical_shells_region_layer_collect);
#if 0
// #ifdef SLIC3R_DEBUG_SLICE_PROCESSING
                        {
                            Slic3r::SVG svg_cummulative(debug_out_path("discover_vertical_shells-perimeters-before-union-run%d.svg", debug_idx), this->bounding_box());
                            for (int n = (int)idx_layer - n_extra_bottom_layers; n <= (int)idx_layer + n_extra_top_layers; ++ n) {
                                if (n < 0 || n >= (int)m_layers.size())
                                    continue;
                                ExPolygons &expolys = m_layers[n]->perimeter_expolygons;
                                for (size_t i = 0; i < expolys.size(); ++ i) {
                                    Slic3r::SVG svg(debug_out_path("discover_vertical_shells-perimeters-before-union-run%d-layer%d-expoly%d.svg", debug_idx, n, i), get_extents(expolys[i]));
                                    svg.draw(expolys[i]);
                                    svg.draw_outline(expolys[i].contour, "black", scale_(0.05));
                                    svg.draw_outline(expolys[i].holes, "blue", scale_(0.05));
                                    svg.Close();

                                    svg_cummulative.draw(expolys[i]);
                                    svg_cummulative.draw_outline(expolys[i].contour, "black", scale_(0.05));
                                    svg_cummulative.draw_outline(expolys[i].holes, "blue", scale_(0.05));
                                }
                            }
                        }
#endif /* SLIC3R_DEBUG_SLICE_PROCESSING */
                        polygons_append(holes, cache_top_botom_regions[idx_layer].holes);
                        if (int n_top_layers = region_config.top_solid_layers.value; n_top_layers > 0) {
                            // Gather top regions projected to this layer.
                            coordf_t print_z = layer->print_z;
                            for (int i = int(idx_layer) + 1; 
                                i < int(cache_top_botom_regions.size()) && 
                                    (i < int(idx_layer) + n_top_layers ||
                                     m_layers[i]->print_z - print_z < region_config.top_solid_min_thickness - EPSILON);
                                ++ i) {
                                const DiscoverVerticalShellsCacheEntry &cache = cache_top_botom_regions[i];
                                if (! holes.empty())
                                    holes = intersection(holes, cache.holes);
                                if (! cache.top_surfaces.empty()) {
                                    polygons_append(shell, cache.top_surfaces);
                                    // Running the union_ using the Clipper library piece by piece is cheaper 
                                    // than running the union_ all at once.
                                   shell = union_(shell, false);
                               }
                            }
                        }
                        if (int n_bottom_layers = region_config.bottom_solid_layers.value; n_bottom_layers > 0) {
                            // Gather bottom regions projected to this layer.
                            coordf_t bottom_z = layer->bottom_z();
                            for (int i = int(idx_layer) - 1;
                                i >= 0 &&
                                    (i > int(idx_layer) - n_bottom_layers ||
                                     bottom_z - m_layers[i]->bottom_z() < region_config.bottom_solid_min_thickness - EPSILON);
                                -- i) {
                                const DiscoverVerticalShellsCacheEntry &cache = cache_top_botom_regions[i];
                                if (! holes.empty())
                                    holes = intersection(holes, cache.holes);
                                if (! cache.bottom_surfaces.empty()) {
                                    polygons_append(shell, cache.bottom_surfaces);
                                    // Running the union_ using the Clipper library piece by piece is cheaper 
                                    // than running the union_ all at once.
                                    shell = union_(shell, false);
                                }
                            }
                        }
#ifdef SLIC3R_DEBUG_SLICE_PROCESSING
                        {
                            Slic3r::SVG svg(debug_out_path("discover_vertical_shells-perimeters-before-union-%d.svg", debug_idx), get_extents(shell));
                            svg.draw(shell);
                            svg.draw_outline(shell, "black", scale_(0.05));
                            svg.Close(); 
                        }
#endif /* SLIC3R_DEBUG_SLICE_PROCESSING */
#if 0
                        {
                            PROFILE_BLOCK(discover_vertical_shells_region_layer_shell_);
        //                    shell = union_(shell, true);
                            shell = union_(shell, false); 
                        }
#endif
#ifdef SLIC3R_DEBUG_SLICE_PROCESSING
                        shell_ex = union_ex(shell, true);
#endif /* SLIC3R_DEBUG_SLICE_PROCESSING */
                    }

                    //if (shell.empty())
                    //    continue;

#ifdef SLIC3R_DEBUG_SLICE_PROCESSING
                    {
                        Slic3r::SVG svg(debug_out_path("discover_vertical_shells-perimeters-after-union-%d.svg", debug_idx), get_extents(shell));
                        svg.draw(shell_ex);
                        svg.draw_outline(shell_ex, "black", "blue", scale_(0.05));
                        svg.Close();  
                    }
#endif /* SLIC3R_DEBUG_SLICE_PROCESSING */

#ifdef SLIC3R_DEBUG_SLICE_PROCESSING
                    {
                        Slic3r::SVG svg(debug_out_path("discover_vertical_shells-internal-wshell-%d.svg", debug_idx), get_extents(shell));
                        svg.draw(layerm->fill_surfaces.filter_by_type(stInternal), "yellow", 0.5);
                        svg.draw_outline(layerm->fill_surfaces.filter_by_type(stInternal), "black", "blue", scale_(0.05));
                        svg.draw(shell_ex, "blue", 0.5);
                        svg.draw_outline(shell_ex, "black", "blue", scale_(0.05));
                        svg.Close();
                    } 
                    {
                        Slic3r::SVG svg(debug_out_path("discover_vertical_shells-internalvoid-wshell-%d.svg", debug_idx), get_extents(shell));
                        svg.draw(layerm->fill_surfaces.filter_by_type(stInternalVoid), "yellow", 0.5);
                        svg.draw_outline(layerm->fill_surfaces.filter_by_type(stInternalVoid), "black", "blue", scale_(0.05));
                        svg.draw(shell_ex, "blue", 0.5);
                        svg.draw_outline(shell_ex, "black", "blue", scale_(0.05));
                        svg.Close();
                    } 
                    {
                        Slic3r::SVG svg(debug_out_path("discover_vertical_shells-internalvoid-wshell-%d.svg", debug_idx), get_extents(shell));
                        svg.draw(layerm->fill_surfaces.filter_by_type(stInternalVoid), "yellow", 0.5);
                        svg.draw_outline(layerm->fill_surfaces.filter_by_type(stInternalVoid), "black", "blue", scale_(0.05));
                        svg.draw(shell_ex, "blue", 0.5);
                        svg.draw_outline(shell_ex, "black", "blue", scale_(0.05)); 
                        svg.Close();
                    } 
#endif /* SLIC3R_DEBUG_SLICE_PROCESSING */

                    // Trim the shells region by the internal & internal void surfaces.
                    const SurfaceType surfaceTypesInternal[] = { stPosInternal | stDensSparse, stPosInternal | stDensVoid, stPosInternal | stDensSolid };
                    const Polygons    polygonsInternal = to_polygons(layerm->fill_surfaces.filter_by_types(surfaceTypesInternal, 3));
                    shell = intersection(shell, polygonsInternal, true);
                    polygons_append(shell, diff(polygonsInternal, holes));
                    if (shell.empty())
                        continue;

                    // Append the internal solids, so they will be merged with the new ones.
                    polygons_append(shell, to_polygons(layerm->fill_surfaces.filter_by_type(stPosInternal | stDensSolid)));

                    // These regions will be filled by a rectilinear full infill. Currently this type of infill
                    // only fills regions, which fit at least a single line. To avoid gaps in the sparse infill,
                    // make sure that this region does not contain parts narrower than the infill spacing width.
#ifdef SLIC3R_DEBUG_SLICE_PROCESSING
                    Polygons shell_before = shell;
#endif /* SLIC3R_DEBUG_SLICE_PROCESSING */
#if 1
                    // Intentionally inflate a bit more than how much the region has been shrunk, 
                    // so there will be some overlap between this solid infill and the other infill regions (mainly the sparse infill).
                    shell = offset(offset_ex(union_ex(shell), - 0.5f * min_perimeter_infill_spacing), 0.8f * min_perimeter_infill_spacing, ClipperLib::jtSquare);
                    if (shell.empty())
                        continue;
#else
                    // Ensure each region is at least 3x infill line width wide, so it could be filled in.
        //            float margin = float(infill_line_spacing) * 3.f;
                    float margin = float(infill_line_spacing) * 1.5f;
                    // we use a higher miterLimit here to handle areas with acute angles
                    // in those cases, the default miterLimit would cut the corner and we'd
                    // get a triangle in $too_narrow; if we grow it below then the shell
                    // would have a different shape from the external surface and we'd still
                    // have the same angle, so the next shell would be grown even more and so on.
                    Polygons too_narrow = diff(shell, offset2(shell, -margin, margin, ClipperLib::jtMiter, 5.), true);
                    if (! too_narrow.empty()) {
                        // grow the collapsing parts and add the extra area to  the neighbor layer 
                        // as well as to our original surfaces so that we support this 
                        // additional area in the next shell too
                        // make sure our grown surfaces don't exceed the fill area
                        polygons_append(shell, intersection(offset(too_narrow, margin), polygonsInternal));
                    }
#endif
                    ExPolygons new_internal_solid = intersection_ex(polygonsInternal, shell, false);
#ifdef SLIC3R_DEBUG_SLICE_PROCESSING
                    {
                        Slic3r::SVG svg(debug_out_path("discover_vertical_shells-regularized-%d.svg", debug_idx), get_extents(shell_before));
                        // Source shell.
                        svg.draw(union_ex(shell_before, true));
                        // Shell trimmed to the internal surfaces.
                        svg.draw_outline(union_ex(shell, true), "black", "blue", scale_(0.05));
                        // Regularized infill region.
                        svg.draw_outline(new_internal_solid, "red", "magenta", scale_(0.05));
                        svg.Close();  
                    }
#endif /* SLIC3R_DEBUG_SLICE_PROCESSING */

                    // Trim the internal & internalvoid by the shell.
                    Slic3r::ExPolygons new_internal = diff_ex(
                        to_polygons(layerm->fill_surfaces.filter_by_type(stPosInternal | stDensSparse)),
                        shell,
                        false
                    );
                    Slic3r::ExPolygons new_internal_void = diff_ex(
                        to_polygons(layerm->fill_surfaces.filter_by_type(stPosInternal | stDensVoid)),
                        shell,
                        false
                    );

#ifdef SLIC3R_DEBUG_SLICE_PROCESSING
                    {
                        SVG::export_expolygons(debug_out_path("discover_vertical_shells-new_internal-%d.svg", debug_idx), get_extents(shell), new_internal, "black", "blue", scale_(0.05));
                        SVG::export_expolygons(debug_out_path("discover_vertical_shells-new_internal_void-%d.svg", debug_idx), get_extents(shell), new_internal_void, "black", "blue", scale_(0.05));
                        SVG::export_expolygons(debug_out_path("discover_vertical_shells-new_internal_solid-%d.svg", debug_idx), get_extents(shell), new_internal_solid, "black", "blue", scale_(0.05));
                    }
#endif /* SLIC3R_DEBUG_SLICE_PROCESSING */

                    // Assign resulting internal surfaces to layer.
                    const SurfaceType surfaceTypesKeep[] = { stPosTop | stDensSolid, stPosBottom | stDensSolid, stPosBottom | stDensSolid | stModBridge };
                    layerm->fill_surfaces.keep_types(surfaceTypesKeep, sizeof(surfaceTypesKeep)/sizeof(SurfaceType));
                    //layerm->fill_surfaces.keep_types_flag(stPosTop | stPosBottom);
                    layerm->fill_surfaces.append(new_internal,       stPosInternal | stDensSparse);
                    layerm->fill_surfaces.append(new_internal_void,  stPosInternal | stDensVoid);
                    layerm->fill_surfaces.append(new_internal_solid, stPosInternal | stDensSolid);
                } // for each layer
            });
        m_print->throw_if_canceled();
        BOOST_LOG_TRIVIAL(debug) << "Discovering vertical shells for region " << idx_region << " in parallel - end";

#ifdef SLIC3R_DEBUG_SLICE_PROCESSING
        for (size_t idx_layer = 0; idx_layer < m_layers.size(); ++idx_layer) {
            LayerRegion *layerm = m_layers[idx_layer]->get_region(idx_region);
            layerm->export_region_slices_to_svg_debug("4_discover_vertical_shells-final");
            layerm->export_region_fill_surfaces_to_svg_debug("4_discover_vertical_shells-final");
        }
#endif /* SLIC3R_DEBUG_SLICE_PROCESSING */
    } // for each region

    // Write the profiler measurements to file
//    PROFILE_UPDATE();
//    PROFILE_OUTPUT(debug_out_path("discover_vertical_shells-profile.txt").c_str());
}

/* This method applies bridge flow to the first internal solid layer above
   sparse infill */
void PrintObject::bridge_over_infill()
{
    BOOST_LOG_TRIVIAL(info) << "Bridge over infill..." << log_memory_info();

    for (size_t region_id = 0; region_id < this->region_volumes.size(); ++ region_id) {
        const PrintRegion &region = *m_print->regions()[region_id];
        
        // skip bridging in case there are no voids
        if (region.config().fill_density.value == 100) continue;
        
        // get bridge flow
        Flow bridge_flow = region.flow(
            frSolidInfill,
            -1,     // layer height, not relevant for bridge flow
            true,   // bridge
            false,  // first layer
            -1,     // custom width, not relevant for bridge flow
            *this
        );
        
        for (LayerPtrs::iterator layer_it = m_layers.begin(); layer_it != m_layers.end(); ++ layer_it) {
            // skip first layer
            if (layer_it == m_layers.begin())
                continue;
            
            Layer* layer        = *layer_it;
            LayerRegion* layerm = layer->m_regions[region_id];
            
            // extract the stInternalSolid surfaces that might be transformed into bridges
            Polygons internal_solid;
            layerm->fill_surfaces.filter_by_type(stPosInternal | stDensSolid, &internal_solid);
            
            // check whether the lower area is deep enough for absorbing the extra flow
            // (for obvious physical reasons but also for preventing the bridge extrudates
            // from overflowing in 3D preview)
            ExPolygons to_bridge;
            {
                Polygons to_bridge_pp = internal_solid;
                
                // iterate through lower layers spanned by bridge_flow
                double bottom_z = layer->print_z - bridge_flow.height;
                for (int i = int(layer_it - m_layers.begin()) - 1; i >= 0; --i) {
                    const Layer* lower_layer = m_layers[i];
                    
                    // stop iterating if layer is lower than bottom_z
                    if (lower_layer->print_z < bottom_z) break;
                    
                    // iterate through regions and collect internal surfaces
                    Polygons lower_internal;
                    for (LayerRegion *lower_layerm : lower_layer->m_regions)
                        lower_layerm->fill_surfaces.filter_by_type(stPosInternal | stDensSparse, &lower_internal);
                    
                    // intersect such lower internal surfaces with the candidate solid surfaces
                    to_bridge_pp = intersection(to_bridge_pp, lower_internal);
                }
                
                // there's no point in bridging too thin/short regions
                //FIXME Vojtech: The offset2 function is not a geometric offset, 
                // therefore it may create 1) gaps, and 2) sharp corners, which are outside the original contour.
                // The gaps will be filled by a separate region, which makes the infill less stable and it takes longer.
                {
                    float min_width = float(bridge_flow.scaled_width()) * 3.f;
                    to_bridge_pp = offset2(to_bridge_pp, -min_width, +min_width);
                }
                
                if (to_bridge_pp.empty()) continue;
                
                // convert into ExPolygons
                to_bridge = union_ex(to_bridge_pp);
            }
            
            #ifdef SLIC3R_DEBUG
            printf("Bridging %zu internal areas at layer %zu\n", to_bridge.size(), layer->id());
            #endif
            
            //add a bit of overlap for the internal bridge, note that this can only be useful in inverted slopes and with extra_perimeters_odd_layers
            coord_t overlap_width = 0;
            // if extra_perimeters_odd_layers, fill the void if possible
            if (region.config().extra_perimeters_odd_layers.value) {
                overlap_width = layerm->flow(frPerimeter).scaled_width();
            }
            else
            {
                //half a perimeter should be enough for most of the cases.
                overlap_width = layerm->flow(frPerimeter).scaled_width() /2;
            }
            if (overlap_width > 0)
                to_bridge = offset_ex(to_bridge, overlap_width);

            // compute the remaning internal solid surfaces as difference
            ExPolygons not_to_bridge = diff_ex(internal_solid, to_polygons(to_bridge), true);
            to_bridge = intersection_ex(to_polygons(to_bridge), internal_solid, true);
            // build the new collection of fill_surfaces
            layerm->fill_surfaces.remove_type(stPosInternal | stDensSolid);
            for (ExPolygon &ex : to_bridge)
                layerm->fill_surfaces.surfaces.push_back(Surface(stPosInternal | stDensSolid | stModBridge, ex));
            for (ExPolygon &ex : not_to_bridge)
                layerm->fill_surfaces.surfaces.push_back(Surface(stPosInternal | stDensSolid, ex));            
            /*
            # exclude infill from the layers below if needed
            # see discussion at https://github.com/alexrj/Slic3r/issues/240
            # Update: do not exclude any infill. Sparse infill is able to absorb the excess material.
            if (0) {
                my $excess = $layerm->extruders->{infill}->bridge_flow->width - $layerm->height;
                for (my $i = $layer_id-1; $excess >= $self->get_layer($i)->height; $i--) {
                    Slic3r::debugf "  skipping infill below those areas at layer %d\n", $i;
                    foreach my $lower_layerm (@{$self->get_layer($i)->regions}) {
                        my @new_surfaces = ();
                        # subtract the area from all types of surfaces
                        foreach my $group (@{$lower_layerm->fill_surfaces->group}) {
                            push @new_surfaces, map $group->[0]->clone(expolygon => $_),
                                @{diff_ex(
                                    [ map $_->p, @$group ],
                                    [ map @$_, @$to_bridge ],
                                )};
                            push @new_surfaces, map Slic3r::Surface->new(
                                expolygon       => $_,
                                surface_type    => stInternalVoid,
                            ), @{intersection_ex(
                                [ map $_->p, @$group ],
                                [ map @$_, @$to_bridge ],
                            )};
                        }
                        $lower_layerm->fill_surfaces->clear;
                        $lower_layerm->fill_surfaces->append($_) for @new_surfaces;
                    }
                    
                    $excess -= $self->get_layer($i)->height;
                }
            }
            */

#ifdef SLIC3R_DEBUG_SLICE_PROCESSING
            layerm->export_region_slices_to_svg_debug("7_bridge_over_infill");
            layerm->export_region_fill_surfaces_to_svg_debug("7_bridge_over_infill");
#endif /* SLIC3R_DEBUG_SLICE_PROCESSING */
            m_print->throw_if_canceled();
        }
    }
}

/* This method applies overextrude flow to the first internal solid layer above
   bridge (which is over sparse infill) note: it's almost complete copy/paste from the method behind,
   i think it should be merged before gitpull that.
   */
void
PrintObject::replaceSurfaceType(SurfaceType st_to_replace, SurfaceType st_replacement, SurfaceType st_under_it)
{
    BOOST_LOG_TRIVIAL(info) << "overextrude over Bridge...";

    for (size_t region_id = 0; region_id < this->region_volumes.size(); ++region_id) {
        const PrintRegion &region = *m_print->regions()[region_id];

        // skip over-bridging in case there are no modification
        if (region.config().over_bridge_flow_ratio.get_abs_value(1) == 1) continue;

        for (LayerPtrs::iterator layer_it = m_layers.begin(); layer_it != m_layers.end(); ++layer_it) {
            // skip first layer
            if (layer_it == this->layers().begin()) continue;

            Layer* layer = *layer_it;
            LayerRegion* layerm = layer->regions()[region_id];

            Polygons poly_to_check;
            // extract the surfaces that might be transformed
            layerm->fill_surfaces.filter_by_type(st_to_replace, &poly_to_check);
            Polygons poly_to_replace = poly_to_check;

            // check the lower layer
            if (int(layer_it - this->layers().begin()) - 1 >= 0) {
                const Layer* lower_layer = this->layers()[int(layer_it - this->layers().begin()) - 1];

                // iterate through regions and collect internal surfaces
                Polygons lower_internal;
                for (LayerRegion *lower_layerm : lower_layer->m_regions) {
                    lower_layerm->fill_surfaces.filter_by_type(st_under_it, &lower_internal);
                }

                // intersect such lower internal surfaces with the candidate solid surfaces
                poly_to_replace = intersection(poly_to_replace, lower_internal);
            }

            if (poly_to_replace.empty()) continue;

            // compute the remaning internal solid surfaces as difference
            ExPolygons not_expoly_to_replace = diff_ex(poly_to_check, poly_to_replace, true);
            // build the new collection of fill_surfaces
            {
                Surfaces new_surfaces;
                for (Surfaces::const_iterator surface = layerm->fill_surfaces.surfaces.begin(); surface != layerm->fill_surfaces.surfaces.end(); ++surface) {
                    if (surface->surface_type != st_to_replace)
                        new_surfaces.push_back(*surface);
                }

                for (ExPolygon &ex : union_ex(poly_to_replace)) {
                    new_surfaces.push_back(Surface(st_replacement, ex));
                }
                for (ExPolygon &ex : not_expoly_to_replace){
                    new_surfaces.push_back(Surface(st_to_replace, ex));
                }

                layerm->fill_surfaces.surfaces = new_surfaces;
            }
        }
    }
}

static void clamp_exturder_to_default(ConfigOptionInt &opt, size_t num_extruders)
{
    if (opt.value > (int)num_extruders)
        // assign the default extruder
        opt.value = 1;
}

PrintObjectConfig PrintObject::object_config_from_model_object(const PrintObjectConfig &default_object_config, const ModelObject &object, size_t num_extruders)
{
    PrintObjectConfig config = default_object_config;
    {
        DynamicPrintConfig src_normalized(object.config.get());
        src_normalized.normalize_fdm();
        config.apply(src_normalized, true);
    }
    // Clamp invalid extruders to the default extruder (with index 1).
    clamp_exturder_to_default(config.support_material_extruder,           num_extruders);
    clamp_exturder_to_default(config.support_material_interface_extruder, num_extruders);
    return config;
}

static void apply_to_print_region_config(PrintRegionConfig &out, const DynamicPrintConfig &in)
{
    // 1) Copy the "extruder key to infill_extruder and perimeter_extruder.
    std::string sextruder = "extruder";
    auto *opt_extruder = in.opt<ConfigOptionInt>(sextruder);
    if (opt_extruder) {
        int extruder = opt_extruder->value;
        if (extruder != 0) {
            out.infill_extruder      .value = extruder;
            out.solid_infill_extruder.value = extruder;
            out.perimeter_extruder   .value = extruder;
        }
    }
    // 2) Copy the rest of the values.
    for (auto it = in.cbegin(); it != in.cend(); ++ it)
        if (it->first != sextruder) {
            ConfigOption *my_opt = out.option(it->first, false);
            if (my_opt)
                my_opt->set(it->second.get());
        }
}

PrintRegionConfig PrintObject::region_config_from_model_volume(const PrintRegionConfig &default_region_config, const DynamicPrintConfig *layer_range_config, const ModelVolume &volume, size_t num_extruders)
{
    PrintRegionConfig config = default_region_config;
    apply_to_print_region_config(config, volume.get_object()->config.get());
    if (layer_range_config != nullptr)
    	apply_to_print_region_config(config, *layer_range_config);
    apply_to_print_region_config(config, volume.config.get());
    if (! volume.material_id().empty())
        apply_to_print_region_config(config, volume.material()->config.get());
    // Clamp invalid extruders to the default extruder (with index 1).
    clamp_exturder_to_default(config.infill_extruder,       num_extruders);
    clamp_exturder_to_default(config.perimeter_extruder,    num_extruders);
    clamp_exturder_to_default(config.solid_infill_extruder, num_extruders);
    return config;
}

void PrintObject::update_slicing_parameters()
{
    if (! m_slicing_params.valid)
        m_slicing_params = SlicingParameters::create_from_config(
            this->print()->config(), m_config, unscale<double>(this->height()), this->object_extruders());
}

SlicingParameters PrintObject::slicing_parameters(const DynamicPrintConfig& full_config, const ModelObject& model_object, float object_max_z)
{
    PrintConfig         print_config;
    PrintObjectConfig   object_config;
    PrintRegionConfig   default_region_config;
    print_config.apply(full_config, true);
    object_config.apply(full_config, true);
    default_region_config.apply(full_config, true);
    size_t              num_extruders = print_config.nozzle_diameter.size();
    object_config = object_config_from_model_object(object_config, model_object, num_extruders);

    std::vector<uint16_t> object_extruders;
    for (const ModelVolume* model_volume : model_object.volumes)
        if (model_volume->is_model_part()) {
            PrintRegion::collect_object_printing_extruders(
                print_config,
                object_config,
                region_config_from_model_volume(default_region_config, nullptr, *model_volume, num_extruders),
                object_extruders);
			for (const std::pair<const t_layer_height_range, ModelConfig> &range_and_config : model_object.layer_config_ranges)
                if (range_and_config.second.has("perimeter_extruder") ||
                    range_and_config.second.has("infill_extruder") ||
                    range_and_config.second.has("solid_infill_extruder"))
                    PrintRegion::collect_object_printing_extruders(
                        print_config,
                        object_config,
                        region_config_from_model_volume(default_region_config, &range_and_config.second.get(), *model_volume, num_extruders),
                        object_extruders);
        }
    sort_remove_duplicates(object_extruders);

    if (object_max_z <= 0.f)
        object_max_z = (float)model_object.raw_bounding_box().size().z();
    return SlicingParameters::create_from_config(print_config, object_config, object_max_z, object_extruders);
}

// returns 0-based indices of extruders used to print the object (without brim, support and other helper extrusions)
std::vector<uint16_t> PrintObject::object_extruders() const
{
    std::vector<uint16_t> extruders;
    extruders.reserve(this->region_volumes.size() * 3);    
    for (size_t idx_region = 0; idx_region < this->region_volumes.size(); ++ idx_region)
        if (! this->region_volumes[idx_region].empty())
            m_print->get_region(idx_region)->collect_object_printing_extruders(extruders);
    sort_remove_duplicates(extruders);
    return extruders;
}

bool PrintObject::update_layer_height_profile(const ModelObject &model_object, const SlicingParameters &slicing_parameters, std::vector<coordf_t> &layer_height_profile)
{
    bool updated = false;

    if (layer_height_profile.empty()) {
        // use the constructor because the assignement is crashing on ASAN OsX
        layer_height_profile = std::vector<coordf_t>(model_object.layer_height_profile.get());
//        layer_height_profile = model_object.layer_height_profile;
        updated = true;
    }

    // Verify the layer_height_profile.
    if (! layer_height_profile.empty() && 
            // Must not be of even length.
            ((layer_height_profile.size() & 1) != 0 || 
            // Last entry must be at the top of the object.
             std::abs(layer_height_profile[layer_height_profile.size() - 2] - slicing_parameters.object_print_z_height()) > 1e-3))
        layer_height_profile.clear();

    if (layer_height_profile.empty()) {
            layer_height_profile = layer_height_profile_from_ranges(slicing_parameters, model_object.layer_config_ranges);
        updated = true;
    }
    return updated;
}

// 1) Decides Z positions of the layers,
// 2) Initializes layers and their regions
// 3) Slices the object meshes
// 4) Slices the modifier meshes and reclassifies the slices of the object meshes by the slices of the modifier meshes
// 5) Applies size compensation (offsets the slices in XY plane)
// 6) Replaces bad slices by the slices reconstructed from the upper/lower layer
// Resulting expolygons of layer regions are marked as Internal.
//
// this should be idempotent
void PrintObject::_slice(const std::vector<coordf_t> &layer_height_profile)
{
    BOOST_LOG_TRIVIAL(info) << "Slicing objects..." << log_memory_info();

    m_typed_slices = false;

    // 1) Initialize layers and their slice heights.
    std::vector<float> slice_zs;
    {
        this->clear_layers();
        // Object layers (pairs of bottom/top Z coordinate), without the raft.
        std::vector<coordf_t> object_layers = generate_object_layers(m_slicing_params, layer_height_profile);
        // Reserve object layers for the raft. Last layer of the raft is the contact layer.
        int id = int(m_slicing_params.raft_layers());
        slice_zs.reserve(object_layers.size());
        Layer *prev = nullptr;
        for (size_t i_layer = 0; i_layer < object_layers.size(); i_layer += 2) {
            coordf_t lo = object_layers[i_layer];
            coordf_t hi = object_layers[i_layer + 1];
            coordf_t slice_z = 0.5 * (lo + hi);
            Layer *layer = this->add_layer(id ++, hi - lo, hi + m_slicing_params.object_print_z_min, slice_z);
            slice_zs.push_back(float(slice_z));
            if (prev != nullptr) {
                prev->upper_layer = layer;
                layer->lower_layer = prev;
            }
            // Make sure all layers contain layer region objects for all regions.
            for (size_t region_id = 0; region_id < this->region_volumes.size(); ++ region_id)
                layer->add_region(this->print()->regions()[region_id]);
            prev = layer;
        }
    }

    // Count model parts and modifier meshes, check whether the model parts are of the same region.
    int              all_volumes_single_region = -2; // not set yet
    bool             has_z_ranges  = false;
    size_t           num_volumes   = 0;
    size_t           num_modifiers = 0;
    for (int region_id = 0; region_id < (int)this->region_volumes.size(); ++ region_id) {
        int last_volume_id = -1;
        for (const std::pair<t_layer_height_range, int> &volume_and_range : this->region_volumes[region_id]) {
            const int          volume_id    = volume_and_range.second;
            const ModelVolume *model_volume = this->model_object()->volumes[volume_id];
            if (model_volume->is_model_part()) {
                if (last_volume_id == volume_id) {
                    has_z_ranges = true;
                } else {
                    last_volume_id = volume_id;
                    if (all_volumes_single_region == -2)
                        // first model volume met
                        all_volumes_single_region = region_id;
                    else if (all_volumes_single_region != region_id)
                        // multiple volumes met and they are not equal
                        all_volumes_single_region = -1;
                    ++ num_volumes;
                }
            } else if (model_volume->is_modifier())
                ++ num_modifiers;
        }
    }
    assert(num_volumes > 0);
    
    // Slice all non-modifier volumes.
    bool clipped  = false;
    bool upscaled = false;
    auto slicing_mode = this->print()->config().spiral_vase ? SlicingMode::PositiveLargestContour : SlicingMode::Regular;
    if (! has_z_ranges && (! m_config.clip_multipart_objects.value || all_volumes_single_region >= 0)) {
        // Cheap path: Slice regions without mutual clipping.
        // The cheap path is possible if no clipping is allowed or if slicing volumes of just a single region.
        for (size_t region_id = 0; region_id < this->region_volumes.size(); ++ region_id) {
            BOOST_LOG_TRIVIAL(debug) << "Slicing objects - region " << region_id;
            // slicing in parallel
            std::vector<ExPolygons> expolygons_by_layer = this->slice_region(region_id, slice_zs, slicing_mode);
            //scale for shrinkage
            const size_t extruder_id = this->print()->regions()[region_id]->extruder(FlowRole::frPerimeter) - 1;
            double scale = print()->config().filament_shrink.get_abs_value(extruder_id, 1);
            if (scale != 1) {
                scale = 1 / scale;
                for (ExPolygons &polys : expolygons_by_layer)
                    for (ExPolygon &poly : polys)
                        poly.scale(scale);
            }
            m_print->throw_if_canceled();
            BOOST_LOG_TRIVIAL(debug) << "Slicing objects - append slices " << region_id << " start";
            for (size_t layer_id = 0; layer_id < expolygons_by_layer.size(); ++ layer_id)
                m_layers[layer_id]->regions()[region_id]->m_slices.append(std::move(expolygons_by_layer[layer_id]), stPosInternal | stDensSparse);
            m_print->throw_if_canceled();
            BOOST_LOG_TRIVIAL(debug) << "Slicing objects - append slices " << region_id << " end";
        }
    } else {
        // Expensive path: Slice one volume after the other in the order they are presented at the user interface,
        // clip the last volumes with the first.
        // First slice the volumes.
        struct SlicedVolume {
            SlicedVolume(int volume_id, int region_id, std::vector<ExPolygons> &&expolygons_by_layer) : 
                volume_id(volume_id), region_id(region_id), expolygons_by_layer(std::move(expolygons_by_layer)) {}
            int                     volume_id;
            int                     region_id;
            std::vector<ExPolygons> expolygons_by_layer;
        };
        std::vector<SlicedVolume> sliced_volumes;
        sliced_volumes.reserve(num_volumes);
        for (size_t region_id = 0; region_id < this->region_volumes.size(); ++ region_id) {
            const std::vector<std::pair<t_layer_height_range, int>> &volumes_and_ranges = this->region_volumes[region_id];
            for (size_t i = 0; i < volumes_and_ranges.size(); ) {
                int                volume_id    = volumes_and_ranges[i].second;
                const ModelVolume *model_volume = this->model_object()->volumes[volume_id];
                if (model_volume->is_model_part()) {
                    BOOST_LOG_TRIVIAL(debug) << "Slicing objects - volume " << volume_id;
                    // Find the ranges of this volume. Ranges in volumes_and_ranges must not overlap for a single volume.
                    std::vector<t_layer_height_range> ranges;
                    ranges.emplace_back(volumes_and_ranges[i].first);
                    size_t j = i + 1;
                    for (; j < volumes_and_ranges.size() && volume_id == volumes_and_ranges[j].second; ++ j)
                        if (! ranges.empty() && std::abs(ranges.back().second - volumes_and_ranges[j].first.first) < EPSILON)
                            ranges.back().second = volumes_and_ranges[j].first.second;
                        else
                            ranges.emplace_back(volumes_and_ranges[j].first);
                    // slicing in parallel
                    sliced_volumes.emplace_back(volume_id, (int)region_id, this->slice_volume(slice_zs, ranges, slicing_mode, *model_volume));
                    i = j;
                } else
                    ++ i;
            }
        }
        //scale for shrinkage
        for (SlicedVolume &sv : sliced_volumes) {
            double scale = print()->config().filament_shrink.get_abs_value(this->print()->regions()[sv.region_id]->extruder(FlowRole::frPerimeter) - 1, 1);
            if (scale != 1) {
                scale = 1 / scale;
                for (ExPolygons &polys : sv.expolygons_by_layer)
                    for (ExPolygon &poly : polys)
                        poly.scale(scale);
            }
        }
        // Second clip the volumes in the order they are presented at the user interface.
        BOOST_LOG_TRIVIAL(debug) << "Slicing objects - parallel clipping - start";
        tbb::parallel_for(
            tbb::blocked_range<size_t>(0, slice_zs.size()),
            [this, &sliced_volumes, num_modifiers](const tbb::blocked_range<size_t>& range) {
                float delta   = float(scale_(m_config.xy_size_compensation.value));
                // Only upscale together with clipping if there are no modifiers, as the modifiers shall be applied before upscaling
                // (upscaling may grow the object outside of the modifier mesh).
                bool  upscale = false && delta > 0 && num_modifiers == 0;
                for (size_t layer_id = range.begin(); layer_id < range.end(); ++ layer_id) {
                    m_print->throw_if_canceled();
                    // Trim volumes in a single layer, one by the other, possibly apply upscaling.
                    {
                        Polygons processed;
                        for (SlicedVolume &sliced_volume : sliced_volumes) 
                            if (! sliced_volume.expolygons_by_layer.empty()) {
                            ExPolygons slices = std::move(sliced_volume.expolygons_by_layer[layer_id]);
                            if (upscale)
                                slices = offset_ex(std::move(slices), delta);
                            if (! processed.empty())
                                // Trim by the slices of already processed regions.
                                slices = diff_ex(to_polygons(std::move(slices)), processed);
                            if (size_t(&sliced_volume - &sliced_volumes.front()) + 1 < sliced_volumes.size())
                                // Collect the already processed regions to trim the to be processed regions.
                                polygons_append(processed, slices);
                            sliced_volume.expolygons_by_layer[layer_id] = std::move(slices);
                        }
                    }
                    // Collect and union volumes of a single region.
                    for (int region_id = 0; region_id < (int)this->region_volumes.size(); ++ region_id) {
                        ExPolygons expolygons;
                        size_t     num_volumes = 0;
                        for (SlicedVolume &sliced_volume : sliced_volumes)
                            if (sliced_volume.region_id == region_id && ! sliced_volume.expolygons_by_layer.empty() && ! sliced_volume.expolygons_by_layer[layer_id].empty()) {
                                ++ num_volumes;
                                append(expolygons, std::move(sliced_volume.expolygons_by_layer[layer_id]));
                            }
                        if (num_volumes > 1)
                            // Merge the islands using a positive / negative offset.
                            expolygons = offset_ex(offset_ex(expolygons, double(scale_(EPSILON))), double( - scale_(EPSILON)));
                        m_layers[layer_id]->regions()[region_id]->m_slices.append(std::move(expolygons), stPosInternal | stDensSparse);
                    }
                }
            });
        BOOST_LOG_TRIVIAL(debug) << "Slicing objects - parallel clipping - end";
        clipped  = true;
        upscaled = false && m_config.xy_size_compensation.value > 0 && num_modifiers == 0;
    }

    // Slice all modifier volumes.
    if (this->region_volumes.size() > 1) {
        for (size_t region_id = 0; region_id < this->region_volumes.size(); ++ region_id) {
            BOOST_LOG_TRIVIAL(debug) << "Slicing modifier volumes - region " << region_id;
            // slicing in parallel
            std::vector<ExPolygons> expolygons_by_layer = this->slice_modifiers(region_id, slice_zs);
            m_print->throw_if_canceled();
            if (expolygons_by_layer.empty())
                continue;
            // loop through the other regions and 'steal' the slices belonging to this one
            BOOST_LOG_TRIVIAL(debug) << "Slicing modifier volumes - stealing " << region_id << " start";
            tbb::parallel_for(
                tbb::blocked_range<size_t>(0, m_layers.size()),
                [this, &expolygons_by_layer, region_id](const tbb::blocked_range<size_t>& range) {
                    for (size_t layer_id = range.begin(); layer_id < range.end(); ++ layer_id) {
                        for (size_t other_region_id = 0; other_region_id < this->region_volumes.size(); ++ other_region_id) {
                            if (region_id == other_region_id)
                                continue;
                            Layer       *layer = m_layers[layer_id];
                            LayerRegion *layerm = layer->m_regions[region_id];
                            LayerRegion *other_layerm = layer->m_regions[other_region_id];
                            if (layerm == nullptr || other_layerm == nullptr || other_layerm->slices().empty() || expolygons_by_layer[layer_id].empty())
                                continue;
                            Polygons other_slices = to_polygons(other_layerm->slices());
                            ExPolygons my_parts = intersection_ex(other_slices, to_polygons(expolygons_by_layer[layer_id]));
                            if (my_parts.empty())
                                continue;
                            // Remove such parts from original region.
                            other_layerm->m_slices.set(diff_ex(other_slices, to_polygons(my_parts)), stPosInternal | stDensSparse);
                            // Append new parts to our region.
                            layerm->m_slices.append(std::move(my_parts), stPosInternal | stDensSparse);
                        }
                    }
                });
            m_print->throw_if_canceled();
            BOOST_LOG_TRIVIAL(debug) << "Slicing modifier volumes - stealing " << region_id << " end";
        }
    }
    
    BOOST_LOG_TRIVIAL(debug) << "Slicing objects - removing top empty layers";
    while (! m_layers.empty()) {
        const Layer *layer = m_layers.back();
        if (! layer->empty())
            goto end;
        delete layer;
        m_layers.pop_back();
        if (! m_layers.empty())
            m_layers.back()->upper_layer = nullptr;
    }
    m_print->throw_if_canceled();
end:
    ;

    BOOST_LOG_TRIVIAL(debug) << "Slicing objects - make_slices in parallel - begin";
    {
        // Uncompensated slices for the first layer in case the Elephant foot compensation is applied.
        tbb::parallel_for(
          tbb::blocked_range<size_t>(0, m_layers.size()),
          [this, upscaled, clipped](const tbb::blocked_range<size_t>& range) {
            for (size_t layer_id = range.begin(); layer_id < range.end(); ++ layer_id) {
                m_print->throw_if_canceled();
                Layer *layer = m_layers[layer_id];
                // Apply size compensation and perform clipping of multi-part objects.
                float outter_delta = float(scale_(m_config.xy_size_compensation.value));
                float inner_delta = float(scale_(m_config.xy_inner_size_compensation.value));
                float hole_delta = inner_delta + float(scale_(m_config.hole_size_compensation.value));
                //FIXME only apply the compensation if no raft is enabled.
                float first_layer_compensation = 0.f;
                if (layer_id == 0 && m_config.raft_layers == 0 && m_config.first_layer_size_compensation.value != 0) {
                    // Only enable Elephant foot compensation if printing directly on the print bed.
                    first_layer_compensation = float(scale_(m_config.first_layer_size_compensation.value));
                    if (first_layer_compensation > 0) {
                        outter_delta += first_layer_compensation;
                        inner_delta += first_layer_compensation;
                        hole_delta += first_layer_compensation;
                        first_layer_compensation = 0;
                    }
                    else {
                        float min_delta = std::min(outter_delta, std::min(inner_delta, hole_delta));
                        if (min_delta > 0) {
                            if (-first_layer_compensation < min_delta) {
                                outter_delta += first_layer_compensation;
                                inner_delta += first_layer_compensation;
                                hole_delta += first_layer_compensation;
                                first_layer_compensation = 0;
                            } else {
                                first_layer_compensation += min_delta;
                                outter_delta -= min_delta;
                                inner_delta -= min_delta;
                                hole_delta -= min_delta;
                            }
                        }
                    }
                }
                // Optimized version for a single region layer.
                if (layer->regions().size() == 1) {
                    assert(!upscaled);
                    //assert(!clipped); //can happen with z-range modifier
                    // Single region, growing or shrinking.
                    LayerRegion *layerm = layer->regions().front();
                    ExPolygons expolygons = to_expolygons(std::move(layerm->m_slices.surfaces));
                    // Apply all three main XY compensation.
                    if (hole_delta > 0 || inner_delta > 0 || outter_delta > 0) {
                        expolygons = _shrink_contour_holes(std::max(0.f, outter_delta), std::max(0.f, inner_delta), std::max(0.f, hole_delta), expolygons);
                    }
                    // Apply the elephant foot compensation.
                    if (layer_id == 0 && first_layer_compensation != 0.f) {
                        expolygons = union_ex(Slic3r::elephant_foot_compensation(expolygons, layerm->flow(frExternalPerimeter), 
                            unscale<double>(-first_layer_compensation)));
                    }
                    // Apply all three main negative XY compensation.
                    if (hole_delta < 0 || inner_delta < 0 || outter_delta < 0) {
                        expolygons = _shrink_contour_holes(std::min(0.f, outter_delta), std::min(0.f, inner_delta), std::min(0.f, hole_delta), expolygons);
                    }
                    
                    if (layer->regions().front()->region()->config().curve_smoothing_precision > 0.f) {
                        //smoothing
                        expolygons = _smooth_curves(expolygons, layer->regions().front()->region()->config());
                    }
                    layerm->m_slices.set(std::move(expolygons), stPosInternal | stDensSparse);
                } else {
                    float max_growth = std::max(hole_delta, std::max(inner_delta, outter_delta));
                    float min_growth = std::min(hole_delta, std::min(inner_delta, outter_delta));
                    bool clip      = /*! clipped && ??? */ m_config.clip_multipart_objects.value;
                    ExPolygons merged_poly_for_holes_growing;
                    if (max_growth > 0) {
                        //merge polygons because region can cut "holes".
                        //then, cut them to give them again later to their region
                        merged_poly_for_holes_growing = layer->merged(float(SCALED_EPSILON));
                        merged_poly_for_holes_growing = _shrink_contour_holes(std::max(0.f, outter_delta), std::max(0.f, inner_delta), std::max(0.f, hole_delta), union_ex(merged_poly_for_holes_growing));
                    }
                    if (clip || max_growth > 0) {
                        // Multiple regions, growing or just clipping one region by the other.
                        // When clipping the regions, priority is given to the first regions.
                        Polygons processed;
                        for (size_t region_id = 0; region_id < layer->regions().size(); ++ region_id) {
                            LayerRegion *layerm = layer->regions()[region_id];
                            ExPolygons slices = to_expolygons(std::move(layerm->slices().surfaces));
                            if (max_growth > 0.f) {
                                slices = intersection_ex(offset_ex(slices, max_growth), merged_poly_for_holes_growing);
                            }
                            // Apply the first_layer_compensation if >0.
                            if (layer_id == 0 && first_layer_compensation > 0)
                                slices = offset_ex(std::move(slices), std::max(first_layer_compensation, 0.f));
                            //smoothing
                            if (layerm->region()->config().curve_smoothing_precision > 0.f)
                                slices = _smooth_curves(slices, layerm->region()->config());
                            // Trim by the slices of already processed regions.
                            if (region_id > 0 && clip)
                                slices = diff_ex(to_polygons(std::move(slices)), processed);
                            if (clip && (region_id + 1 < layer->regions().size()))
                                // Collect the already processed regions to trim the to be processed regions.
                                polygons_append(processed, slices);
                            layerm->m_slices.set(std::move(slices), stPosInternal | stDensSparse);
                        }
                    }
                    if (min_growth < 0.f || first_layer_compensation != 0.f) {
                        // Apply the negative XY compensation. (the ones that is <0)
                        ExPolygons trimming;
                        static const float eps = float(scale_(m_config.slice_closing_radius.value) * 1.5);
                        if (layer_id == 0 && first_layer_compensation < 0.f) {
                            ExPolygons expolygons_first_layer = offset_ex(layer->merged(eps), - eps);
                            trimming = Slic3r::elephant_foot_compensation(expolygons_first_layer,
                                layer->regions().front()->flow(frExternalPerimeter), unscale<double>(-first_layer_compensation));
                        }
                        else {
                            trimming = layer->merged(float(SCALED_EPSILON));
                        }
                        if (min_growth < 0)
                            trimming = _shrink_contour_holes(std::min(0.f, outter_delta), std::min(0.f, inner_delta), std::min(0.f, hole_delta), trimming);
                        //trim surfaces
                        for (size_t region_id = 0; region_id < layer->regions().size(); ++region_id) {
                            layer->regions()[region_id]->trim_surfaces(to_polygons(trimming));
                        }
                    }
                }
                // Merge all regions' slices to get islands, chain them by a shortest path.
                layer->make_slices();
                //FIXME: can't make it work in multi-region object, it seems useful to avoid bridge on top of first layer compensation
                //so it's disable, if you want an offset, use the offset field.
                //if (layer->regions().size() == 1 && layer_id == 0 && first_layer_compensation < 0 && m_config.raft_layers == 0) {
                //    // The Elephant foot has been compensated, therefore the 1st layer's lslices are shrank with the Elephant foot compensation value.
                //    // Store the uncompensated value there.
                //    assert(! m_layers.empty());
                //    assert(m_layers.front()->id() == 0);
                //    m_layers.front()->lslices = offset_ex(std::move(m_layers.front()->lslices), -first_layer_compensation);
                //}
            }
        });
    }
    m_print->throw_if_canceled();
    BOOST_LOG_TRIVIAL(debug) << "Slicing objects - make_slices in parallel - end";
}

ExPolygons PrintObject::_shrink_contour_holes(double contour_delta, double default_delta, double convex_delta, const ExPolygons& polys) const {
    ExPolygons new_ex_polys;
    double max_hole_area = scale_d(scale_d(m_config.hole_size_threshold.value));
    for (const ExPolygon& ex_poly : polys) {
        Polygons contours;
        Polygons holes;
        for (const Polygon& hole : ex_poly.holes) {
            //check if convex to reduce it
            // check whether first point forms a convex angle
            //note: we allow a deviation of 5.7° (0.01rad = 0.57°)
            bool ok = true;
            ok = (hole.points.front().ccw_angle(hole.points.back(), *(hole.points.begin() + 1)) <= PI + 0.1);
            // check whether points 1..(n-1) form convex angles
            if (ok)
                for (Points::const_iterator p = hole.points.begin() + 1; p != hole.points.end() - 1; ++p) {
                    ok = (p->ccw_angle(*(p - 1), *(p + 1)) <= PI + 0.1);
                    if (!ok) break;
                }

            // check whether last point forms a convex angle
            ok &= (hole.points.back().ccw_angle(*(hole.points.end() - 2), hole.points.front()) <= PI + 0.1);
             
            if (ok) {
                if (convex_delta != 0) {
                    //apply hole threshold cutoff
                    double convex_delta_adapted = convex_delta;
                    double area = -hole.area();
                    if (area > max_hole_area * 4) {
                        convex_delta_adapted = 0;
                    }else if (area > max_hole_area) {
                        // not a hard threshold, to avoid artefacts on slopped holes.
                        convex_delta_adapted = convex_delta * (max_hole_area * 4 - area) / (max_hole_area * 3);
                    }
                    if (convex_delta_adapted != 0) {
                        for (Polygon &newHole : offset(hole, -convex_delta_adapted)) {
                            newHole.make_counter_clockwise();
                            holes.emplace_back(std::move(newHole));
                        }
                    } else {
                        holes.push_back(hole);
                        holes.back().make_counter_clockwise();
                    }
                } else {
                    holes.push_back(hole);
                    holes.back().make_counter_clockwise();
                }
            } else {
                if (default_delta != 0) {
                    for (Polygon &newHole : offset(hole, -default_delta)) {
                        newHole.make_counter_clockwise();
                        holes.emplace_back(std::move(newHole));
                    }
                } else {
                    holes.push_back(hole);
                    holes.back().make_counter_clockwise();
                }
            }
        }
        //modify contour
        if (contour_delta != 0) {
            Polygons new_contours = offset(ex_poly.contour, contour_delta);
            if (new_contours.size() == 0)
                continue;
            contours.insert(contours.end(), std::make_move_iterator(new_contours.begin()), std::make_move_iterator(new_contours.end()));
        } else {
            contours.push_back(ex_poly.contour);
        }
        ExPolygons temp = diff_ex(union_(contours), union_(holes));
        new_ex_polys.insert(new_ex_polys.end(), std::make_move_iterator(temp.begin()), std::make_move_iterator(temp.end()));
    }
    return union_ex(new_ex_polys);
}

/// max angle: you ahve to be lwer than that to divide it. PI => all accepted
/// min angle: don't smooth sharp angles! 0  => all accepted
/// cutoff_dist: maximum dist between two point to add new points
/// max dist : maximum distance between two pointsd, where we add new points
Polygon _smooth_curve(Polygon &p, double max_angle, double min_angle_convex, double min_angle_concave, coord_t cutoff_dist, coord_t max_dist){
    if (p.size() < 4) return p;
    Polygon pout;
    //duplicate points to simplify the loop
    p.points.insert(p.points.end(), p.points.begin(), p.points.begin() + 3);
    for (size_t idx = 1; idx<p.size() - 2; idx++){
        //put first point
        pout.points.push_back(p[idx]);
        //get angles
        double angle1 = p[idx].ccw_angle(p.points[idx - 1], p.points[idx + 1]);
        bool angle1_concave = true;
        if (angle1 > PI) {
            angle1 = 2 * PI - angle1;
            angle1_concave = false;
        }
        double angle2 = p[idx + 1].ccw_angle(p.points[idx], p.points[idx + 2]);
        bool angle2_concave = true;
        if (angle2 > PI) {
            angle2 = 2 * PI - angle2;
            angle2_concave = false;
        }
        //filters
        bool angle1_ok = angle1_concave ? angle1 >= min_angle_concave : angle1 >= min_angle_convex;
        bool angle2_ok = angle2_concave ? angle2 >= min_angle_concave : angle2 >= min_angle_convex;
        if (!angle1_ok && !angle2_ok) continue;
        if (angle1 > max_angle && angle2 > max_angle) continue;
        if (cutoff_dist > 0 && p.points[idx].distance_to(p.points[idx+1]) > cutoff_dist) continue;
        // add points, but how many?
        coordf_t dist = p[idx].distance_to(p[idx + 1]);
        int nb_add = dist / max_dist;
        if (max_angle < PI) {
            int nb_add_per_angle = std::max((PI - angle1) / (PI - max_angle), (PI - angle2) / (PI - max_angle));
            nb_add = std::min(nb_add, nb_add_per_angle);
        }
        if (nb_add == 0) continue;

        //création des points de controles
        Vec2d vec_ab = (p[idx] - p[idx - 1]).cast<double>();
        Vec2d vec_bc = (p[idx + 1] - p[idx]).cast<double>();
        Vec2d vec_cb = (p[idx] - p[idx + 1]).cast<double>();
        Vec2d vec_dc = (p[idx + 1] - p[idx + 2]).cast<double>();
        vec_ab.normalize();
        vec_bc.normalize();
        vec_cb.normalize();
        vec_dc.normalize();
        Vec2d vec_b_tang = vec_ab + vec_bc;
        vec_b_tang.normalize();
        //should be 0.55 / 1.414 = ~0.39 to create a true circle from a square (90°)
        // it's ~0.36 for exagon (120°)
        // it's ~0.34 for octogon (135°)
        vec_b_tang *= dist * (0.31 + 0.12 * (1-(angle1 / PI)));
        Vec2d vec_c_tang = vec_dc + vec_cb;
        vec_c_tang.normalize();
        vec_c_tang *= dist * (0.31 + 0.12 * (1 - (angle2 / PI)));
        Point bp = p[idx] + ((!angle1_ok) ? vec_bc.cast<coord_t>() : vec_b_tang.cast<coord_t>());
        Point cp = p[idx + 1] + ((!angle2_ok) ? vec_cb.cast<coord_t>() : vec_c_tang.cast<coord_t>());
        for (int idx_np = 0; idx_np < nb_add; idx_np++){
            const float percent_np = (idx_np + 1) / (float)(nb_add + 1);
            const float inv_percent_np = 1 - percent_np;
            pout.points.emplace_back();
            Point &new_p = pout.points.back();
            const float coeff0 = inv_percent_np * inv_percent_np * inv_percent_np;
            const float coeff1 = percent_np * inv_percent_np * inv_percent_np;
            const float coeff2 = percent_np * percent_np * inv_percent_np;
            const float coeff3 = percent_np * percent_np * percent_np;
            new_p.x() = (p[idx].x() * coeff0)
                + (3 * bp.x() * coeff1)
                + (3 * cp.x() * coeff2)
                + (p[idx + 1].x() * coeff3);
            new_p.y() = (p[idx].y() * coeff0)
                + (3 * bp.y() * coeff1)
                + (3 * cp.y() * coeff2)
                + (p[idx + 1].y() * coeff3);
        }

    }
    return pout;
}

ExPolygons PrintObject::_smooth_curves(const ExPolygons & input, const PrintRegionConfig &conf) const {
    ExPolygons new_polys;
    for (const ExPolygon &ex_poly : input) {
        ExPolygon new_ex_poly(ex_poly);
        new_ex_poly.contour.remove_collinear(SCALED_RESOLUTION);
        new_ex_poly.contour = _smooth_curve(new_ex_poly.contour, PI,
            conf.curve_smoothing_angle_convex.value*PI / 180.0,
            conf.curve_smoothing_angle_concave.value*PI / 180.0,
            scale_(conf.curve_smoothing_cutoff_dist.value),
            scale_(conf.curve_smoothing_precision.value));
        for (Polygon &phole : new_ex_poly.holes){
            phole.reverse(); // make_counter_clockwise();
            phole.remove_collinear(SCALED_RESOLUTION);
            phole = _smooth_curve(phole, PI,
                conf.curve_smoothing_angle_convex.value*PI / 180.0,
                conf.curve_smoothing_angle_concave.value*PI / 180.0,
                scale_(conf.curve_smoothing_cutoff_dist.value),
                scale_(conf.curve_smoothing_precision.value));
            phole.reverse(); // make_clockwise();
            }
        new_polys.push_back(new_ex_poly);
    }
    return new_polys;
}

// To be used only if there are no layer span specific configurations applied, which would lead to z ranges being generated for this region.
std::vector<ExPolygons> PrintObject::slice_region(size_t region_id, const std::vector<float> &z, SlicingMode mode) const
{
    std::vector<const ModelVolume*> volumes;
    if (region_id < this->region_volumes.size()) {
        for (const std::pair<t_layer_height_range, int> &volume_and_range : this->region_volumes[region_id]) {
            const ModelVolume *volume = this->model_object()->volumes[volume_and_range.second];
            if (volume->is_model_part())
                volumes.emplace_back(volume);
        }
    }
    return this->slice_volumes(z, mode, volumes);
}

// Z ranges are not applicable to modifier meshes, therefore a sinle volume will be found in volume_and_range at most once.
std::vector<ExPolygons> PrintObject::slice_modifiers(size_t region_id, const std::vector<float> &slice_zs) const
{
    std::vector<ExPolygons> out;
    if (region_id < this->region_volumes.size())
    {
        std::vector<std::vector<t_layer_height_range>> volume_ranges;
        const std::vector<std::pair<t_layer_height_range, int>> &volumes_and_ranges = this->region_volumes[region_id];
        volume_ranges.reserve(volumes_and_ranges.size());
        for (size_t i = 0; i < volumes_and_ranges.size(); ) {
            int 			   volume_id    = volumes_and_ranges[i].second;
            const ModelVolume *model_volume = this->model_object()->volumes[volume_id];
            if (model_volume->is_modifier()) {
                std::vector<t_layer_height_range> ranges;
                ranges.emplace_back(volumes_and_ranges[i].first);
                size_t j = i + 1;
                for (; j < volumes_and_ranges.size() && volume_id == volumes_and_ranges[j].second; ++ j) {
                    if (! ranges.empty() && std::abs(ranges.back().second - volumes_and_ranges[j].first.first) < EPSILON)
                        ranges.back().second = volumes_and_ranges[j].first.second;
                    else
                        ranges.emplace_back(volumes_and_ranges[j].first);
                }
                volume_ranges.emplace_back(std::move(ranges));
                i = j;
            } else
                ++ i;
        }

        if (! volume_ranges.empty()) 
        {
            bool equal_ranges = true;
            for (size_t i = 1; i < volume_ranges.size(); ++ i) {
                assert(! volume_ranges[i].empty());
                if (volume_ranges.front() != volume_ranges[i]) {
                    equal_ranges = false;
                    break;
                }
            }

            if (equal_ranges && volume_ranges.front().size() == 1 && volume_ranges.front().front() == t_layer_height_range(0, DBL_MAX)) {
                // No modifier in this region was split to layer spans.
                std::vector<const ModelVolume*> volumes;
                for (const std::pair<t_layer_height_range, int> &volume_and_range : this->region_volumes[region_id]) {
                    const ModelVolume *volume = this->model_object()->volumes[volume_and_range.second];
                    if (volume->is_modifier())
                        volumes.emplace_back(volume);
                }
                out = this->slice_volumes(slice_zs, SlicingMode::Regular, volumes);
            } else {
                // Some modifier in this region was split to layer spans.
                std::vector<char> merge;
                for (size_t region_id = 0; region_id < this->region_volumes.size(); ++ region_id) {
                    const std::vector<std::pair<t_layer_height_range, int>> &volumes_and_ranges = this->region_volumes[region_id];
                    for (size_t i = 0; i < volumes_and_ranges.size(); ) {
                        int 			   volume_id    = volumes_and_ranges[i].second;
                        const ModelVolume *model_volume = this->model_object()->volumes[volume_id];
                        if (model_volume->is_modifier()) {
                            BOOST_LOG_TRIVIAL(debug) << "Slicing modifiers - volume " << volume_id;
                            // Find the ranges of this volume. Ranges in volumes_and_ranges must not overlap for a single volume.
                            std::vector<t_layer_height_range> ranges;
                            ranges.emplace_back(volumes_and_ranges[i].first);
                            size_t j = i + 1;
                            for (; j < volumes_and_ranges.size() && volume_id == volumes_and_ranges[j].second; ++ j)
                                ranges.emplace_back(volumes_and_ranges[j].first);
                            // slicing in parallel
                            std::vector<ExPolygons> this_slices = this->slice_volume(slice_zs, ranges, SlicingMode::Regular, *model_volume);
                            if (out.empty()) {
                                out = std::move(this_slices);
                                merge.assign(out.size(), false);
                            } else {
                                for (size_t i = 0; i < out.size(); ++ i)
                                    if (! this_slices[i].empty()) {
                                        if (! out[i].empty()) {
                                            append(out[i], this_slices[i]);
                                            merge[i] = true;
                                        } else
                                            out[i] = std::move(this_slices[i]);
                            }
                            }
                            i = j;
                        } else
                            ++ i;
                    }
                }
                for (size_t i = 0; i < merge.size(); ++ i)
                    if (merge[i])
                        out[i] = union_ex(out[i]);
            }
        }
    }

    return out;
}

std::vector<ExPolygons> PrintObject::slice_support_volumes(const ModelVolumeType &model_volume_type) const
{
    std::vector<const ModelVolume*> volumes;
    for (const ModelVolume *volume : this->model_object()->volumes)
        if (volume->type() == model_volume_type)
            volumes.emplace_back(volume);
    std::vector<float> zs;
    zs.reserve(this->layers().size());
    for (const Layer *l : this->layers())
        zs.emplace_back((float)l->slice_z);
    return this->slice_volumes(zs, SlicingMode::Regular, volumes);
}

std::vector<ExPolygons> PrintObject::slice_volumes(const std::vector<float> &z, SlicingMode mode, const std::vector<const ModelVolume*> &volumes) const
{
    std::vector<ExPolygons> layers;
    if (! volumes.empty()) {
        // Compose mesh.
        //FIXME better to perform slicing over each volume separately and then to use a Boolean operation to merge them.
        TriangleMesh mesh(volumes.front()->mesh());
        mesh.transform(volumes.front()->get_matrix(), true);
        assert(mesh.repaired);
        if (volumes.size() == 1 && mesh.repaired) {
            //FIXME The admesh repair function may break the face connectivity, rather refresh it here as the slicing code relies on it.
            stl_check_facets_exact(&mesh.stl);
        }
        for (size_t idx_volume = 1; idx_volume < volumes.size(); ++ idx_volume) {
            const ModelVolume &model_volume = *volumes[idx_volume];
            TriangleMesh vol_mesh(model_volume.mesh());
            vol_mesh.transform(model_volume.get_matrix(), true);
            mesh.merge(vol_mesh);
        }
        if (mesh.stl.stats.number_of_facets > 0) {
            mesh.transform(m_trafo, true);
            // apply XY shift
            mesh.translate(- unscale<float>(m_center_offset.x()), - unscale<float>(m_center_offset.y()), 0);
            // perform actual slicing
            const Print *print = this->print();
            auto callback = TriangleMeshSlicer::throw_on_cancel_callback_type([print](){print->throw_if_canceled();});
            // TriangleMeshSlicer needs shared vertices, also this calls the repair() function.
            mesh.require_shared_vertices();
            TriangleMeshSlicer mslicer(float(m_config.slice_closing_radius.value), float(m_config.model_precision.value));
            mslicer.init(&mesh, callback);
            mslicer.slice(z, mode, &layers, callback);
            m_print->throw_if_canceled();
        }
    }
    return layers;
}

std::vector<ExPolygons> PrintObject::slice_volume(const std::vector<float> &z, SlicingMode mode, const ModelVolume &volume) const
{
    std::vector<ExPolygons> layers;
    if (! z.empty()) {
        // Compose mesh.
        //FIXME better to split the mesh into separate shells, perform slicing over each shell separately and then to use a Boolean operation to merge them.
        TriangleMesh mesh(volume.mesh());
        mesh.transform(volume.get_matrix(), true);
        if (mesh.repaired) {
            //FIXME The admesh repair function may break the face connectivity, rather refresh it here as the slicing code relies on it.
            stl_check_facets_exact(&mesh.stl);
        }
        if (mesh.stl.stats.number_of_facets > 0) {
            mesh.transform(m_trafo, true);
            // apply XY shift
            mesh.translate(- unscale<float>(m_center_offset.x()), - unscale<float>(m_center_offset.y()), 0);
            // perform actual slicing
            TriangleMeshSlicer mslicer(float(m_config.slice_closing_radius.value), float(m_config.model_precision.value));
            const Print *print = this->print();
            auto callback = TriangleMeshSlicer::throw_on_cancel_callback_type([print](){print->throw_if_canceled();});
            // TriangleMeshSlicer needs the shared vertices.
            mesh.require_shared_vertices();
            mslicer.init(&mesh, callback);
	        mslicer.slice(z, mode, &layers, callback);
            m_print->throw_if_canceled();
        }
    }
    return layers;
}

// Filter the zs not inside the ranges. The ranges are closed at the botton and open at the top, they are sorted lexicographically and non overlapping.
std::vector<ExPolygons> PrintObject::slice_volume(const std::vector<float> &z, const std::vector<t_layer_height_range> &ranges, SlicingMode mode, const ModelVolume &volume) const
{
    std::vector<ExPolygons> out;
    if (! z.empty() && ! ranges.empty()) {
        if (ranges.size() == 1 && z.front() >= ranges.front().first && z.back() < ranges.front().second) {
            // All layers fit into a single range.
            out = this->slice_volume(z, mode, volume);
        } else {
            std::vector<float> 					   z_filtered;
            std::vector<std::pair<size_t, size_t>> n_filtered;
            z_filtered.reserve(z.size());
            n_filtered.reserve(2 * ranges.size());
            size_t i = 0;
            for (const t_layer_height_range &range : ranges) {
                for (; i < z.size() && z[i] < range.first; ++ i) ;
                size_t first = i;
                for (; i < z.size() && z[i] < range.second; ++ i)
                    z_filtered.emplace_back(z[i]);
                if (i > first)
                    n_filtered.emplace_back(std::make_pair(first, i));
            }
            if (! n_filtered.empty()) {
                std::vector<ExPolygons> layers = this->slice_volume(z_filtered, mode, volume);
                out.assign(z.size(), ExPolygons());
                i = 0;
                for (const std::pair<size_t, size_t> &span : n_filtered)
                    for (size_t j = span.first; j < span.second; ++ j)
                        out[j] = std::move(layers[i ++]);
            }
        }
    }
    return out;
}

std::string PrintObject::_fix_slicing_errors()
{
    // Collect layers with slicing errors.
    // These layers will be fixed in parallel.
    std::vector<size_t> buggy_layers;
    buggy_layers.reserve(m_layers.size());
    for (size_t idx_layer = 0; idx_layer < m_layers.size(); ++ idx_layer)
        if (m_layers[idx_layer]->slicing_errors)
            buggy_layers.push_back(idx_layer);

    BOOST_LOG_TRIVIAL(debug) << "Slicing objects - fixing slicing errors in parallel - begin";
    tbb::parallel_for(
        tbb::blocked_range<size_t>(0, buggy_layers.size()),
        [this, &buggy_layers](const tbb::blocked_range<size_t>& range) {
            for (size_t buggy_layer_idx = range.begin(); buggy_layer_idx < range.end(); ++ buggy_layer_idx) {
                m_print->throw_if_canceled();
                size_t idx_layer = buggy_layers[buggy_layer_idx];
                Layer *layer     = m_layers[idx_layer];
                assert(layer->slicing_errors);
                // Try to repair the layer surfaces by merging all contours and all holes from neighbor layers.
                // BOOST_LOG_TRIVIAL(trace) << "Attempting to repair layer" << idx_layer;
                for (size_t region_id = 0; region_id < layer->m_regions.size(); ++ region_id) {
                    LayerRegion *layerm = layer->m_regions[region_id];
                    // Find the first valid layer below / above the current layer.
                    const Surfaces *upper_surfaces = nullptr;
                    const Surfaces *lower_surfaces = nullptr;
                    for (size_t j = idx_layer + 1; j < m_layers.size(); ++ j)
                        if (! m_layers[j]->slicing_errors) {
                            upper_surfaces = &m_layers[j]->regions()[region_id]->slices().surfaces;
                            break;
                        }
                    for (int j = int(idx_layer) - 1; j >= 0; -- j)
                        if (! m_layers[j]->slicing_errors) {
                            lower_surfaces = &m_layers[j]->regions()[region_id]->slices().surfaces;
                            break;
                        }
                    // Collect outer contours and holes from the valid layers above & below.
                    Polygons outer;
                    outer.reserve(
                        ((upper_surfaces == nullptr) ? 0 : upper_surfaces->size()) + 
                        ((lower_surfaces == nullptr) ? 0 : lower_surfaces->size()));
                    size_t num_holes = 0;
                    if (upper_surfaces)
                        for (const auto &surface : *upper_surfaces) {
                            outer.push_back(surface.expolygon.contour);
                            num_holes += surface.expolygon.holes.size();
                        }
                    if (lower_surfaces)
                        for (const auto &surface : *lower_surfaces) {
                            outer.push_back(surface.expolygon.contour);
                            num_holes += surface.expolygon.holes.size();
                        }
                    Polygons holes;
                    holes.reserve(num_holes);
                    if (upper_surfaces)
                        for (const auto &surface : *upper_surfaces)
                            polygons_append(holes, surface.expolygon.holes);
                    if (lower_surfaces)
                        for (const auto &surface : *lower_surfaces)
                            polygons_append(holes, surface.expolygon.holes);
                    layerm->m_slices.set(diff_ex(union_(outer), holes, false), stPosInternal | stDensSparse);
                }
                // Update layer slices after repairing the single regions.
                layer->make_slices();
            }
        });
    m_print->throw_if_canceled();
    BOOST_LOG_TRIVIAL(debug) << "Slicing objects - fixing slicing errors in parallel - end";

    // remove empty layers from bottom
    while (! m_layers.empty() && (m_layers.front()->lslices.empty() || m_layers.front()->empty())) {
        delete m_layers.front();
        m_layers.erase(m_layers.begin());
        m_layers.front()->lower_layer = nullptr;
        for (size_t i = 0; i < m_layers.size(); ++ i)
            m_layers[i]->set_id(m_layers[i]->id() - 1);
    }

    return buggy_layers.empty() ? "" :
        "The model has overlapping or self-intersecting facets. I tried to repair it, "
        "however you might want to check the results or repair the input file and retry.\n";
}

// Simplify the sliced model, if "resolution" configuration parameter > 0.
// The simplification is problematic, because it simplifies the slices independent from each other,
// which makes the simplified discretization visible on the object surface.
void PrintObject::simplify_slices(coord_t distance)
{
    BOOST_LOG_TRIVIAL(debug) << "Slicing objects - siplifying slices in parallel - begin";
    tbb::parallel_for(
        tbb::blocked_range<size_t>(0, m_layers.size()),
        [this, distance](const tbb::blocked_range<size_t>& range) {
            for (size_t layer_idx = range.begin(); layer_idx < range.end(); ++ layer_idx) {
                m_print->throw_if_canceled();
                Layer *layer = m_layers[layer_idx];
                for (size_t region_idx = 0; region_idx < layer->m_regions.size(); ++ region_idx)
                    layer->m_regions[region_idx]->m_slices.simplify(distance);
                {
                    ExPolygons simplified;
                    for (const ExPolygon &expoly : layer->lslices)
                        expoly.simplify(distance, &simplified);
                    layer->lslices = std::move(simplified);
                }
            }
        });
    BOOST_LOG_TRIVIAL(debug) << "Slicing objects - siplifying slices in parallel - end";
}

// Only active if config->infill_only_where_needed. This step trims the sparse infill,
// so it acts as an internal support. It maintains all other infill types intact.
// Here the internal surfaces and perimeters have to be supported by the sparse infill.
//FIXME The surfaces are supported by a sparse infill, but the sparse infill is only as large as the area to support.
// Likely the sparse infill will not be anchored correctly, so it will not work as intended.
// Also one wishes the perimeters to be supported by a full infill.
// Idempotence of this method is guaranteed by the fact that we don't remove things from
// fill_surfaces but we only turn them into VOID surfaces, thus preserving the boundaries.
void PrintObject::clip_fill_surfaces()
{
    if (! m_config.infill_only_where_needed.value ||
        ! std::any_of(this->print()->regions().begin(), this->print()->regions().end(), 
            [](const PrintRegion *region) { return region->config().fill_density > 0; }))
        return;

    // We only want infill under ceilings; this is almost like an
    // internal support material.
    // Proceed top-down, skipping the bottom layer.
    Polygons upper_internal;
    for (int layer_id = int(m_layers.size()) - 1; layer_id > 0; -- layer_id) {
        Layer *layer       = m_layers[layer_id];
        Layer *lower_layer = m_layers[layer_id - 1];
        // Detect things that we need to support.
        // Cummulative slices.
        Polygons slices;
        polygons_append(slices, layer->lslices);
        // Cummulative fill surfaces.
        Polygons fill_surfaces;
        // Solid surfaces to be supported.
        Polygons overhangs;
        for (const LayerRegion *layerm : layer->m_regions)
            for (const Surface &surface : layerm->fill_surfaces.surfaces) {
                Polygons polygons = to_polygons(surface.expolygon);
                if (surface.has_fill_solid())
                    polygons_append(overhangs, polygons);
                polygons_append(fill_surfaces, std::move(polygons));
            }
        Polygons lower_layer_fill_surfaces;
        Polygons lower_layer_internal_surfaces;
        for (const LayerRegion *layerm : lower_layer->m_regions)
            for (const Surface &surface : layerm->fill_surfaces.surfaces) {
                Polygons polygons = to_polygons(surface.expolygon);
                if (surface.has_pos_internal() && (surface.has_fill_sparse() || surface.has_fill_void()) )
                    polygons_append(lower_layer_internal_surfaces, polygons);
                polygons_append(lower_layer_fill_surfaces, std::move(polygons));
            }
        // We also need to support perimeters when there's at least one full unsupported loop
        {
            // Get perimeters area as the difference between slices and fill_surfaces
            // Only consider the area that is not supported by lower perimeters
            Polygons perimeters = intersection(diff(slices, fill_surfaces), lower_layer_fill_surfaces);
            // Only consider perimeter areas that are at least one extrusion width thick.
            //FIXME Offset2 eats out from both sides, while the perimeters are create outside in.
            //Should the pw not be half of the current value?
            float pw = FLT_MAX;
            for (const LayerRegion *layerm : layer->m_regions)
                pw = std::min(pw, (float)layerm->flow(frPerimeter).scaled_width());
            // Append such thick perimeters to the areas that need support
            polygons_append(overhangs, offset2(perimeters, -pw, +pw));
        }
        // Find new internal infill.
        polygons_append(overhangs, std::move(upper_internal));
        upper_internal = intersection(overhangs, lower_layer_internal_surfaces);
        // Apply new internal infill to regions.
        for (LayerRegion *layerm : lower_layer->m_regions) {
            if (layerm->region()->config().fill_density.value == 0)
                continue;
            SurfaceType internal_surface_types[] = { stPosInternal | stDensSparse, stPosInternal | stDensVoid };
            Polygons internal;
            for (Surface &surface : layerm->fill_surfaces.surfaces)
                if (surface.has_pos_internal() && (surface.has_fill_sparse() || surface.has_fill_void()))
                    polygons_append(internal, std::move(surface.expolygon));
            layerm->fill_surfaces.remove_types(internal_surface_types, 2);
            layerm->fill_surfaces.append(intersection_ex(internal, upper_internal, true), stPosInternal | stDensSparse);
            layerm->fill_surfaces.append(diff_ex        (internal, upper_internal, true), stPosInternal | stDensVoid);
            // If there are voids it means that our internal infill is not adjacent to
            // perimeters. In this case it would be nice to add a loop around infill to
            // make it more robust and nicer. TODO.
#ifdef SLIC3R_DEBUG_SLICE_PROCESSING
            layerm->export_region_fill_surfaces_to_svg_debug("6_clip_fill_surfaces");
#endif
        }
        m_print->throw_if_canceled();
    }
}

void PrintObject::discover_horizontal_shells()
{
    BOOST_LOG_TRIVIAL(trace) << "discover_horizontal_shells()";
    
    for (size_t region_id = 0; region_id < this->region_volumes.size(); ++ region_id) {
        for (size_t i = 0; i < m_layers.size(); ++ i) {
            m_print->throw_if_canceled();
            Layer 					*layer  = m_layers[i];
            LayerRegion             *layerm = layer->regions()[region_id];
            const PrintRegionConfig &region_config = layerm->region()->config();
            if (region_config.solid_infill_every_layers.value > 0 && region_config.fill_density.value > 0 &&
                (i % region_config.solid_infill_every_layers) == 0) {
                // Insert a solid internal layer. Mark stInternal surfaces as stInternalSolid or stInternalBridge.
                SurfaceType type = (region_config.fill_density == 100) ? (stPosInternal | stDensSolid) : (stPosInternal | stDensSolid | stModBridge);
                for (Surface &surface : layerm->fill_surfaces.surfaces)
                    if (surface.surface_type == (stPosInternal | stDensSparse))
                        surface.surface_type = type;
            }

            // If ensure_vertical_shell_thickness, then the rest has already been performed by discover_vertical_shells().
            if (region_config.ensure_vertical_shell_thickness.value)
                continue;

            coordf_t print_z  = layer->print_z;
            coordf_t bottom_z = layer->bottom_z();
            for (size_t idx_surface_type = 0; idx_surface_type < 3; ++ idx_surface_type) {
                m_print->throw_if_canceled();
                SurfaceType type = (idx_surface_type == 0) ? (stPosTop | stDensSolid) : 
                    ( (idx_surface_type == 1) ? (stPosBottom | stDensSolid) : (stPosBottom | stDensSolid |stModBridge));
                int num_solid_layers = ( (type & stPosTop) == stPosTop) ? region_config.top_solid_layers.value : region_config.bottom_solid_layers.value;
                if (num_solid_layers == 0)
                    continue;
                // Find slices of current type for current layer.
                // Use slices instead of fill_surfaces, because they also include the perimeter area,
                // which needs to be propagated in shells; we need to grow slices like we did for
                // fill_surfaces though. Using both ungrown slices and grown fill_surfaces will
                // not work in some situations, as there won't be any grown region in the perimeter 
                // area (this was seen in a model where the top layer had one extra perimeter, thus
                // its fill_surfaces were thinner than the lower layer's infill), however it's the best
                // solution so far. Growing the external slices by external_infill_margin will put
                // too much solid infill inside nearly-vertical slopes.

                // Surfaces including the area of perimeters. Everything, that is visible from the top / bottom
                // (not covered by a layer above / below).
                // This does not contain the areas covered by perimeters!
                Polygons solid;
                for (const Surface &surface : layerm->slices().surfaces)
                    if (surface.surface_type == type)
                        polygons_append(solid, to_polygons(surface.expolygon));
                // Infill areas (slices without the perimeters).
                for (const Surface &surface : layerm->fill_surfaces.surfaces)
                    if (surface.surface_type == type)
                        polygons_append(solid, to_polygons(surface.expolygon));
                if (solid.empty())
                    continue;
//                Slic3r::debugf "Layer %d has %s surfaces\n", $i, (($type & stTop) != 0) ? 'top' : 'bottom';
                
                // Scatter top / bottom regions to other layers. Scattering process is inherently serial, it is difficult to parallelize without locking.
                for (int n = ((type & stPosTop) == stPosTop) ? int(i) - 1 : int(i) + 1;
                    ((type & stPosTop) == stPosTop) ?
                        (n >= 0                   && (int(i) - n < num_solid_layers || 
                                                      print_z - m_layers[n]->print_z < region_config.top_solid_min_thickness.value - EPSILON)) :
                        (n < int(m_layers.size()) && (n - int(i) < num_solid_layers ||
                                                      m_layers[n]->bottom_z() - bottom_z < region_config.bottom_solid_min_thickness.value - EPSILON));
                    ((type & stPosTop) == stPosTop) ? -- n : ++ n)
                {
//                    Slic3r::debugf "  looking for neighbors on layer %d...\n", $n;                  
                    // Reference to the lower layer of a TOP surface, or an upper layer of a BOTTOM surface.
                    LayerRegion *neighbor_layerm = m_layers[n]->regions()[region_id];
                    
                    // find intersection between neighbor and current layer's surfaces
                    // intersections have contours and holes
                    // we update $solid so that we limit the next neighbor layer to the areas that were
                    // found on this one - in other words, solid shells on one layer (for a given external surface)
                    // are always a subset of the shells found on the previous shell layer
                    // this approach allows for DWIM in hollow sloping vases, where we want bottom
                    // shells to be generated in the base but not in the walls (where there are many
                    // narrow bottom surfaces): reassigning $solid will consider the 'shadow' of the 
                    // upper perimeter as an obstacle and shell will not be propagated to more upper layers
                    //FIXME How does it work for stInternalBRIDGE? This is set for sparse infill. Likely this does not work.
                    Polygons new_internal_solid;
                    {
                        Polygons internal;
                        for (const Surface &surface : neighbor_layerm->fill_surfaces.surfaces)
                            if (surface.has_pos_internal() &&(surface.has_fill_sparse() || surface.has_fill_solid()))
                                polygons_append(internal, to_polygons(surface.expolygon));
                        new_internal_solid = intersection(solid, internal, true);
                    }
                    if (new_internal_solid.empty()) {
                        // No internal solid needed on this layer. In order to decide whether to continue
                        // searching on the next neighbor (thus enforcing the configured number of solid
                        // layers, use different strategies according to configured infill density:
                        if (region_config.fill_density.value == 0) {
                            // If user expects the object to be void (for example a hollow sloping vase),
                            // don't continue the search. In this case, we only generate the external solid
                            // shell if the object would otherwise show a hole (gap between perimeters of 
                            // the two layers), and internal solid shells are a subset of the shells found 
                            // on each previous layer.
                            goto EXTERNAL;
                        } else {
                            // If we have internal infill, we can generate internal solid shells freely.
                            continue;
                        }
                    }
                    
                    if (region_config.fill_density.value == 0) {
                        // if we're printing a hollow object we discard any solid shell thinner
                        // than a perimeter width, since it's probably just crossing a sloping wall
                        // and it's not wanted in a hollow print even if it would make sense when
                        // obeying the solid shell count option strictly (DWIM!)
                        float margin = float(neighbor_layerm->flow(frExternalPerimeter).scaled_width());
                        Polygons too_narrow = diff(
                            new_internal_solid, 
                            offset2(new_internal_solid, -margin, +margin, jtMiter, 5), 
                            true);
                        // Trim the regularized region by the original region.
                        if (! too_narrow.empty())
                            new_internal_solid = solid = diff(new_internal_solid, too_narrow);
                    }

                    // make sure the new internal solid is wide enough, as it might get collapsed
                    // when spacing is added in Fill.pm
                    {
                        //FIXME Vojtech: Disable this and you will be sorry.
                        // https://github.com/prusa3d/PrusaSlicer/issues/26 bottom
                        float margin = 3.f * layerm->flow(frSolidInfill).scaled_width(); // require at least this size
                        // we use a higher miterLimit here to handle areas with acute angles
                        // in those cases, the default miterLimit would cut the corner and we'd
                        // get a triangle in $too_narrow; if we grow it below then the shell
                        // would have a different shape from the external surface and we'd still
                        // have the same angle, so the next shell would be grown even more and so on.
                        Polygons too_narrow = diff(
                            new_internal_solid,
                            offset2(new_internal_solid, -margin, +margin, ClipperLib::jtMiter, 5),
                            true);
                        if (! too_narrow.empty()) {
                            // grow the collapsing parts and add the extra area to  the neighbor layer 
                            // as well as to our original surfaces so that we support this 
                            // additional area in the next shell too
                            // make sure our grown surfaces don't exceed the fill area
                            Polygons internal;
                            for (const Surface &surface : neighbor_layerm->fill_surfaces.surfaces)
                                if (surface.has_pos_internal() && !surface.has_mod_bridge())
                                    polygons_append(internal, to_polygons(surface.expolygon));
                            polygons_append(new_internal_solid, 
                                intersection(
                                    offset(too_narrow, +margin),
                                    // Discard bridges as they are grown for anchoring and we can't
                                    // remove such anchors. (This may happen when a bridge is being 
                                    // anchored onto a wall where little space remains after the bridge
                                    // is grown, and that little space is an internal solid shell so 
                                    // it triggers this too_narrow logic.)
                                    internal));
                            // see https://github.com/prusa3d/PrusaSlicer/pull/3426
                            // solid = new_internal_solid;
                        }
                    }
                    
                    // internal-solid are the union of the existing internal-solid surfaces
                    // and new ones
                    SurfaceCollection backup = std::move(neighbor_layerm->fill_surfaces);
                    polygons_append(new_internal_solid, to_polygons(backup.filter_by_type(stPosInternal | stDensSolid)));
                    ExPolygons internal_solid = union_ex(new_internal_solid, false);
                    // assign new internal-solid surfaces to layer
                    neighbor_layerm->fill_surfaces.set(internal_solid, stPosInternal | stDensSolid);
                    // subtract intersections from layer surfaces to get resulting internal surfaces
                    Polygons polygons_internal = to_polygons(std::move(internal_solid));
                    ExPolygons internal = diff_ex(
                        to_polygons(backup.filter_by_type(stPosInternal | stDensSparse)),
                        polygons_internal,
                        true);
                    // assign resulting internal surfaces to layer
                    neighbor_layerm->fill_surfaces.append(internal, stPosInternal | stDensSparse);
                    polygons_append(polygons_internal, to_polygons(std::move(internal)));
                    // assign top and bottom surfaces to layer
                    SurfaceType surface_types_solid[] = { stPosTop | stDensSolid, stPosBottom | stDensSolid, stPosBottom | stDensSolid | stModBridge };
                    backup.keep_types(surface_types_solid, 3);
                    //backup.keep_types_flag(stPosTop | stPosBottom);
                    std::vector<SurfacesPtr> top_bottom_groups;
                    backup.group(&top_bottom_groups);
                    for (SurfacesPtr &group : top_bottom_groups)
                        neighbor_layerm->fill_surfaces.append(
                            diff_ex(to_polygons(group), polygons_internal),
                            // Use an existing surface as a template, it carries the bridge angle etc.
                            *group.front());
                }
        EXTERNAL:;
            } // foreach type (stTop, stBottom, stBottomBridge)
        } // for each layer
    } // for each region

#ifdef SLIC3R_DEBUG_SLICE_PROCESSING
    for (size_t region_id = 0; region_id < this->region_volumes.size(); ++ region_id) {
        for (const Layer *layer : m_layers) {
            const LayerRegion *layerm = layer->m_regions[region_id];
            layerm->export_region_slices_to_svg_debug("5_discover_horizontal_shells");
            layerm->export_region_fill_surfaces_to_svg_debug("5_discover_horizontal_shells");
        } // for each layer
    } // for each region
#endif /* SLIC3R_DEBUG_SLICE_PROCESSING */
}

// combine fill surfaces across layers to honor the "infill every N layers" option
// Idempotence of this method is guaranteed by the fact that we don't remove things from
// fill_surfaces but we only turn them into VOID surfaces, thus preserving the boundaries.
void PrintObject::combine_infill()
{
    // Work on each region separately.
    for (size_t region_id = 0; region_id < this->region_volumes.size(); ++ region_id) {
        const PrintRegion *region = this->print()->regions()[region_id];
        const size_t every = region->config().infill_every_layers.value;
        if (every < 2 || region->config().fill_density == 0.)
            continue;
        // Limit the number of combined layers to the maximum height allowed by this regions' nozzle.
        //FIXME limit the layer height to max_layer_height
        double nozzle_diameter = std::min(
            this->print()->config().nozzle_diameter.get_at(region->config().infill_extruder.value - 1),
            this->print()->config().nozzle_diameter.get_at(region->config().solid_infill_extruder.value - 1));
        // define the combinations
        std::vector<size_t> combine(m_layers.size(), 0);
        {
            double current_height = 0.;
            size_t num_layers = 0;
            for (size_t layer_idx = 0; layer_idx < m_layers.size(); ++ layer_idx) {
                m_print->throw_if_canceled();
                const Layer *layer = m_layers[layer_idx];
                if (layer->id() == 0)
                    // Skip first print layer (which may not be first layer in array because of raft).
                    continue;
                // Check whether the combination of this layer with the lower layers' buffer
                // would exceed max layer height or max combined layer count.
                if (current_height + layer->height >= nozzle_diameter + EPSILON || num_layers >= every) {
                    // Append combination to lower layer.
                    combine[layer_idx - 1] = num_layers;
                    current_height = 0.;
                    num_layers = 0;
                }
                current_height += layer->height;
                ++ num_layers;
            }
            
            // Append lower layers (if any) to uppermost layer.
            combine[m_layers.size() - 1] = num_layers;
        }
        
        // loop through layers to which we have assigned layers to combine
        for (size_t layer_idx = 0; layer_idx < m_layers.size(); ++ layer_idx) {
            m_print->throw_if_canceled();
            size_t num_layers = combine[layer_idx];
            if (num_layers <= 1)
                continue;
            // Get all the LayerRegion objects to be combined.
            std::vector<LayerRegion*> layerms;
            layerms.reserve(num_layers);
            for (size_t i = layer_idx + 1 - num_layers; i <= layer_idx; ++ i)
                layerms.emplace_back(m_layers[i]->regions()[region_id]);
            // We need to perform a multi-layer intersection, so let's split it in pairs.
            // Initialize the intersection with the candidates of the lowest layer.
            ExPolygons intersection = to_expolygons(layerms.front()->fill_surfaces.filter_by_type(stPosInternal | stDensSparse));
            // Start looping from the second layer and intersect the current intersection with it.
            for (size_t i = 1; i < layerms.size(); ++ i)
                intersection = intersection_ex(
                    to_polygons(intersection),
                    to_polygons(layerms[i]->fill_surfaces.filter_by_type(stPosInternal | stDensSparse)),
                    false);
            double area_threshold = layerms.front()->infill_area_threshold();
            if (! intersection.empty() && area_threshold > 0.)
                intersection.erase(std::remove_if(intersection.begin(), intersection.end(), 
                    [area_threshold](const ExPolygon &expoly) { return expoly.area() <= area_threshold; }), 
                    intersection.end());
            if (intersection.empty())
                continue;
//            Slic3r::debugf "  combining %d %s regions from layers %d-%d\n",
//                scalar(@$intersection),
//                ($type == stInternal ? 'internal' : 'internal-solid'),
//                $layer_idx-($every-1), $layer_idx;
            // intersection now contains the regions that can be combined across the full amount of layers,
            // so let's remove those areas from all layers.
            Polygons intersection_with_clearance;
            intersection_with_clearance.reserve(intersection.size());
            //TODO: check if that 'hack' isn't counter-productive : the overlap is done at perimetergenerator (so before this)
            // and the not-overlap area is stored in the LayerRegion object
            float clearance_offset = 
                0.5f * layerms.back()->flow(frPerimeter).scaled_width() +
             // Because fill areas for rectilinear and honeycomb are grown 
             // later to overlap perimeters, we need to counteract that too.
                ((region->config().fill_pattern == ipRectilinear   ||
                  region->config().fill_pattern == ipMonotonic    ||
                  region->config().fill_pattern == ipGrid          ||
                  region->config().fill_pattern == ipLine          ||
                  region->config().fill_pattern == ipHoneycomb) ? 1.5f : 0.5f) * 
                    layerms.back()->flow(frSolidInfill).scaled_width();
            for (ExPolygon &expoly : intersection)
                polygons_append(intersection_with_clearance, offset(expoly, clearance_offset));
            for (LayerRegion *layerm : layerms) {
                Polygons internal = to_polygons(layerm->fill_surfaces.filter_by_type(stPosInternal | stDensSparse));
                layerm->fill_surfaces.remove_type(stPosInternal | stDensSparse);
                layerm->fill_surfaces.append(diff_ex(internal, intersection_with_clearance, false), stPosInternal | stDensSparse);
                if (layerm == layerms.back()) {
                    // Apply surfaces back with adjusted depth to the uppermost layer.
                    Surface templ(stPosInternal | stDensSparse, ExPolygon());
                    templ.thickness = 0.;
                    for (LayerRegion *layerm2 : layerms)
                        templ.thickness += layerm2->layer()->height;
                    templ.thickness_layers = (unsigned short)layerms.size();
                    layerm->fill_surfaces.append(intersection, templ);
                } else {
                    // Save void surfaces.
                    layerm->fill_surfaces.append(
                        intersection_ex(internal, intersection_with_clearance, false),
                        stPosInternal | stDensVoid);
                }
            }
        }
    }
}

void PrintObject::_generate_support_material()
{
    PrintObjectSupportMaterial support_material(this, m_slicing_params);
    support_material.generate(*this);
}


void PrintObject::project_and_append_custom_facets(
        bool seam, EnforcerBlockerType type, std::vector<ExPolygons>& expolys) const
{
    for (const ModelVolume* mv : this->model_object()->volumes) {
        const indexed_triangle_set custom_facets = seam
                ? mv->seam_facets.get_facets(*mv, type)
                : mv->supported_facets.get_facets(*mv, type);
        if (! mv->is_model_part() || custom_facets.indices.empty())
            continue;

        const Transform3f& tr1 = mv->get_matrix().cast<float>();
        const Transform3f& tr2 = this->trafo().cast<float>();
        const Transform3f  tr  = tr2 * tr1;
        const float tr_det_sign = (tr.matrix().determinant() > 0. ? 1.f : -1.f);


        // The projection will be at most a pentagon. Let's minimize heap
        // reallocations by saving in in the following struct.
        // Points are used so that scaling can be done in parallel
        // and they can be moved from to create an ExPolygon later.
        struct LightPolygon {
            LightPolygon() { pts.reserve(5); }
            Points pts;

            void add(const Vec2f& pt) {
                pts.emplace_back(scale_(pt.x()), scale_(pt.y()));
                assert(pts.size() <= 5);
            }
        };

        // Structure to collect projected polygons. One element for each triangle.
        // Saves vector of polygons and layer_id of the first one.
        struct TriangleProjections {
            size_t first_layer_id;
            std::vector<LightPolygon> polygons;
        };

        // Vector to collect resulting projections from each triangle.
        std::vector<TriangleProjections> projections_of_triangles(custom_facets.indices.size());

        // Iterate over all triangles.
        tbb::parallel_for(
            tbb::blocked_range<size_t>(0, custom_facets.indices.size()),
            [&](const tbb::blocked_range<size_t>& range) {
            for (size_t idx = range.begin(); idx < range.end(); ++ idx) {

            std::array<Vec3f, 3> facet;

            // Transform the triangle into worlds coords.
            for (int i=0; i<3; ++i)
                facet[i] = tr * custom_facets.vertices[custom_facets.indices[idx](i)];

            // Ignore triangles with upward-pointing normal. Don't forget about mirroring.
            float z_comp = (facet[1]-facet[0]).cross(facet[2]-facet[0]).z();
            if (! seam && tr_det_sign * z_comp > 0.)
                continue;

            // Sort the three vertices according to z-coordinate.
            std::sort(facet.begin(), facet.end(),
                      [](const Vec3f& pt1, const Vec3f&pt2) {
                          return pt1.z() < pt2.z();
                      });

            std::array<Vec2f, 3> trianglef;
            for (int i=0; i<3; ++i) {
                trianglef[i] = Vec2f(facet[i].x(), facet[i].y());
                trianglef[i] -= Vec2f(unscale<float>(this->center_offset().x()),
                                      unscale<float>(this->center_offset().y()));
            }

            // Find lowest slice not below the triangle.
            auto it = std::lower_bound(layers().begin(), layers().end(), facet[0].z()+EPSILON,
                          [](const Layer* l1, float z) {
                               return l1->slice_z < z;
                          });

            // Count how many projections will be generated for this triangle
            // and allocate respective amount in projections_of_triangles.
            projections_of_triangles[idx].first_layer_id = it-layers().begin();
            size_t last_layer_id = projections_of_triangles[idx].first_layer_id;
            // The cast in the condition below is important. The comparison must
            // be an exact opposite of the one lower in the code where
            // the polygons are appended. And that one is on floats.
            while (last_layer_id + 1 < layers().size()
                && float(layers()[last_layer_id]->slice_z) <= facet[2].z())
                ++last_layer_id;
            projections_of_triangles[idx].polygons.resize(
                last_layer_id - projections_of_triangles[idx].first_layer_id + 1);

            // Calculate how to move points on triangle sides per unit z increment.
            Vec2f ta(trianglef[1] - trianglef[0]);
            Vec2f tb(trianglef[2] - trianglef[0]);
            ta *= 1.f/(facet[1].z() - facet[0].z());
            tb *= 1.f/(facet[2].z() - facet[0].z());

            // Projection on current slice will be build directly in place.
            LightPolygon* proj = &projections_of_triangles[idx].polygons[0];
            proj->add(trianglef[0]);

            bool passed_first = false;
            bool stop = false;

            // Project a sub-polygon on all slices intersecting the triangle.
            while (it != layers().end()) {
                const float z = float((*it)->slice_z);

                // Projections of triangle sides intersections with slices.
                // a moves along one side, b tracks the other.
                Vec2f a;
                Vec2f b;

                // If the middle vertex was already passed, append the vertex
                // and use ta for tracking the remaining side.
                if (z > facet[1].z() && ! passed_first) {
                    proj->add(trianglef[1]);
                    ta = trianglef[2]-trianglef[1];
                    ta *= 1.f/(facet[2].z() - facet[1].z());
                    passed_first = true;
                }

                // This slice is above the triangle already.
                if (z > facet[2].z() || it+1 == layers().end()) {
                    proj->add(trianglef[2]);
                    stop = true;
                }
                else {
                    // Move a, b along the side it currently tracks to get
                    // projected intersection with current slice.
                    a = passed_first ? (trianglef[1]+ta*(z-facet[1].z()))
                                     : (trianglef[0]+ta*(z-facet[0].z()));
                    b = trianglef[0]+tb*(z-facet[0].z());
                    proj->add(a);
                    proj->add(b);
                }

               if (stop)
                    break;

                // Advance to the next layer.
                ++it;
                ++proj;
                assert(proj <= &projections_of_triangles[idx].polygons.back() );

                // a, b are first two points of the polygon for the next layer.
                proj->add(b);
                proj->add(a);
            }
        }
        }); // end of parallel_for

        // Make sure that the output vector can be used.
        expolys.resize(layers().size());

        // Now append the collected polygons to respective layers.
        for (auto& trg : projections_of_triangles) {
            int layer_id = int(trg.first_layer_id);
            for (const LightPolygon& poly : trg.polygons) {
                if (layer_id >= int(expolys.size()))
                    break; // part of triangle could be projected above top layer
                expolys[layer_id].emplace_back(std::move(poly.pts));
                ++layer_id;
            }
        }

    } // loop over ModelVolumes
}



const Layer* PrintObject::get_layer_at_printz(coordf_t print_z) const {
    auto it = Slic3r::lower_bound_by_predicate(m_layers.begin(), m_layers.end(), [print_z](const Layer *layer) { return layer->print_z < print_z; });
    return (it == m_layers.end() || (*it)->print_z != print_z) ? nullptr : *it;
}



Layer* PrintObject::get_layer_at_printz(coordf_t print_z) { return const_cast<Layer*>(std::as_const(*this).get_layer_at_printz(print_z)); }



// Get a layer approximately at print_z.
const Layer* PrintObject::get_layer_at_printz(coordf_t print_z, coordf_t epsilon) const {
    coordf_t limit = print_z - epsilon;
    auto it = Slic3r::lower_bound_by_predicate(m_layers.begin(), m_layers.end(), [limit](const Layer *layer) { return layer->print_z < limit; });
    return (it == m_layers.end() || (*it)->print_z > print_z + epsilon) ? nullptr : *it;
}



Layer* PrintObject::get_layer_at_printz(coordf_t print_z, coordf_t epsilon) { return const_cast<Layer*>(std::as_const(*this).get_layer_at_printz(print_z, epsilon)); }

} // namespace Slic3r<|MERGE_RESOLUTION|>--- conflicted
+++ resolved
@@ -782,17 +782,12 @@
             || opt_key == "fill_smooth_distribution"
             || opt_key == "first_layer_extrusion_width"
             || opt_key == "infill_anchor"
-<<<<<<< HEAD
+            || opt_key == "infill_anchor_max"
             || opt_key == "infill_connection"
             || opt_key == "infill_connection_solid"
             || opt_key == "infill_connection_top"
             || opt_key == "infill_connection_bottom"
             || opt_key == "top_infill_extrusion_width") {
-=======
-            || opt_key == "infill_anchor_max"
-            || opt_key == "top_infill_extrusion_width"
-            || opt_key == "first_layer_extrusion_width") {
->>>>>>> 30d7ef2c
             steps.emplace_back(posInfill);
         } else if (
             opt_key == "extra_perimeters"
