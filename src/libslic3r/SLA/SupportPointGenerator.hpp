--- conflicted
+++ resolved
@@ -160,15 +160,9 @@
             grid.emplace(cell_id(pt.position), pt);
         }
         
-<<<<<<< HEAD
-        bool collides_with(const Vec2f &pos, Structure *island, float radius) {
-            Vec3f pos3d(pos.x(), pos.y(), float(island->layer->print_z));
-            Vec3i32 cell = cell_id(pos3d);
-=======
         bool collides_with(const Vec2f &pos, float print_z, float radius) {
             Vec3f pos3d(pos.x(), pos.y(), print_z);
-            Vec3i cell = cell_id(pos3d);
->>>>>>> f47ad1fd
+            Vec3i32 cell = cell_id(pos3d);
             std::pair<Grid::const_iterator, Grid::const_iterator> it_pair = grid.equal_range(cell);
             if (collides_with(pos3d, radius, it_pair.first, it_pair.second))
                 return true;
