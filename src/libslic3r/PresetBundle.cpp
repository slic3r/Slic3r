#include <cassert>

#include "PresetBundle.hpp"
#include "libslic3r.h"
#include "Utils.hpp"
#include "Model.hpp"
#include "format.hpp"

#include <algorithm>
#include <set>
#include <fstream>
#include <unordered_set>
#include <boost/filesystem.hpp>
#include <boost/algorithm/clamp.hpp>
#include <boost/algorithm/string/predicate.hpp>

#include <boost/nowide/cenv.hpp>
#include <boost/nowide/cstdio.hpp>
#include <boost/nowide/fstream.hpp>
#include <boost/property_tree/ini_parser.hpp>
#include <boost/property_tree/ptree.hpp>
#include <boost/locale.hpp>
#include <boost/log/trivial.hpp>


// Store the print/filament/printer presets into a "presets" subdirectory of the SuperSlicer config dir.
// This breaks compatibility with the upstream Slic3r if the --datadir is used to switch between the two versions.
// #define SLIC3R_PROFILE_USE_PRESETS_SUBDIR

namespace Slic3r {

static std::vector<std::string> s_project_options {
    "colorprint_heights",
    "wiping_volumes_extruders",
    "wiping_volumes_matrix"
};

const char *PresetBundle::PRUSA_BUNDLE = "PrusaResearch";

PresetBundle::PresetBundle() :
    prints(Preset::TYPE_PRINT, Preset::print_options(), static_cast<const PrintRegionConfig&>(FullPrintConfig::defaults())),
    filaments(Preset::TYPE_FILAMENT, Preset::filament_options(), static_cast<const PrintRegionConfig&>(FullPrintConfig::defaults())),
    sla_materials(Preset::TYPE_SLA_MATERIAL, Preset::sla_material_options(), static_cast<const SLAMaterialConfig&>(SLAFullPrintConfig::defaults())), 
    sla_prints(Preset::TYPE_SLA_PRINT, Preset::sla_print_options(), static_cast<const SLAPrintObjectConfig&>(SLAFullPrintConfig::defaults())),
    printers(Preset::TYPE_PRINTER, Preset::printer_options(), static_cast<const PrintRegionConfig&>(FullPrintConfig::defaults()), "- default FFF -"),
    physical_printers(PhysicalPrinter::printer_options())
{
    // The following keys are handled by the UI, they do not have a counterpart in any StaticPrintConfig derived classes,
    // therefore they need to be handled differently. As they have no counterpart in StaticPrintConfig, they are not being
    // initialized based on PrintConfigDef(), but to empty values (zeros, empty vectors, empty strings).
    //
    // "compatible_printers", "compatible_printers_condition", "inherits",
    // "print_settings_id", "filament_settings_id", "printer_settings_id", "printer_settings_id"
    // "printer_vendor", "printer_model", "printer_variant", "default_print_profile", "default_filament_profile"

    // Create the ID config keys, as they are not part of the Static print config classes.
    this->prints.default_preset().config.optptr("print_settings_id", true);
    this->prints.default_preset().compatible_printers_condition();
    this->prints.default_preset().inherits();

    this->filaments.default_preset().config.option<ConfigOptionStrings>("filament_settings_id", true)->values = { "" };
    this->filaments.default_preset().compatible_printers_condition();
    this->filaments.default_preset().inherits();
	// Set all the nullable values to nils.
	this->filaments.default_preset().config.null_nullables();

    this->sla_materials.default_preset().config.optptr("sla_material_settings_id", true);
    this->sla_materials.default_preset().compatible_printers_condition();
    this->sla_materials.default_preset().inherits();

    this->sla_prints.default_preset().config.optptr("sla_print_settings_id", true);
    this->sla_prints.default_preset().config.opt_string("output_filename_format", true) = "[input_filename_base].sl1";
    this->sla_prints.default_preset().compatible_printers_condition();
    this->sla_prints.default_preset().inherits();

    this->printers.add_default_preset(Preset::sla_printer_options(), static_cast<const SLAMaterialConfig&>(SLAFullPrintConfig::defaults()), "- default SLA -");
    this->printers.preset(1).printer_technology_ref() = ptSLA;
    for (size_t i = 0; i < 2; ++ i) {
		// The following ugly switch is to avoid printers.preset(0) to return the edited instance, as the 0th default is the current one.
		Preset &preset = this->printers.default_preset(i);
        for (const char *key : { 
            "printer_settings_id", "printer_vendor", "printer_model", "printer_variant", "thumbnails",
            //FIXME the following keys are only created here for compatibility to be able to parse legacy Printer profiles.
            // These keys are converted to Physical Printer profile. After the conversion, they shall be removed.
            "host_type", "print_host", "printhost_apikey", "printhost_cafile"})
            preset.config.optptr(key, true);
        if (i == 0) {
            preset.config.optptr("default_print_profile", true);
            preset.config.option<ConfigOptionStrings>("default_filament_profile", true);
        } else {
            preset.config.optptr("default_sla_print_profile", true);
            preset.config.optptr("default_sla_material_profile", true);
        }
        // default_sla_material_profile
        preset.inherits();
    }

    // Re-activate the default presets, so their "edited" preset copies will be updated with the additional configuration values above.
    this->prints       .select_preset(0);
    this->sla_prints   .select_preset(0);
    this->filaments    .select_preset(0);
    this->sla_materials.select_preset(0);
    this->printers     .select_preset(0);

    this->project_config.apply_only(FullPrintConfig::defaults(), s_project_options);
}

PresetBundle::~PresetBundle()
{
}

void PresetBundle::reset(bool delete_files)
{
    // Clear the existing presets, delete their respective files.
    this->vendors.clear();
    this->prints       .reset(delete_files);
    this->sla_prints   .reset(delete_files);
    this->filaments    .reset(delete_files);
    this->sla_materials.reset(delete_files);
    this->printers     .reset(delete_files);
    this->filament_presets.clear();
    this->filament_presets.emplace_back(this->filaments.get_selected_preset_name());
    this->obsolete_presets.prints.clear();
    this->obsolete_presets.sla_prints.clear();
    this->obsolete_presets.filaments.clear();
    this->obsolete_presets.sla_materials.clear();
    this->obsolete_presets.printers.clear();
}

void PresetBundle::setup_directories()
{
    boost::filesystem::path data_dir = boost::filesystem::path(Slic3r::data_dir());
    std::initializer_list<boost::filesystem::path> paths = { 
        data_dir,
		data_dir / "vendor",
        data_dir / "cache",
#ifdef SLIC3R_PROFILE_USE_PRESETS_SUBDIR
        // Store the print/filament/printer presets into a "presets" directory.
        data_dir / "presets", 
        data_dir / "presets" / "print", 
        data_dir / "presets" / "filament", 
        data_dir / "presets" / "sla_print",  
        data_dir / "presets" / "sla_material", 
        data_dir / "presets" / "printer", 
        data_dir / "presets" / "physical_printer" 
#else
        // Store the print/filament/printer presets at the same location as the upstream Slic3r.
        data_dir / "print", 
        data_dir / "filament", 
        data_dir / "sla_print", 
        data_dir / "sla_material", 
        data_dir / "printer", 
        data_dir / "physical_printer" 
#endif
    };
    for (const boost::filesystem::path &path : paths) {
		boost::filesystem::path subdir = path;
        subdir.make_preferred();
        if (! boost::filesystem::is_directory(subdir) && 
            ! boost::filesystem::create_directory(subdir))
            throw Slic3r::RuntimeError(std::string("Slic3r was unable to create its data directory at ") + subdir.string());
    }
}

void PresetBundle::load_presets(AppConfig &config, const std::string &preferred_model_id)
{
    // First load the vendor specific system presets.
    std::string errors_cummulative = this->load_system_presets();

    const std::string dir_user_presets = data_dir()
#ifdef SLIC3R_PROFILE_USE_PRESETS_SUBDIR
        // Store the print/filament/printer presets into a "presets" directory.
        + "/presets"
#else
        // Store the print/filament/printer presets at the same location as the upstream Slic3r.
#endif
        ;
    try {
        this->prints.load_presets(dir_user_presets, "print");
    } catch (const std::runtime_error &err) {
        errors_cummulative += err.what();
    }
    try {
        this->sla_prints.load_presets(dir_user_presets, "sla_print");
    } catch (const std::runtime_error &err) {
        errors_cummulative += err.what();
    }
    try {
        this->filaments.load_presets(dir_user_presets, "filament");
    } catch (const std::runtime_error &err) {
        errors_cummulative += err.what();
    }
    try {
        this->sla_materials.load_presets(dir_user_presets, "sla_material");
    } catch (const std::runtime_error &err) {
        errors_cummulative += err.what();
    }
    try {
        this->printers.load_presets(dir_user_presets, "printer");
    } catch (const std::runtime_error &err) {
        errors_cummulative += err.what();
    }
    try {
        this->physical_printers.load_printers(dir_user_presets, "physical_printer");
    } catch (const std::runtime_error &err) {
        errors_cummulative += err.what();
    }
    this->update_multi_material_filament_presets();
    this->update_compatible(PresetSelectCompatibleType::Never);
    if (! errors_cummulative.empty())
        throw Slic3r::RuntimeError(errors_cummulative);

    this->load_selections(config, preferred_model_id);
}

// Load system presets into this PresetBundle.
// For each vendor, there will be a single PresetBundle loaded.
std::string PresetBundle::load_system_presets()
{
    // Here the vendor specific read only Config Bundles are stored.
    boost::filesystem::path dir = (boost::filesystem::path(data_dir()) / "vendor").make_preferred();
    std::string errors_cummulative;
    bool        first = true;
    for (auto &dir_entry : boost::filesystem::directory_iterator(dir))
        if (Slic3r::is_ini_file(dir_entry)) {
            std::string name = dir_entry.path().filename().string();
            // Remove the .ini suffix.
            name.erase(name.size() - 4);
            try {
                // Load the config bundle, flatten it.
                if (first) {
                    // Reset this PresetBundle and load the first vendor config.
                    this->load_configbundle(dir_entry.path().string(), LOAD_CFGBNDLE_SYSTEM);
                    first = false;
                } else {
                    // Load the other vendor configs, merge them with this PresetBundle.
                    // Report duplicate profiles.
                    PresetBundle other;
                    other.load_configbundle(dir_entry.path().string(), LOAD_CFGBNDLE_SYSTEM);
                    std::vector<std::string> duplicates = this->merge_presets(std::move(other));
                    if (! duplicates.empty()) {
                        errors_cummulative += "Vendor configuration file " + name + " contains the following presets with names used by other vendors: ";
                        for (size_t i = 0; i < duplicates.size(); ++ i) {
                            if (i > 0)
                                errors_cummulative += ", ";
                            errors_cummulative += duplicates[i];
                        }
                    }
                }
            } catch (const std::runtime_error &err) {
                errors_cummulative += err.what();
                errors_cummulative += "\n";
            }
        }
    if (first) {
		// No config bundle loaded, reset.
		this->reset(false);
	}

	this->update_system_maps();
    return errors_cummulative;
}

// Merge one vendor's presets with the other vendor's presets, report duplicates.
std::vector<std::string> PresetBundle::merge_presets(PresetBundle &&other)
{
    this->vendors.insert(other.vendors.begin(), other.vendors.end());
    std::vector<std::string> duplicate_prints        = this->prints       .merge_presets(std::move(other.prints),        this->vendors);
    std::vector<std::string> duplicate_sla_prints    = this->sla_prints   .merge_presets(std::move(other.sla_prints),    this->vendors);
    std::vector<std::string> duplicate_filaments     = this->filaments    .merge_presets(std::move(other.filaments),     this->vendors);
    std::vector<std::string> duplicate_sla_materials = this->sla_materials.merge_presets(std::move(other.sla_materials), this->vendors);
    std::vector<std::string> duplicate_printers      = this->printers     .merge_presets(std::move(other.printers),      this->vendors);
	append(this->obsolete_presets.prints,        std::move(other.obsolete_presets.prints));
	append(this->obsolete_presets.sla_prints,    std::move(other.obsolete_presets.sla_prints));
	append(this->obsolete_presets.filaments,     std::move(other.obsolete_presets.filaments));
    append(this->obsolete_presets.sla_materials, std::move(other.obsolete_presets.sla_materials));
	append(this->obsolete_presets.printers,      std::move(other.obsolete_presets.printers));
	append(duplicate_prints, std::move(duplicate_sla_prints));
	append(duplicate_prints, std::move(duplicate_filaments));
    append(duplicate_prints, std::move(duplicate_sla_materials));
    append(duplicate_prints, std::move(duplicate_printers));
    return duplicate_prints;
}

void PresetBundle::update_system_maps()
{
    this->prints 	   .update_map_system_profile_renamed();
    this->sla_prints   .update_map_system_profile_renamed();
    this->filaments    .update_map_system_profile_renamed();
    this->sla_materials.update_map_system_profile_renamed();
    this->printers     .update_map_system_profile_renamed();

    this->prints       .update_map_alias_to_profile_name();
    this->sla_prints   .update_map_alias_to_profile_name();
    this->filaments    .update_map_alias_to_profile_name();
    this->sla_materials.update_map_alias_to_profile_name();
}

static inline std::string remove_ini_suffix(const std::string &name)
{
    std::string out = name;
    if (boost::iends_with(out, ".ini"))
        out.erase(out.end() - 4, out.end());
    return out;
}

// Set the "enabled" flag for printer vendors, printer models and printer variants
// based on the user configuration.
// If the "vendor" section is missing, enable all models and variants of the particular vendor.
void PresetBundle::load_installed_printers(const AppConfig &config)
{
	this->update_system_maps();
    for (auto &preset : printers)
        preset.set_visible_from_appconfig(config);
}

const std::string& PresetBundle::get_preset_name_by_alias( const Preset::Type& preset_type, const std::string& alias) const
{
    // there are not aliases for Printers profiles
    if (preset_type == Preset::TYPE_PRINTER || preset_type == Preset::TYPE_INVALID)
        return alias;

    const PresetCollection& presets = preset_type == Preset::TYPE_PRINT     ? prints :
                                      preset_type == Preset::TYPE_SLA_PRINT ? sla_prints :
                                      preset_type == Preset::TYPE_FILAMENT  ? filaments :
                                      sla_materials;

    return presets.get_preset_name_by_alias(alias);
}

void PresetBundle::save_changes_for_preset(const std::string& new_name, Preset::Type type,
                                           const std::vector<std::string>& unselected_options)
{
    PresetCollection& presets = type == Preset::TYPE_PRINT          ? prints :
                                type == Preset::TYPE_SLA_PRINT      ? sla_prints :
                                type == Preset::TYPE_FILAMENT       ? filaments :
                                type == Preset::TYPE_SLA_MATERIAL   ? sla_materials : printers;

    // if we want to save just some from selected options
    if (!unselected_options.empty()) {
        // revert unselected options to the old values
        presets.get_edited_preset().config.apply_only(presets.get_selected_preset().config, unselected_options);
    }

    // Save the preset into Slic3r::data_dir / presets / section_name / preset_name.ini
    presets.save_current_preset(new_name);
    // Mark the print & filament enabled if they are compatible with the currently selected preset.
    // If saving the preset changes compatibility with other presets, keep the now incompatible dependent presets selected, however with a "red flag" icon showing that they are no more compatible.
    update_compatible(PresetSelectCompatibleType::Never);

    if (type == Preset::TYPE_FILAMENT) {
        // synchronize the first filament presets.
        set_filament_preset(0, filaments.get_selected_preset_name());
    }
}

void PresetBundle::load_installed_filaments(AppConfig &config)
{
    if (! config.has_section(AppConfig::SECTION_FILAMENTS)) {
		// Compatibility with the PrusaSlicer 2.1.1 and older, where the filament profiles were not installable yet.
		// Find all filament profiles, which are compatible with installed printers, and act as if these filament profiles
		// were installed.
        std::unordered_set<const Preset*> compatible_filaments;
        for (const Preset &printer : printers)
            if (printer.is_visible && printer.printer_technology() == ptFFF) {
				const PresetWithVendorProfile printer_with_vendor_profile = printers.get_preset_with_vendor_profile(printer);
				for (const Preset &filament : filaments)
					if (filament.is_system && is_compatible_with_printer(filaments.get_preset_with_vendor_profile(filament), printer_with_vendor_profile))
						compatible_filaments.insert(&filament);
			}
		// and mark these filaments as installed, therefore this code will not be executed at the next start of the application.
        for (const auto &filament: compatible_filaments)
            config.set(AppConfig::SECTION_FILAMENTS, filament->name, "1");
    }

    for (auto &preset : filaments)
        preset.set_visible_from_appconfig(config);
}

void PresetBundle::load_installed_sla_materials(AppConfig &config)
{
    if (! config.has_section(AppConfig::SECTION_MATERIALS)) {
        std::unordered_set<const Preset*> comp_sla_materials;
		// Compatibility with the PrusaSlicer 2.1.1 and older, where the SLA material profiles were not installable yet.
		// Find all SLA material profiles, which are compatible with installed printers, and act as if these SLA material profiles
		// were installed.
        for (const Preset &printer : printers)
            if (printer.is_visible && printer.printer_technology() == ptSLA) {
				const PresetWithVendorProfile printer_with_vendor_profile = printers.get_preset_with_vendor_profile(printer);
				for (const Preset &material : sla_materials)
					if (material.is_system && is_compatible_with_printer(sla_materials.get_preset_with_vendor_profile(material), printer_with_vendor_profile))
						comp_sla_materials.insert(&material);
			}
		// and mark these SLA materials as installed, therefore this code will not be executed at the next start of the application.
		for (const auto &material: comp_sla_materials)
            config.set(AppConfig::SECTION_MATERIALS, material->name, "1");
    }

    for (auto &preset : sla_materials)
        preset.set_visible_from_appconfig(config);
}

// Load selections (current print, current filaments, current printer) from config.ini
// This is done on application start up or after updates are applied.
void PresetBundle::load_selections(AppConfig &config, const std::string &preferred_model_id)
{
	// Update visibility of presets based on application vendor / model / variant configuration.
	this->load_installed_printers(config);

    // Update visibility of filament and sla material presets
    this->load_installed_filaments(config);
    this->load_installed_sla_materials(config);

    // Parse the initial print / filament / printer profile names.
    std::string initial_print_profile_name        = remove_ini_suffix(config.get("presets", "print"));
    std::string initial_sla_print_profile_name    = remove_ini_suffix(config.get("presets", "sla_print"));
    std::string initial_filament_profile_name     = remove_ini_suffix(config.get("presets", "filament"));
    std::string initial_sla_material_profile_name = remove_ini_suffix(config.get("presets", "sla_material"));
	std::string initial_printer_profile_name      = remove_ini_suffix(config.get("presets", "printer"));

    // Activate print / filament / printer profiles from either the config,
    // or from the preferred_model_id suggestion passed in by ConfigWizard.
    // If the printer profile enumerated by the config are not visible, select an alternate preset.
    // Do not select alternate profiles for the print / filament profiles as those presets
    // will be selected by the following call of this->update_compatible(PresetSelectCompatibleType::Always).

    const Preset *initial_printer = printers.find_preset(initial_printer_profile_name);
    const Preset *preferred_printer = printers.find_by_model_id(preferred_model_id);
    printers.select_preset_by_name(
        (preferred_printer != nullptr && (initial_printer == nullptr || !initial_printer->is_visible)) ? 
            preferred_printer->name : 
            initial_printer_profile_name,
        true);

    // Selects the profile, leaves it to -1 if the initial profile name is empty or if it was not found.
    prints.select_preset_by_name_strict(initial_print_profile_name);
    filaments.select_preset_by_name_strict(initial_filament_profile_name);
	sla_prints.select_preset_by_name_strict(initial_sla_print_profile_name);
    sla_materials.select_preset_by_name_strict(initial_sla_material_profile_name);

    // Load the names of the other filament profiles selected for a multi-material printer.
    // Load it even if the current printer technology is SLA.
    // The possibly excessive filament names will be later removed with this->update_multi_material_filament_presets()
    // once the FFF technology gets selected.
    this->filament_presets = { filaments.get_selected_preset_name() };
    for (unsigned int i = 1; i < 1000; ++ i) {
        char name[64];
        sprintf(name, "filament_%u", i);
        if (! config.has("presets", name))
            break;
        this->filament_presets.emplace_back(remove_ini_suffix(config.get("presets", name)));
    }

    // Update visibility of presets based on their compatibility with the active printer.
    // Always try to select a compatible print and filament preset to the current printer preset,
    // as the application may have been closed with an active "external" preset, which does not
    // exist.
    this->update_compatible(PresetSelectCompatibleType::Always);
    this->update_multi_material_filament_presets();

    // Parse the initial physical printer name.
    std::string initial_physical_printer_name = remove_ini_suffix(config.get("presets", "physical_printer"));

    // Activate physical printer from the config
    if (!initial_physical_printer_name.empty())
        physical_printers.select_printer(initial_physical_printer_name);
}

// Export selections (current print, current filaments, current printer) into config.ini
void PresetBundle::export_selections(AppConfig &config)
{
	assert(this->printers.get_edited_preset().printer_technology() != ptFFF || filament_presets.size() >= 1);
	assert(this->printers.get_edited_preset().printer_technology() != ptFFF || filament_presets.size() > 1 || filaments.get_selected_preset_name() == filament_presets.front());
    config.clear_section("presets");
    config.set("presets", "print",        prints.get_selected_preset_name());
    config.set("presets", "filament",     filament_presets.front());
    for (unsigned i = 1; i < filament_presets.size(); ++i) {
        char name[64];
        sprintf(name, "filament_%u", i);
        config.set("presets", name, filament_presets[i]);
    }

    config.set("presets", "sla_print",    sla_prints.get_selected_preset_name());
    config.set("presets", "sla_material", sla_materials.get_selected_preset_name());
    config.set("presets", "printer",      printers.get_selected_preset_name());
    config.set("presets", "physical_printer", physical_printers.get_selected_full_printer_name());
}

DynamicPrintConfig PresetBundle::full_config() const
{
    return (this->printers.get_edited_preset().printer_technology() == ptFFF) ?
        this->full_fff_config() :
        this->full_sla_config();
}

DynamicPrintConfig PresetBundle::full_config_secure() const
{
    DynamicPrintConfig config = this->full_config();
    //FIXME legacy, the keys should not be there after conversion to a Physical Printer profile.
    config.erase("print_host");
    config.erase("printhost_apikey");
    config.erase("printhost_cafile");
    config.erase("printhost_port");
    return config;
}

DynamicPrintConfig PresetBundle::full_fff_config() const
{    
    DynamicPrintConfig out;
    out.apply(FullPrintConfig::defaults());
    out.apply(this->prints.get_edited_preset().config);
    // Add the default filament preset to have the "filament_preset_id" defined.
	out.apply(this->filaments.default_preset().config);
	out.apply(this->printers.get_edited_preset().config);
    out.apply(this->project_config);

    auto   *nozzle_diameter = dynamic_cast<const ConfigOptionFloats*>(out.option("nozzle_diameter"));
    size_t  num_extruders   = nozzle_diameter->values.size();
    // Collect the "compatible_printers_condition" and "inherits" values over all presets (print, filaments, printers) into a single vector.
    std::vector<std::string> compatible_printers_condition;
    std::vector<std::string> compatible_prints_condition;
    std::vector<std::string> inherits;
    compatible_printers_condition.emplace_back(this->prints.get_edited_preset().compatible_printers_condition());
    inherits                     .emplace_back(this->prints.get_edited_preset().inherits());

    if (num_extruders <= 1) {
        out.apply(this->filaments.get_edited_preset().config);
        compatible_printers_condition.emplace_back(this->filaments.get_edited_preset().compatible_printers_condition());
        compatible_prints_condition  .emplace_back(this->filaments.get_edited_preset().compatible_prints_condition());
        inherits                     .emplace_back(this->filaments.get_edited_preset().inherits());
    } else {
        // Retrieve filament presets and build a single config object for them.
        // First collect the filament configurations based on the user selection of this->filament_presets.
        // Here this->filaments.find_preset() and this->filaments.first_visible() return the edited copy of the preset if active.
        std::vector<const DynamicPrintConfig*> filament_configs;
        for (const std::string &filament_preset_name : this->filament_presets)
            filament_configs.emplace_back(&this->filaments.find_preset(filament_preset_name, true)->config);
		while (filament_configs.size() < num_extruders)
            filament_configs.emplace_back(&this->filaments.first_visible().config);
        for (const DynamicPrintConfig *cfg : filament_configs) {
            // The compatible_prints/printers_condition() returns a reference to configuration key, which may not yet exist.
            DynamicPrintConfig &cfg_rw = *const_cast<DynamicPrintConfig*>(cfg);
            compatible_printers_condition.emplace_back(Preset::compatible_printers_condition(cfg_rw));
            compatible_prints_condition  .emplace_back(Preset::compatible_prints_condition(cfg_rw));
            inherits                     .emplace_back(Preset::inherits(cfg_rw));
        }
        // Option values to set a ConfigOptionVector from.
        std::vector<const ConfigOption*> filament_opts(num_extruders, nullptr);
        // loop through options and apply them to the resulting config.
        for (const t_config_option_key &key : this->filaments.default_preset().config.keys()) {
			if (key == "compatible_prints" || key == "compatible_printers")
				continue;
            // Get a destination option.
            ConfigOption *opt_dst = out.option(key, false);
            if (opt_dst->is_scalar()) {
                // Get an option, do not create if it does not exist.
                const ConfigOption *opt_src = filament_configs.front()->option(key);
                if (opt_src != nullptr)
                    opt_dst->set(opt_src);
            } else {
                // Setting a vector value from all filament_configs.
                for (size_t i = 0; i < filament_opts.size(); ++ i)
                    filament_opts[i] = filament_configs[i]->option(key);
                static_cast<ConfigOptionVectorBase*>(opt_dst)->set(filament_opts);
            }
        }
    }

	// Don't store the "compatible_printers_condition" for the printer profile, there is none.
    inherits.emplace_back(this->printers.get_edited_preset().inherits());

    // These value types clash between the print and filament profiles. They should be renamed.
    out.erase("compatible_prints");
    out.erase("compatible_prints_condition");
    out.erase("compatible_printers");
    out.erase("compatible_printers_condition");
    out.erase("inherits");
    
    static const char *keys[] = { "perimeter", "infill", "solid_infill", "support_material", "support_material_interface" };
    for (size_t i = 0; i < sizeof(keys) / sizeof(keys[0]); ++ i) {
        std::string key = std::string(keys[i]) + "_extruder";
        auto *opt = dynamic_cast<ConfigOptionInt*>(out.option(key, false));
        assert(opt != nullptr);
        opt->value = boost::algorithm::clamp<int>(opt->value, 0, int(num_extruders));
    }

    out.option<ConfigOptionString >("print_settings_id",    true)->value  = this->prints.get_selected_preset_name();
    out.option<ConfigOptionStrings>("filament_settings_id", true)->values = this->filament_presets;
    out.option<ConfigOptionString >("printer_settings_id",  true)->value  = this->printers.get_selected_preset_name();
    out.option<ConfigOptionString >("physical_printer_settings_id", true)->value = this->physical_printers.get_selected_printer_name();

    // Serialize the collected "compatible_printers_condition" and "inherits" fields.
    // There will be 1 + num_exturders fields for "inherits" and 2 + num_extruders for "compatible_printers_condition" stored.
    // The vector will not be stored if all fields are empty strings.
    auto add_if_some_non_empty = [&out](std::vector<std::string> &&values, const std::string &key) {
        bool nonempty = false;
        for (const std::string &v : values)
            if (! v.empty()) {
                nonempty = true;
                break;
            }
        if (nonempty)
            out.set_key_value(key, new ConfigOptionStrings(std::move(values)));
    };
    add_if_some_non_empty(std::move(compatible_printers_condition), "compatible_printers_condition_cummulative");
    add_if_some_non_empty(std::move(compatible_prints_condition),   "compatible_prints_condition_cummulative");
    add_if_some_non_empty(std::move(inherits),                      "inherits_cummulative");

	out.option<ConfigOptionEnumGeneric>("printer_technology", true)->value = ptFFF;
    return out;
}

DynamicPrintConfig PresetBundle::full_sla_config() const
{    
    DynamicPrintConfig out;
    out.apply(SLAFullPrintConfig::defaults());
    out.apply(this->sla_prints.get_edited_preset().config);
    out.apply(this->sla_materials.get_edited_preset().config);
    out.apply(this->printers.get_edited_preset().config);
    // There are no project configuration values as of now, the project_config is reserved for FFF printers.
//    out.apply(this->project_config);

    // Collect the "compatible_printers_condition" and "inherits" values over all presets (sla_prints, sla_materials, printers) into a single vector.
    std::vector<std::string> compatible_printers_condition;
	std::vector<std::string> compatible_prints_condition;
    std::vector<std::string> inherits;
    compatible_printers_condition.emplace_back(this->sla_prints.get_edited_preset().compatible_printers_condition());
	inherits					 .emplace_back(this->sla_prints.get_edited_preset().inherits());
    compatible_printers_condition.emplace_back(this->sla_materials.get_edited_preset().compatible_printers_condition());
	compatible_prints_condition  .emplace_back(this->sla_materials.get_edited_preset().compatible_prints_condition());
    inherits                     .emplace_back(this->sla_materials.get_edited_preset().inherits());
    inherits                     .emplace_back(this->printers.get_edited_preset().inherits());

    // These two value types clash between the print and filament profiles. They should be renamed.
    out.erase("compatible_printers");
    out.erase("compatible_printers_condition");
    out.erase("inherits");
    
    out.option<ConfigOptionString >("sla_print_settings_id",    true)->value  = this->sla_prints.get_selected_preset_name();
    out.option<ConfigOptionString >("sla_material_settings_id", true)->value  = this->sla_materials.get_selected_preset_name();
    out.option<ConfigOptionString >("printer_settings_id",      true)->value  = this->printers.get_selected_preset_name();
    out.option<ConfigOptionString >("physical_printer_settings_id", true)->value = this->physical_printers.get_selected_printer_name();

    // Serialize the collected "compatible_printers_condition" and "inherits" fields.
    // There will be 1 + num_exturders fields for "inherits" and 2 + num_extruders for "compatible_printers_condition" stored.
    // The vector will not be stored if all fields are empty strings.
    auto add_if_some_non_empty = [&out](std::vector<std::string> &&values, const std::string &key) {
        bool nonempty = false;
        for (const std::string &v : values)
            if (! v.empty()) {
                nonempty = true;
                break;
            }
        if (nonempty)
            out.set_key_value(key, new ConfigOptionStrings(std::move(values)));
    };
    add_if_some_non_empty(std::move(compatible_printers_condition), "compatible_printers_condition_cummulative");
    add_if_some_non_empty(std::move(compatible_prints_condition),   "compatible_prints_condition_cummulative");
    add_if_some_non_empty(std::move(inherits),                      "inherits_cummulative");

	out.option<ConfigOptionEnumGeneric>("printer_technology", true)->value = ptSLA;
	return out;
}

// Load an external config file containing the print, filament and printer presets.
// Instead of a config file, a G-code may be loaded containing the full set of parameters.
// In the future the configuration will likely be read from an AMF file as well.
// If the file is loaded successfully, its print / filament / printer profiles will be activated.
void PresetBundle::load_config_file(const std::string &path)
{
	if (boost::iends_with(path, ".gcode") || boost::iends_with(path, ".g")) {
		DynamicPrintConfig config;
		config.apply(FullPrintConfig::defaults());
        config.load_from_gcode_file(path);
        Preset::normalize(config);
		load_config_file_config(path, true, std::move(config));
		return;
	}

    // 1) Try to load the config file into a boost property tree.
    boost::property_tree::ptree tree;
    try {
        boost::nowide::ifstream ifs(path);
        boost::property_tree::read_ini(ifs, tree);
    } catch (const std::ifstream::failure &err) {
        throw Slic3r::RuntimeError(std::string("The Config Bundle cannot be loaded: ") + path + "\n\tReason: " + err.what());
    } catch (const boost::property_tree::file_parser_error &err) {
        throw Slic3r::RuntimeError((boost::format("Failed loading the Config Bundle \"%1%\": %2% at line %3%")
        	% err.filename() % err.message() % err.line()).str());
    } catch (const std::runtime_error &err) {
        throw Slic3r::RuntimeError(std::string("Failed loading the preset file: ") + path + "\n\tReason: " + err.what());
    }

    // 2) Continue based on the type of the configuration file.
    ConfigFileType config_file_type = guess_config_file_type(tree);
    switch (config_file_type) {
    case CONFIG_FILE_TYPE_UNKNOWN:
        throw Slic3r::RuntimeError(std::string("Unknown configuration file type: ") + path);   
    case CONFIG_FILE_TYPE_APP_CONFIG:
        throw Slic3r::RuntimeError(std::string("Invalid configuration file: ") + path + ". This is an application config file.");
	case CONFIG_FILE_TYPE_CONFIG:
	{
		// Initialize a config from full defaults.
		DynamicPrintConfig config;
		config.apply(FullPrintConfig::defaults());
		config.load(tree);
		Preset::normalize(config);
		load_config_file_config(path, true, std::move(config));
		break;
	}
    case CONFIG_FILE_TYPE_CONFIG_BUNDLE:
		load_config_file_config_bundle(path, tree);
        break;
    }
}

// Load a config file from a boost property_tree. This is a private method called from load_config_file.
// is_external == false on if called from ConfigWizard
void PresetBundle::load_config_file_config(const std::string &name_or_path, bool is_external, DynamicPrintConfig &&config)
{
    PrinterTechnology printer_technology = Preset::printer_technology(config);

    // The "compatible_printers" field should not have been exported into a config.ini or a G-code anyway, 
    // but some of the alpha versions of Slic3r did.
    {
        ConfigOption *opt_compatible = config.optptr("compatible_printers");
        if (opt_compatible != nullptr) {
            assert(opt_compatible->type() == coStrings);
            if (opt_compatible->type() == coStrings)
                static_cast<ConfigOptionStrings*>(opt_compatible)->values.clear();
        }
    }

    size_t num_extruders = (printer_technology == ptFFF) ?
        std::min(config.option<ConfigOptionFloats>("nozzle_diameter"  )->values.size(), 
                 config.option<ConfigOptionFloats>("filament_diameter")->values.size()) :
		// 1 SLA material
        1;
    // Make a copy of the "compatible_printers_condition_cummulative" and "inherits_cummulative" vectors, which 
    // accumulate values over all presets (print, filaments, printers).
    // These values will be distributed into their particular presets when loading.
    std::vector<std::string> compatible_printers_condition_values   = std::move(config.option<ConfigOptionStrings>("compatible_printers_condition_cummulative", true)->values);
    std::vector<std::string> compatible_prints_condition_values     = std::move(config.option<ConfigOptionStrings>("compatible_prints_condition_cummulative",   true)->values);
    std::vector<std::string> inherits_values                        = std::move(config.option<ConfigOptionStrings>("inherits_cummulative", true)->values);
    std::string &compatible_printers_condition  = Preset::compatible_printers_condition(config);
    std::string &compatible_prints_condition    = Preset::compatible_prints_condition(config);
    std::string &inherits                       = Preset::inherits(config);
    compatible_printers_condition_values.resize(num_extruders + 2, std::string());
    compatible_prints_condition_values.resize(num_extruders, std::string());
    inherits_values.resize(num_extruders + 2, std::string());
    // The "default_filament_profile" will be later extracted into the printer profile.
	switch (printer_technology) {
	case ptFFF:
		config.option<ConfigOptionString>("default_print_profile", true);
        config.option<ConfigOptionStrings>("default_filament_profile", true);
		break;
	case ptSLA:
		config.option<ConfigOptionString>("default_sla_print_profile", true);
		config.option<ConfigOptionString>("default_sla_material_profile", true);
		break;
    default: break;
	}

    // 1) Create a name from the file name.
    // Keep the suffix (.ini, .gcode, .amf, .3mf etc) to differentiate it from the normal profiles.
    std::string name = is_external ? boost::filesystem::path(name_or_path).filename().string() : name_or_path;

    // 2) If the loading succeeded, split and load the config into print / filament / printer settings.
    // First load the print and printer presets.

	auto load_preset = 
		[&config, &inherits, &inherits_values, 
         &compatible_printers_condition, &compatible_printers_condition_values, 
         &compatible_prints_condition, &compatible_prints_condition_values, 
         is_external, &name, &name_or_path]
		(PresetCollection &presets, size_t idx, const std::string &key) {
		// Split the "compatible_printers_condition" and "inherits" values one by one from a single vector to the print & printer profiles.
		inherits = inherits_values[idx];
		compatible_printers_condition = compatible_printers_condition_values[idx];
        if (idx > 0 && idx - 1 < compatible_prints_condition_values.size())
            compatible_prints_condition = compatible_prints_condition_values[idx - 1];
		if (is_external)
			presets.load_external_preset(name_or_path, name, config.opt_string(key, true), config);
		else
			presets.load_preset(presets.path_from_name(name), name, config).save();
	};

    switch (Preset::printer_technology(config)) {
    case ptFFF:
    {
        load_preset(this->prints, 0, "print_settings_id");
        load_preset(this->printers, num_extruders + 1, "printer_settings_id");

        // 3) Now load the filaments. If there are multiple filament presets, split them and load them.
        auto old_filament_profile_names = config.option<ConfigOptionStrings>("filament_settings_id", true);
    	old_filament_profile_names->values.resize(num_extruders, std::string());

        if (num_extruders <= 1) {
            // Split the "compatible_printers_condition" and "inherits" from the cummulative vectors to separate filament presets.
            inherits                      = inherits_values[1];
            compatible_printers_condition = compatible_printers_condition_values[1];
			compatible_prints_condition   = compatible_prints_condition_values.front();
			Preset                *loaded = nullptr;
			if (is_external) {
				auto [aloaded, modified] = this->filaments.load_external_preset(name_or_path, name, old_filament_profile_names->values.front(), config);
                loaded = aloaded;
			} else {
                // called from Config Wizard.
				loaded= &this->filaments.load_preset(this->filaments.path_from_name(name), name, config);
				loaded->save();
			}
            this->filament_presets.clear();
			this->filament_presets.emplace_back(loaded->name);
        } else {
            assert(is_external);
            // Split the filament presets, load each of them separately.
            std::vector<DynamicPrintConfig> configs(num_extruders, this->filaments.default_preset().config);
            // loop through options and scatter them into configs.
            for (const t_config_option_key &key : this->filaments.default_preset().config.keys()) {
                const ConfigOption *other_opt = config.option(key);
                if (other_opt == nullptr)
                    continue;
                if (other_opt->is_scalar()) {
                    for (size_t i = 0; i < configs.size(); ++ i)
                        configs[i].option(key, false)->set(other_opt);
                } else if (key != "compatible_printers" && key != "compatible_prints") {
                    for (size_t i = 0; i < configs.size(); ++ i)
                        static_cast<ConfigOptionVectorBase*>(configs[i].option(key, false))->set_at(other_opt, 0, i);
                }
            }
            // Load the configs into this->filaments and make them active.
            this->filament_presets = std::vector<std::string>(configs.size());
            // To avoid incorrect selection of the first filament preset (means a value of Preset->m_idx_selected) 
            // in a case when next added preset take a place of previosly selected preset,
            // we should add presets from last to first
            bool any_modified = false;
            for (int i = (int)configs.size()-1; i >= 0; i--) {
                DynamicPrintConfig &cfg = configs[i];
                // Split the "compatible_printers_condition" and "inherits" from the cummulative vectors to separate filament presets.
                cfg.opt_string("compatible_printers_condition", true) = compatible_printers_condition_values[i + 1];
                cfg.opt_string("compatible_prints_condition",   true) = compatible_prints_condition_values[i];
                cfg.opt_string("inherits", true)                      = inherits_values[i + 1];
                // Load all filament presets, but only select the first one in the preset dialog.
                auto [loaded, modified] = this->filaments.load_external_preset(name_or_path, name,
                    (i < int(old_filament_profile_names->values.size())) ? old_filament_profile_names->values[i] : "",
                    std::move(cfg), 
                    i == 0 ? 
                        PresetCollection::LoadAndSelect::Always : 
                    any_modified ?
                        PresetCollection::LoadAndSelect::Never :
                        PresetCollection::LoadAndSelect::OnlyIfModified);
                any_modified |= modified;
                this->filament_presets[i] = loaded->name;
            }
        }
        // 4) Load the project config values (the per extruder wipe matrix etc).
        this->project_config.apply_only(config, s_project_options);

        break;
    }
    case ptSLA:
        load_preset(this->sla_prints,    0, "sla_print_settings_id");
        load_preset(this->sla_materials, 1, "sla_material_settings_id");
        load_preset(this->printers,      2, "printer_settings_id");
        break;
    default:
        break;
    }

	this->update_compatible(PresetSelectCompatibleType::Never);

    const std::string &physical_printer = config.option<ConfigOptionString>("physical_printer_settings_id", true)->value;
    if (this->printers.get_edited_preset().is_external || physical_printer.empty()) {
        this->physical_printers.unselect_printer();
    } else {
        // Activate the physical printer profile if possible.
        PhysicalPrinter *pp = this->physical_printers.find_printer(physical_printer, true);
        if (pp != nullptr && std::find(pp->preset_names.begin(), pp->preset_names.end(), this->printers.get_edited_preset().name) != pp->preset_names.end())
            this->physical_printers.select_printer(pp->name, this->printers.get_edited_preset().name);
        else
            this->physical_printers.unselect_printer();
    }
}

// Load the active configuration of a config bundle from a boost property_tree. This is a private method called from load_config_file.
void PresetBundle::load_config_file_config_bundle(const std::string &path, const boost::property_tree::ptree &tree)
{
    // 1) Load the config bundle into a temp data.
    PresetBundle tmp_bundle;
    // Load the config bundle, don't save the loaded presets to user profile directory.
    tmp_bundle.load_configbundle(path, 0);
    std::string bundle_name = std::string(" - ") + boost::filesystem::path(path).filename().string();

    // 2) Extract active configs from the config bundle, copy them and activate them in this bundle.
    auto load_one = [this, &path, &bundle_name](PresetCollection &collection_dst, PresetCollection &collection_src, const std::string &preset_name_src, bool activate) -> std::string {
        Preset *preset_src = collection_src.find_preset(preset_name_src, false);
        Preset *preset_dst = collection_dst.find_preset(preset_name_src, false);
        assert(preset_src != nullptr);
        std::string preset_name_dst;
        if (preset_dst != nullptr && preset_dst->is_default) {
            // No need to copy a default preset, it always exists in collection_dst.
            if (activate)
                collection_dst.select_preset(0);
            return preset_name_src;
        } else if (preset_dst != nullptr && preset_src->config == preset_dst->config) {
            // Don't save as the config exists in the current bundle and its content is the same.
            return preset_name_src;
        } else {
            // Generate a new unique name.
            preset_name_dst = preset_name_src + bundle_name;
            Preset *preset_dup = nullptr;
            for (size_t i = 1; (preset_dup = collection_dst.find_preset(preset_name_dst, false)) != nullptr; ++ i) {
                if (preset_src->config == preset_dup->config)
                    // The preset has been already copied into collection_dst.
                    return preset_name_dst;
                // Try to generate another name.
                char buf[64];
                sprintf(buf, " (%d)", (int)i);
                preset_name_dst = preset_name_src + buf + bundle_name;
            }
        }
        assert(! preset_name_dst.empty());
        // Save preset_src->config into collection_dst under preset_name_dst.
        // The "compatible_printers" field should not have been exported into a config.ini or a G-code anyway, 
        // but some of the alpha versions of Slic3r did.
        ConfigOption *opt_compatible = preset_src->config.optptr("compatible_printers");
        if (opt_compatible != nullptr) {
            assert(opt_compatible->type() == coStrings);
            if (opt_compatible->type() == coStrings)
                static_cast<ConfigOptionStrings*>(opt_compatible)->values.clear();
        }
        collection_dst.load_preset(path, preset_name_dst, std::move(preset_src->config), activate).is_external = true;
        return preset_name_dst;
    };
    load_one(this->prints,        tmp_bundle.prints,        tmp_bundle.prints       .get_selected_preset_name(), true);
    load_one(this->sla_prints,    tmp_bundle.sla_prints,    tmp_bundle.sla_prints   .get_selected_preset_name(), true);
    load_one(this->filaments,     tmp_bundle.filaments,     tmp_bundle.filaments    .get_selected_preset_name(), true);
    load_one(this->sla_materials, tmp_bundle.sla_materials, tmp_bundle.sla_materials.get_selected_preset_name(), true);
    load_one(this->printers,      tmp_bundle.printers,      tmp_bundle.printers     .get_selected_preset_name(), true);
    this->update_multi_material_filament_presets();
    for (size_t i = 1; i < std::min(tmp_bundle.filament_presets.size(), this->filament_presets.size()); ++ i)
        this->filament_presets[i] = load_one(this->filaments, tmp_bundle.filaments, tmp_bundle.filament_presets[i], false);

    this->update_compatible(PresetSelectCompatibleType::Never);
}

// Process the Config Bundle loaded as a Boost property tree.
// For each print, filament and printer preset (group defined by group_name), apply the inherited presets.
// The presets starting with '*' are considered non-terminal and they are
// removed through the flattening process by this function.
// This function will never fail, but it will produce error messages through boost::log.
// system_profiles will not be flattened, and they will be kept inside the "inherits" field
static void flatten_configbundle_hierarchy(boost::property_tree::ptree &tree, const std::string &group_name, const std::vector<std::string> &system_profiles)
{
    namespace pt = boost::property_tree;

    // 1) For the group given by group_name, initialize the presets.
    struct Prst {
        Prst(const std::string &name, pt::ptree *node) : name(name), node(node) {}
        // Name of this preset. If the name starts with '*', it is an intermediate preset,
        // which will not make it into the result.
        const std::string           name;
        // Link to the source boost property tree node, owned by tree.
        pt::ptree                  *node;
        // Link to the presets, from which this preset inherits.
        std::vector<Prst*>          inherits;
        // Link to the presets, for which this preset is a direct parent.
        std::vector<Prst*>          parent_of;
        // When running the Kahn's Topological sorting algorithm, this counter is decreased from inherits.size() to zero.
        // A cycle is indicated, if the number does not drop to zero after the Kahn's algorithm finishes.
        size_t                      num_incoming_edges_left = 0;
        // Sorting by the name, to be used when inserted into std::set.
        bool operator==(const Prst &rhs) const { return this->name == rhs.name; }
        bool operator< (const Prst &rhs) const { return this->name < rhs.name; }
    };
    // Find the presets, store them into a std::map, addressed by their names.
    std::set<Prst> presets;
    std::string group_name_preset = group_name + ":";
    for (auto &section : tree)
        if (boost::starts_with(section.first, group_name_preset) && section.first.size() > group_name_preset.size())
            presets.emplace(section.first.substr(group_name_preset.size()), &section.second);
    // Fill in the "inherits" and "parent_of" members, report invalid inheritance fields.
    for (const Prst &prst : presets) {
        // Parse the list of comma separated values, possibly enclosed in quotes.
        std::vector<std::string> inherits_names;
        std::vector<std::string> inherits_system;
        if (Slic3r::unescape_strings_cstyle(prst.node->get<std::string>("inherits", ""), inherits_names)) {
            // Resolve the inheritance by name.
            std::vector<Prst*> &inherits_nodes = const_cast<Prst&>(prst).inherits;
            for (const std::string &node_name : inherits_names) {
                auto it_system = std::lower_bound(system_profiles.begin(), system_profiles.end(), node_name);
                if (it_system != system_profiles.end() && *it_system == node_name) {
                    // Loading a user config budnle, this preset is derived from a system profile.
                    inherits_system.emplace_back(node_name);
                } else {
                    auto it = presets.find(Prst(node_name, nullptr));
                    if (it == presets.end())
                        BOOST_LOG_TRIVIAL(error) << "flatten_configbundle_hierarchy: The preset " << prst.name << " inherits an unknown preset \"" << node_name << "\"";
                    else {
                        inherits_nodes.emplace_back(const_cast<Prst*>(&(*it)));
                        inherits_nodes.back()->parent_of.emplace_back(const_cast<Prst*>(&prst));
                    }
                }
            }
        } else {
            BOOST_LOG_TRIVIAL(error) << "flatten_configbundle_hierarchy: The preset " << prst.name << " has an invalid \"inherits\" field";
        }
        // Remove the "inherits" key, it has no meaning outside of the config bundle.
        const_cast<pt::ptree*>(prst.node)->erase("inherits");
        if (! inherits_system.empty()) {
            // Loaded a user config bundle, where a profile inherits a system profile.
			// User profile should be derived from a single system profile only.
			assert(inherits_system.size() == 1);
			if (inherits_system.size() > 1)
				BOOST_LOG_TRIVIAL(error) << "flatten_configbundle_hierarchy: The preset " << prst.name << " inherits from more than single system preset";
			prst.node->put("inherits", Slic3r::escape_string_cstyle(inherits_system.front()));
        }
    }

    // 2) Create a linear ordering for the directed acyclic graph of preset inheritance.
    // https://en.wikipedia.org/wiki/Topological_sorting
    // Kahn's algorithm.
    std::vector<Prst*> sorted;
    {
        // Initialize S with the set of all nodes with no incoming edge.
        std::deque<Prst*> S;
        for (const Prst &prst : presets)
            if (prst.inherits.empty())
                S.emplace_back(const_cast<Prst*>(&prst));
            else
                const_cast<Prst*>(&prst)->num_incoming_edges_left = prst.inherits.size();
        while (! S.empty()) {
            Prst *n = S.front();
            S.pop_front();
            sorted.emplace_back(n);
            for (Prst *m : n->parent_of) {
                assert(m->num_incoming_edges_left > 0);
                if (-- m->num_incoming_edges_left == 0) {
                    // We have visited all parents of m.
                    S.emplace_back(m);
                }
            }
        }
        if (sorted.size() < presets.size()) {
            for (const Prst &prst : presets)
                if (prst.num_incoming_edges_left)
                    BOOST_LOG_TRIVIAL(error) << "flatten_configbundle_hierarchy: The preset " << prst.name << " has cyclic dependencies";
        }
    }

    // Apply the dependencies in their topological ordering.
    for (Prst *prst : sorted) {
        // Merge the preset nodes in their order of application.
        // Iterate in a reverse order, so the last change will be placed first in merged.
        for (auto it_inherits = prst->inherits.rbegin(); it_inherits != prst->inherits.rend(); ++ it_inherits)
            for (auto it = (*it_inherits)->node->begin(); it != (*it_inherits)->node->end(); ++ it)
				if (it->first == "renamed_from") {
            		// Don't inherit "renamed_from" flag, it does not make sense. The "renamed_from" flag only makes sense for a concrete preset.
            		if (boost::starts_with((*it_inherits)->name, "*"))
			            BOOST_LOG_TRIVIAL(error) << boost::format("Nonpublic intermediate preset %1% contains a \"renamed_from\" field, which is ignored") % (*it_inherits)->name;
				} else if (prst->node->find(it->first) == prst->node->not_found())
                    prst->node->add_child(it->first, it->second);
    }

    // Remove the "internal" presets from the ptree. These presets are marked with '*'.
    group_name_preset += '*';
    for (auto it_section = tree.begin(); it_section != tree.end(); ) {
        if (boost::starts_with(it_section->first, group_name_preset) && it_section->first.size() > group_name_preset.size())
            // Remove the "internal" preset from the ptree.
            it_section = tree.erase(it_section);
        else
            // Keep the preset.
            ++ it_section;
    }
}

// preset_bundle is set when loading user config bundles, which must not overwrite the system profiles.
static void flatten_configbundle_hierarchy(boost::property_tree::ptree &tree, const PresetBundle *preset_bundle)
{
    flatten_configbundle_hierarchy(tree, "print",           preset_bundle ? preset_bundle->prints.system_preset_names()        : std::vector<std::string>());
    flatten_configbundle_hierarchy(tree, "filament",        preset_bundle ? preset_bundle->filaments.system_preset_names()     : std::vector<std::string>());
    flatten_configbundle_hierarchy(tree, "sla_print",       preset_bundle ? preset_bundle->sla_prints.system_preset_names()    : std::vector<std::string>());
    flatten_configbundle_hierarchy(tree, "sla_material",    preset_bundle ? preset_bundle->sla_materials.system_preset_names() : std::vector<std::string>());
    flatten_configbundle_hierarchy(tree, "printer",         preset_bundle ? preset_bundle->printers.system_preset_names()      : std::vector<std::string>());
}

// Load a config bundle file, into presets and store the loaded presets into separate files
// of the local configuration directory.
size_t PresetBundle::load_configbundle(const std::string &path, unsigned int flags)
{
    if (flags & (LOAD_CFGBNDLE_RESET_USER_PROFILE | LOAD_CFGBNDLE_SYSTEM))
        // Reset this bundle, delete user profile files if LOAD_CFGBNDLE_SAVE.
        this->reset(flags & LOAD_CFGBNDLE_SAVE);

    // 1) Read the complete config file into a boost::property_tree.
    namespace pt = boost::property_tree;
    pt::ptree tree;
    boost::nowide::ifstream ifs(path);
<<<<<<< HEAD
//#ifdef __WXMSW__
    try {
        pt::read_ini(ifs, tree);
    }catch(const std::exception& ex) {
        std::stringstream ss;
        ss << "Error when reading bundle file " << path << ", error: " << ex.what();
        throw std::runtime_error(ss.str().c_str());
    }
//#else
//        pt::read_ini(ifs, tree);
//#endif
=======
    try {
        pt::read_ini(ifs, tree);
    } catch (const boost::property_tree::ini_parser::ini_parser_error &err) {
        throw Slic3r::RuntimeError(format("Failed loading config bundle \"%1%\"\nError: \"%2%\" at line %3%", path, err.message(), err.line()).c_str());
    }

>>>>>>> 1076e077
    const VendorProfile *vendor_profile = nullptr;
    if (flags & (LOAD_CFGBNDLE_SYSTEM | LOAD_CFGBUNDLE_VENDOR_ONLY)) {
        auto vp = VendorProfile::from_ini(tree, path);
        if (vp.models.size() == 0) {
            BOOST_LOG_TRIVIAL(error) << boost::format("Vendor bundle: `%1%`: No printer model defined.") % path;
            return 0;
        } else if (vp.num_variants() == 0) {
            BOOST_LOG_TRIVIAL(error) << boost::format("Vendor bundle: `%1%`: No printer variant defined") % path;
            return 0;
        }
        vendor_profile = &this->vendors.insert({vp.id, vp}).first->second;
    }

    if (flags & LOAD_CFGBUNDLE_VENDOR_ONLY) {
        return 0;
    }

    // 1.5) Flatten the config bundle by applying the inheritance rules. Internal profiles (with names starting with '*') are removed.
    // If loading a user config bundle, do not flatten with the system profiles, but keep the "inherits" flag intact.
    flatten_configbundle_hierarchy(tree, ((flags & LOAD_CFGBNDLE_SYSTEM) == 0) ? this : nullptr);

    // 2) Parse the property_tree, extract the active preset names and the profiles, save them into local config files.
    // Parse the obsolete preset names, to be deleted when upgrading from the old configuration structure.
    std::vector<std::string> loaded_prints;
    std::vector<std::string> loaded_filaments;
    std::vector<std::string> loaded_sla_prints;
    std::vector<std::string> loaded_sla_materials;
    std::vector<std::string> loaded_printers;
    std::vector<std::string> loaded_physical_printers;
    std::string              active_print;
    std::vector<std::string> active_filaments;
    std::string              active_sla_print;
    std::string              active_sla_material;
    std::string              active_printer;
    std::string              active_physical_printer;
    size_t                   presets_loaded = 0;
    size_t                   ph_printers_loaded = 0;

    for (const auto &section : tree) {
        PresetCollection         *presets = nullptr;
        std::vector<std::string> *loaded  = nullptr;
        std::string               preset_name;
        PhysicalPrinterCollection *ph_printers = nullptr;
        std::string               ph_printer_name;
        if (boost::starts_with(section.first, "print:")) {
            presets = &this->prints;
            loaded  = &loaded_prints;
            preset_name = section.first.substr(6);
        } else if (boost::starts_with(section.first, "filament:")) {
            presets = &this->filaments;
            loaded  = &loaded_filaments;
            preset_name = section.first.substr(9);
        } else if (boost::starts_with(section.first, "sla_print:")) {
            presets = &this->sla_prints;
            loaded  = &loaded_sla_prints;
            preset_name = section.first.substr(10);
        } else if (boost::starts_with(section.first, "sla_material:")) {
            presets = &this->sla_materials;
            loaded  = &loaded_sla_materials;
            preset_name = section.first.substr(13);
        } else if (boost::starts_with(section.first, "printer:")) {
            presets = &this->printers;
            loaded  = &loaded_printers;
            preset_name = section.first.substr(8);
        } else if (boost::starts_with(section.first, "physical_printer:")) {
            ph_printers = &this->physical_printers;
            loaded  = &loaded_physical_printers;
            ph_printer_name = section.first.substr(17);
        } else if (section.first == "presets") {
            // Load the names of the active presets.
            for (auto &kvp : section.second) {
                if (kvp.first == "print") {
                    active_print = kvp.second.data();
                } else if (boost::starts_with(kvp.first, "filament")) {
                    int idx = 0;
                    if (kvp.first == "filament" || sscanf(kvp.first.c_str(), "filament_%d", &idx) == 1) {
                        if (int(active_filaments.size()) <= idx)
                            active_filaments.resize(idx + 1, std::string());
                        active_filaments[idx] = kvp.second.data();
                    }
                } else if (kvp.first == "sla_print") {
                    active_sla_print = kvp.second.data();
                } else if (kvp.first == "sla_material") {
                    active_sla_material = kvp.second.data();
                } else if (kvp.first == "printer") {
                    active_printer = kvp.second.data();
                }else if (kvp.first == "physical_printer") {
                    active_physical_printer = kvp.second.data();
                }
            }
        } else if (section.first == "obsolete_presets") {
            // Parse the names of obsolete presets. These presets will be deleted from user's
            // profile directory on installation of this vendor preset.
            for (auto &kvp : section.second) {
                std::vector<std::string> *dst = nullptr;
                if (kvp.first == "print")
                    dst = &this->obsolete_presets.prints;
                else if (kvp.first == "filament")
                    dst = &this->obsolete_presets.filaments;
                else if (kvp.first == "sla_print")
                    dst = &this->obsolete_presets.sla_prints;
                else if (kvp.first == "sla_material")
                    dst = &this->obsolete_presets.sla_materials;
                else if (kvp.first == "printer")
                    dst = &this->obsolete_presets.printers;
                if (dst)
                    unescape_strings_cstyle(kvp.second.data(), *dst);
            }
        } else if (section.first == "settings") {
            // Load the settings.
            for (auto &kvp : section.second) {
                if (kvp.first == "autocenter") {
                }
            }
        } else
            // Ignore an unknown section.
            continue;
        if (presets != nullptr) {
            // Load the print, filament or printer preset.
            const DynamicPrintConfig *default_config = nullptr;
            DynamicPrintConfig        config;
            std::string 			  alias_name;
            std::vector<std::string>  renamed_from;
            auto parse_config_section = [&section, &alias_name, &renamed_from, &path](DynamicPrintConfig &config) {
                for (auto &kvp : section.second) {
                	if (kvp.first == "alias")
                		alias_name = kvp.second.data();
                	else if (kvp.first == "renamed_from") {
                		if (! unescape_strings_cstyle(kvp.second.data(), renamed_from)) {
			                BOOST_LOG_TRIVIAL(error) << "Error in a Vendor Config Bundle \"" << path << "\": The preset \"" << 
			                    section.first << "\" contains invalid \"renamed_from\" key, which is being ignored.";
                   		}
                	}
                    config.set_deserialize(kvp.first, kvp.second.data());
                }
            };
            if (presets == &this->printers) {
                // Select the default config based on the printer_technology field extracted from kvp.
                DynamicPrintConfig config_src;
                parse_config_section(config_src);
                default_config = &presets->default_preset_for(config_src).config;
                config = *default_config;
                config.apply(config_src);
            } else {
                default_config = &presets->default_preset().config;
                config = *default_config;
                parse_config_section(config);
            }
            Preset::normalize(config);
            // Report configuration fields, which are misplaced into a wrong group.
            std::string incorrect_keys = Preset::remove_invalid_keys(config, *default_config);
            if (! incorrect_keys.empty())
                BOOST_LOG_TRIVIAL(error) << "Error in a Vendor Config Bundle \"" << path << "\": The printer preset \"" << 
                    section.first << "\" contains the following incorrect keys: " << incorrect_keys << ", which were removed";
            if ((flags & LOAD_CFGBNDLE_SYSTEM) && presets == &printers) {
                // Filter out printer presets, which are not mentioned in the vendor profile.
                // These presets are considered not installed.
                auto printer_model   = config.opt_string("printer_model");
                if (printer_model.empty()) {
                    BOOST_LOG_TRIVIAL(error) << "Error in a Vendor Config Bundle \"" << path << "\": The printer preset \"" << 
                        section.first << "\" defines no printer model, it will be ignored.";
                    continue;
                }
                auto printer_variant = config.opt_string("printer_variant");
                if (printer_variant.empty()) {
                    BOOST_LOG_TRIVIAL(error) << "Error in a Vendor Config Bundle \"" << path << "\": The printer preset \"" << 
                        section.first << "\" defines no printer variant, it will be ignored.";
                    continue;
                }
                auto it_model = std::find_if(vendor_profile->models.cbegin(), vendor_profile->models.cend(),
                    [&](const VendorProfile::PrinterModel &m) { return m.id == printer_model; }
                );
                if (it_model == vendor_profile->models.end()) {
                    BOOST_LOG_TRIVIAL(error) << "Error in a Vendor Config Bundle \"" << path << "\": The printer preset \"" << 
                        section.first << "\" defines invalid printer model \"" << printer_model << "\", it will be ignored.";
                    continue;
                }
                auto it_variant = it_model->variant(printer_variant);
                if (it_variant == nullptr) {
                    BOOST_LOG_TRIVIAL(error) << "Error in a Vendor Config Bundle \"" << path << "\": The printer preset \"" << 
                        section.first << "\" defines invalid printer variant \"" << printer_variant << "\", it will be ignored.";
                    continue;
                }
                const Preset *preset_existing = presets->find_preset(section.first, false);
                if (preset_existing != nullptr) {
                    BOOST_LOG_TRIVIAL(error) << "Error in a Vendor Config Bundle \"" << path << "\": The printer preset \"" << 
                        section.first << "\" has already been loaded from another Confing Bundle.";
                    continue;
                }
            } else if ((flags & LOAD_CFGBNDLE_SYSTEM) == 0) {
                // This is a user config bundle.
                const Preset *existing = presets->find_preset(preset_name, false);
                if (existing != nullptr) {
                    if (existing->is_system) {
    					assert(existing->vendor != nullptr);
                        BOOST_LOG_TRIVIAL(error) << "Error in a user provided Config Bundle \"" << path << "\": The " << presets->name() << " preset \"" << 
    						existing->name << "\" is a system preset of vendor " << existing->vendor->name << " and it will be ignored.";
                        continue;
                    } else {
                        assert(existing->vendor == nullptr);
                        BOOST_LOG_TRIVIAL(trace) << "A " << presets->name() << " preset \"" << existing->name << "\" was overwritten with a preset from user Config Bundle \"" << path << "\"";
                    }
                } else {
					BOOST_LOG_TRIVIAL(trace) << "A new " << presets->name() << " preset \"" << preset_name << "\" was imported from user Config Bundle \"" << path << "\"";
                }
            }
            // Decide a full path to this .ini file.
            auto file_name = boost::algorithm::iends_with(preset_name, ".ini") ? preset_name : preset_name + ".ini";
            auto file_path = (boost::filesystem::path(data_dir()) 
#ifdef SLIC3R_PROFILE_USE_PRESETS_SUBDIR
                // Store the print/filament/printer presets into a "presets" directory.
                / "presets" 
#else
                // Store the print/filament/printer presets at the same location as the upstream Slic3r.
#endif
                / presets->section_name() / file_name).make_preferred();
            // Load the preset into the list of presets, save it to disk.
            Preset &loaded = presets->load_preset(file_path.string(), preset_name, std::move(config), false);
            if (flags & LOAD_CFGBNDLE_SAVE)
                loaded.save();
            if (flags & LOAD_CFGBNDLE_SYSTEM) {
                loaded.is_system = true;
                loaded.vendor = vendor_profile;
            }

            // Derive the profile logical name aka alias from the preset name if the alias was not stated explicitely.
            if (alias_name.empty()) {
                size_t end_pos = preset_name.find_first_of("@");
	            if (end_pos != std::string::npos) {
	                alias_name = preset_name.substr(0, end_pos);
	                if (renamed_from.empty())
	                	// Add the preset name with the '@' character removed into the "renamed_from" list.
	                	renamed_from.emplace_back(alias_name + preset_name.substr(end_pos + 1));
                    boost::trim_right(alias_name);
	            }
	        }
	        if (alias_name.empty())
	        	loaded.alias = preset_name;
	        else 
	         	loaded.alias = std::move(alias_name);
	        loaded.renamed_from = std::move(renamed_from);

            ++ presets_loaded;
        }

        if (ph_printers != nullptr) {
            // Load the physical printer
            const DynamicPrintConfig& default_config = ph_printers->default_config();
            DynamicPrintConfig        config = default_config;

            for (auto& kvp : section.second)
                config.set_deserialize(kvp.first, kvp.second.data());

            // Report configuration fields, which are misplaced into a wrong group.
            std::string incorrect_keys = Preset::remove_invalid_keys(config, default_config);
            if (!incorrect_keys.empty())
                BOOST_LOG_TRIVIAL(error) << "Error in a Vendor Config Bundle \"" << path << "\": The physical printer \"" <<
                section.first << "\" contains the following incorrect keys: " << incorrect_keys << ", which were removed";

            const PhysicalPrinter* ph_printer_existing = ph_printers->find_printer(ph_printer_name, false);
            if (ph_printer_existing != nullptr) {
                BOOST_LOG_TRIVIAL(error) << "Error in a Vendor Config Bundle \"" << path << "\": The physical printer \"" <<
                    section.first << "\" has already been loaded from another Confing Bundle.";
                continue;
            }

            // Decide a full path to this .ini file.
            auto file_name = boost::algorithm::iends_with(ph_printer_name, ".ini") ? ph_printer_name : ph_printer_name + ".ini";
            auto file_path = (boost::filesystem::path(data_dir())
#ifdef SLIC3R_PROFILE_USE_PRESETS_SUBDIR
                // Store the physical printers into a "presets" directory.
                / "presets"
#else
                // Store the physical printers at the same location as the upstream Slic3r.
#endif
                / "physical_printer" / file_name).make_preferred();
            // Load the preset into the list of presets, save it to disk.
            ph_printers->load_printer(file_path.string(), ph_printer_name, std::move(config), false, flags & LOAD_CFGBNDLE_SAVE);

            ++ph_printers_loaded;
        }
    }

    // 3) Activate the presets and physical printer if any exists.
    if ((flags & LOAD_CFGBNDLE_SYSTEM) == 0) {
        if (! active_print.empty()) 
            prints.select_preset_by_name(active_print, true);
        if (! active_sla_print.empty()) 
            sla_materials.select_preset_by_name(active_sla_print, true);
        if (! active_sla_material.empty()) 
            sla_materials.select_preset_by_name(active_sla_material, true);
        if (! active_printer.empty())
            printers.select_preset_by_name(active_printer, true);
        if (! active_physical_printer.empty())
            physical_printers.select_printer(active_physical_printer, active_printer);
        // Activate the first filament preset.
        if (! active_filaments.empty() && ! active_filaments.front().empty())
            filaments.select_preset_by_name(active_filaments.front(), true);
        this->update_multi_material_filament_presets();
        for (size_t i = 0; i < std::min(this->filament_presets.size(), active_filaments.size()); ++ i)
            this->filament_presets[i] = filaments.find_preset(active_filaments[i], true)->name;
        this->update_compatible(PresetSelectCompatibleType::Never);
    }

    return presets_loaded + ph_printers_loaded;
}

void PresetBundle::update_multi_material_filament_presets()
{
    if (printers.get_edited_preset().printer_technology() != ptFFF)
        return;

    // Verify and select the filament presets.
    auto   *nozzle_diameter = static_cast<const ConfigOptionFloats*>(printers.get_edited_preset().config.option("nozzle_diameter"));
    size_t  num_extruders   = nozzle_diameter->values.size();
    // Verify validity of the current filament presets.
    for (size_t i = 0; i < std::min(this->filament_presets.size(), num_extruders); ++ i)
        this->filament_presets[i] = this->filaments.find_preset(this->filament_presets[i], true)->name;
    // Append the rest of filament presets.
    this->filament_presets.resize(num_extruders, this->filament_presets.empty() ? this->filaments.first_visible().name : this->filament_presets.back());

    // Now verify if wiping_volumes_matrix has proper size (it is used to deduce number of extruders in wipe tower generator):
    std::vector<double> old_matrix = this->project_config.option<ConfigOptionFloats>("wiping_volumes_matrix")->values;
    size_t old_number_of_extruders = size_t(sqrt(old_matrix.size())+EPSILON);
    if (num_extruders != old_number_of_extruders) {
            // First verify if purging volumes presets for each extruder matches number of extruders
            std::vector<double>& extruders = this->project_config.option<ConfigOptionFloats>("wiping_volumes_extruders")->values;
            while (extruders.size() < 2*num_extruders) {
                extruders.push_back(extruders.size()>1 ? extruders[0] : 50.);  // copy the values from the first extruder
                extruders.push_back(extruders.size()>1 ? extruders[1] : 50.);
            }
            while (extruders.size() > 2*num_extruders) {
                extruders.pop_back();
                extruders.pop_back();
            }

        std::vector<double> new_matrix;
        for (unsigned int i=0;i<num_extruders;++i)
            for (unsigned int j=0;j<num_extruders;++j) {
                // append the value for this pair from the old matrix (if it's there):
                if (i<old_number_of_extruders && j<old_number_of_extruders)
                    new_matrix.push_back(old_matrix[i*old_number_of_extruders + j]);
                else
                    new_matrix.push_back( i==j ? 0. : extruders[2*i]+extruders[2*j+1]); // so it matches new extruder volumes
            }
		this->project_config.option<ConfigOptionFloats>("wiping_volumes_matrix")->values = new_matrix;
    }
}

void PresetBundle::update_compatible(PresetSelectCompatibleType select_other_print_if_incompatible, PresetSelectCompatibleType select_other_filament_if_incompatible)
{
    const Preset					&printer_preset					    = this->printers.get_edited_preset();
	const PresetWithVendorProfile    printer_preset_with_vendor_profile = this->printers.get_preset_with_vendor_profile(printer_preset);

    class PreferedProfileMatch
    {
    public:
        PreferedProfileMatch(const std::string &prefered_alias, const std::string &prefered_name) :
            m_prefered_alias(prefered_alias), m_prefered_name(prefered_name) {}

        int operator()(const Preset &preset) const
        {
            return (! m_prefered_alias.empty() && m_prefered_alias == preset.alias) ?
                // Matching an alias, always take this preset with priority.
                std::numeric_limits<int>::max() :
                // Otherwise take the prefered profile, or the first compatible.
                preset.name == m_prefered_name;
        }

    private:
        const std::string  m_prefered_alias;
        const std::string &m_prefered_name;
    };

    // Matching by the layer height in addition.
    class PreferedPrintProfileMatch : public PreferedProfileMatch
    {
    public:
        PreferedPrintProfileMatch(const Preset &preset, const std::string &prefered_name) :
            PreferedProfileMatch(preset.alias, prefered_name), m_prefered_layer_height(preset.config.opt_float("layer_height")) {}

        int operator()(const Preset &preset) const
        {
            int match_quality = PreferedProfileMatch::operator()(preset);
            if (match_quality < std::numeric_limits<int>::max()) {
                match_quality += 1;
                if (m_prefered_layer_height > 0. && std::abs(preset.config.opt_float("layer_height") - m_prefered_layer_height) < 0.0005)
                    match_quality *= 10;
            }
            return match_quality;
        }

    private:
        const double m_prefered_layer_height;
    };

    // Matching by the layer height in addition.
    class PreferedFilamentProfileMatch : public PreferedProfileMatch
    {
    public:
        PreferedFilamentProfileMatch(const Preset *preset, const std::string &prefered_name) :
            PreferedProfileMatch(preset ? preset->alias : std::string(), prefered_name), 
            m_prefered_filament_type(preset ? preset->config.opt_string("filament_type", 0) : std::string()) {}

        int operator()(const Preset &preset) const
        {
            int match_quality = PreferedProfileMatch::operator()(preset);
            if (match_quality < std::numeric_limits<int>::max()) {
                match_quality += 1;
                if (! m_prefered_filament_type.empty() && m_prefered_filament_type == preset.config.opt_string("filament_type", 0))
                    match_quality *= 10;
            }
            return match_quality;
        }

    private:
        const std::string m_prefered_filament_type;
    };

    // Matching by the layer height in addition.
    class PreferedFilamentsProfileMatch
    {
    public:
        PreferedFilamentsProfileMatch(const Preset &preset, const std::vector<std::string> &prefered_names) :
            m_prefered_alias(preset.alias),
            m_prefered_filament_type(preset.config.opt_string("filament_type", 0)),
            m_prefered_names(prefered_names)
            {}

        int operator()(const Preset &preset) const
        {
            if (! m_prefered_alias.empty() && m_prefered_alias == preset.alias)
                // Matching an alias, always take this preset with priority.
                return std::numeric_limits<int>::max();
            int match_quality = (std::find(m_prefered_names.begin(), m_prefered_names.end(), preset.name) != m_prefered_names.end()) + 1;
            if (! m_prefered_filament_type.empty() && m_prefered_filament_type == preset.config.opt_string("filament_type", 0))
                match_quality *= 10;
            return match_quality;
        }

    private:
        const std::string               m_prefered_alias;
        const std::string               m_prefered_filament_type;
        const std::vector<std::string> &m_prefered_names;
    };

	switch (printer_preset.printer_technology()) {
    case ptFFF:
    {
		assert(printer_preset.config.has("default_print_profile"));
		assert(printer_preset.config.has("default_filament_profile"));
        const std::vector<std::string> &prefered_filament_profiles = printer_preset.config.option<ConfigOptionStrings>("default_filament_profile")->values;
        this->prints.update_compatible(printer_preset_with_vendor_profile, nullptr, select_other_print_if_incompatible,
            PreferedPrintProfileMatch(this->prints.get_edited_preset(), printer_preset.config.opt_string("default_print_profile")));
        const PresetWithVendorProfile   print_preset_with_vendor_profile = this->prints.get_edited_preset_with_vendor_profile();
        // Remember whether the filament profiles were compatible before updating the filament compatibility.
        std::vector<char> 				filament_preset_was_compatible(this->filament_presets.size(), false);
        for (size_t idx = 0; idx < this->filament_presets.size(); ++ idx) {
            Preset *preset = this->filaments.find_preset(this->filament_presets[idx], false);
            filament_preset_was_compatible[idx] = preset != nullptr && preset->is_compatible;
        }
        // First select a first compatible profile for the preset editor.
        this->filaments.update_compatible(printer_preset_with_vendor_profile, &print_preset_with_vendor_profile, select_other_filament_if_incompatible,
            PreferedFilamentsProfileMatch(this->filaments.get_edited_preset(), prefered_filament_profiles));
        if (select_other_filament_if_incompatible != PresetSelectCompatibleType::Never) {
            // Verify validity of the current filament presets.
            const std::string prefered_filament_profile = prefered_filament_profiles.empty() ? std::string() : prefered_filament_profiles.front();
            if (this->filament_presets.size() == 1) {
                // The compatible profile should have been already selected for the preset editor. Just use it.
            	if (select_other_filament_if_incompatible == PresetSelectCompatibleType::Always || filament_preset_was_compatible.front())
                	this->filament_presets.front() = this->filaments.get_edited_preset().name;
            } else {
                for (size_t idx = 0; idx < this->filament_presets.size(); ++ idx) {
                    std::string &filament_name = this->filament_presets[idx];
                    Preset      *preset = this->filaments.find_preset(filament_name, false);
                    if (preset == nullptr || (! preset->is_compatible && (select_other_filament_if_incompatible == PresetSelectCompatibleType::Always || filament_preset_was_compatible[idx])))
                        // Pick a compatible profile. If there are prefered_filament_profiles, use them.
                        filament_name = this->filaments.first_compatible(
                            PreferedFilamentProfileMatch(preset,
                                (idx < prefered_filament_profiles.size()) ? prefered_filament_profiles[idx] : prefered_filament_profile)).name;
                }
            }
        }
		break;
    }
    case ptSLA:
    {
		assert(printer_preset.config.has("default_sla_print_profile"));
		assert(printer_preset.config.has("default_sla_material_profile"));
		this->sla_prints.update_compatible(printer_preset_with_vendor_profile, nullptr, select_other_print_if_incompatible,
            PreferedPrintProfileMatch(this->sla_prints.get_edited_preset(), printer_preset.config.opt_string("default_sla_print_profile")));
        const PresetWithVendorProfile sla_print_preset_with_vendor_profile = this->sla_prints.get_edited_preset_with_vendor_profile();
		this->sla_materials.update_compatible(printer_preset_with_vendor_profile, &sla_print_preset_with_vendor_profile, select_other_filament_if_incompatible,
            PreferedProfileMatch(this->sla_materials.get_edited_preset().alias, printer_preset.config.opt_string("default_sla_material_profile")));
		break;
	}
    default: break;
    }
}

void PresetBundle::export_configbundle(const std::string &path, bool export_system_settings, bool export_physical_printers/* = false*/)
{
    boost::nowide::ofstream c;
    c.open(path, std::ios::out | std::ios::trunc);

    // Put a comment at the first line including the time stamp and Slic3r version.
    c << "# " << Slic3r::header_slic3r_generated() << std::endl;

    // Export the print, filament and printer profiles.

	for (const PresetCollection *presets : { 
		(const PresetCollection*)&this->prints, (const PresetCollection*)&this->filaments, 
		(const PresetCollection*)&this->sla_prints, (const PresetCollection*)&this->sla_materials, 
		(const PresetCollection*)&this->printers }) {
        for (const Preset &preset : (*presets)()) {
            if (preset.is_default || preset.is_external || (preset.is_system && ! export_system_settings))
                // Only export the common presets, not external files or the default preset.
                continue;
            c << std::endl << "[" << presets->section_name() << ":" << preset.name << "]" << std::endl;
            for (const std::string &opt_key : preset.config.keys())
                c << opt_key << " = " << preset.config.opt_serialize(opt_key) << std::endl;
        }
    }

    if (export_physical_printers) {
        for (const PhysicalPrinter& ph_printer : this->physical_printers) {
            c << std::endl << "[physical_printer:" << ph_printer.name << "]" << std::endl;
            for (const std::string& opt_key : ph_printer.config.keys())
                c << opt_key << " = " << ph_printer.config.opt_serialize(opt_key) << std::endl;
        }
    }

    // Export the names of the active presets.
    c << std::endl << "[presets]" << std::endl;
    c << "print = " << this->prints.get_selected_preset_name() << std::endl;
    c << "sla_print = " << this->sla_prints.get_selected_preset_name() << std::endl;
    c << "sla_material = " << this->sla_materials.get_selected_preset_name() << std::endl;
    c << "printer = " << this->printers.get_selected_preset_name() << std::endl;
    for (size_t i = 0; i < this->filament_presets.size(); ++ i) {
        char suffix[64];
        if (i > 0)
            sprintf(suffix, "_%d", (int)i);
        else
            suffix[0] = 0;
        c << "filament" << suffix << " = " << this->filament_presets[i] << std::endl;
    }

    if (export_physical_printers && this->physical_printers.get_selected_idx() >= 0)
        c << "physical_printer = " << this->physical_printers.get_selected_printer_name() << std::endl;
#if 0
    // Export the following setting values from the provided setting repository.
    static const char *settings_keys[] = { "autocenter" };
    c << "[settings]" << std::endl;
    for (size_t i = 0; i < sizeof(settings_keys) / sizeof(settings_keys[0]); ++ i)
        c << settings_keys[i] << " = " << settings.serialize(settings_keys[i]) << std::endl;
#endif

    c.close();
}

// Set the filament preset name. As the name could come from the UI selection box, 
// an optional "(modified)" suffix will be removed from the filament name.
void PresetBundle::set_filament_preset(size_t idx, const std::string &name)
{
	if (idx >= filament_presets.size())
        filament_presets.resize(idx + 1, filaments.default_preset().name);
    filament_presets[idx] = Preset::remove_suffix_modified(name);
}

void PresetBundle::set_default_suppressed(bool default_suppressed)
{
    prints.set_default_suppressed(default_suppressed);
    filaments.set_default_suppressed(default_suppressed);
    sla_prints.set_default_suppressed(default_suppressed);
    sla_materials.set_default_suppressed(default_suppressed);
    printers.set_default_suppressed(default_suppressed);
}

} // namespace Slic3r<|MERGE_RESOLUTION|>--- conflicted
+++ resolved
@@ -1096,26 +1096,12 @@
     namespace pt = boost::property_tree;
     pt::ptree tree;
     boost::nowide::ifstream ifs(path);
-<<<<<<< HEAD
-//#ifdef __WXMSW__
-    try {
-        pt::read_ini(ifs, tree);
-    }catch(const std::exception& ex) {
-        std::stringstream ss;
-        ss << "Error when reading bundle file " << path << ", error: " << ex.what();
-        throw std::runtime_error(ss.str().c_str());
-    }
-//#else
-//        pt::read_ini(ifs, tree);
-//#endif
-=======
     try {
         pt::read_ini(ifs, tree);
     } catch (const boost::property_tree::ini_parser::ini_parser_error &err) {
         throw Slic3r::RuntimeError(format("Failed loading config bundle \"%1%\"\nError: \"%2%\" at line %3%", path, err.message(), err.line()).c_str());
     }
 
->>>>>>> 1076e077
     const VendorProfile *vendor_profile = nullptr;
     if (flags & (LOAD_CFGBNDLE_SYSTEM | LOAD_CFGBUNDLE_VENDOR_ONLY)) {
         auto vp = VendorProfile::from_ini(tree, path);
