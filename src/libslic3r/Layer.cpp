--- conflicted
+++ resolved
@@ -70,21 +70,13 @@
     if (m_regions.size() == 1 && (this->id() > 0 || this->object()->config().elefant_foot_compensation.value == 0)) {
         // Optimization, also more robust. Don't merge classified pieces of layerm->slices,
         // but use the non-split islands of a layer. For a single region print, these shall be equal.
-<<<<<<< HEAD
-        m_regions.front()->m_slices.set(this->slices, stPosInternal | stDensSparse);
-    } else {
-        for (LayerRegion *layerm : m_regions)
-            // without safety offset, artifacts are generated (GH #2494)
-            layerm->m_slices.set(union_ex(to_polygons(std::move(layerm->m_slices.surfaces)), true), stPosInternal | stDensSparse);
-=======
         // Don't use this optimization on 1st layer with Elephant foot compensation applied, as this->lslices are uncompensated,
         // while regions are compensated.
-        m_regions.front()->slices.set(this->lslices, stInternal);
+        m_regions.front()->m_slices.set(this->lslices, stPosInternal | stDensSparse);
     } else {
         for (LayerRegion *layerm : m_regions)
             // without safety offset, artifacts are generated (upstream Slic3r GH #2494)
-            layerm->slices.set(union_ex(to_polygons(std::move(layerm->slices.surfaces)), true), stInternal);
->>>>>>> d5bcddee
+            layerm->m_slices.set(union_ex(to_polygons(std::move(layerm->m_slices.surfaces)), true), stPosInternal | stDensSparse);
     }
 }
 
@@ -120,8 +112,12 @@
     // keep track of regions whose perimeters we have already generated
     std::vector<unsigned char> done(m_regions.size(), false);
     
-<<<<<<< HEAD
     for (LayerRegionPtrs::iterator layerm = m_regions.begin(); layerm != m_regions.end(); ++ layerm) {
+      if ((*layerm)->slices().empty()) {
+          (*layerm)->perimeters.clear();
+          (*layerm)->fills.clear();
+          (*layerm)->thin_fills.clear();
+      } else {
         size_t region_id = layerm - m_regions.begin();
         if (done[region_id])
             continue;
@@ -209,85 +205,8 @@
                 }
             }
         }
-    }
-=======
-    for (LayerRegionPtrs::iterator layerm = m_regions.begin(); layerm != m_regions.end(); ++ layerm) 
-    	if ((*layerm)->slices.empty()) {
- 			(*layerm)->perimeters.clear();
- 			(*layerm)->fills.clear();
- 			(*layerm)->thin_fills.clear();
-    	} else {
-	        size_t region_id = layerm - m_regions.begin();
-	        if (done[region_id])
-	            continue;
-	        BOOST_LOG_TRIVIAL(trace) << "Generating perimeters for layer " << this->id() << ", region " << region_id;
-	        done[region_id] = true;
-	        const PrintRegionConfig &config = (*layerm)->region()->config();
-	        
-	        // find compatible regions
-	        LayerRegionPtrs layerms;
-	        layerms.push_back(*layerm);
-	        for (LayerRegionPtrs::const_iterator it = layerm + 1; it != m_regions.end(); ++it)
-	            if (! (*it)->slices.empty()) {
-		            LayerRegion* other_layerm = *it;
-		            const PrintRegionConfig &other_config = other_layerm->region()->config();
-		            if (config.perimeter_extruder   == other_config.perimeter_extruder
-		                && config.perimeters        == other_config.perimeters
-		                && config.perimeter_speed   == other_config.perimeter_speed
-		                && config.external_perimeter_speed == other_config.external_perimeter_speed
-		                && config.gap_fill_speed    == other_config.gap_fill_speed
-		                && config.overhangs         == other_config.overhangs
-		                && config.opt_serialize("perimeter_extrusion_width") == other_config.opt_serialize("perimeter_extrusion_width")
-		                && config.thin_walls        == other_config.thin_walls
-		                && config.external_perimeters_first == other_config.external_perimeters_first
-		                && config.infill_overlap    == other_config.infill_overlap)
-		            {
-			 			other_layerm->perimeters.clear();
-			 			other_layerm->fills.clear();
-			 			other_layerm->thin_fills.clear();
-		                layerms.push_back(other_layerm);
-		                done[it - m_regions.begin()] = true;
-		            }
-		        }
-	        
-	        if (layerms.size() == 1) {  // optimization
-	            (*layerm)->fill_surfaces.surfaces.clear();
-	            (*layerm)->make_perimeters((*layerm)->slices, &(*layerm)->fill_surfaces);
-	            (*layerm)->fill_expolygons = to_expolygons((*layerm)->fill_surfaces.surfaces);
-	        } else {
-	            SurfaceCollection new_slices;
-	            // Use the region with highest infill rate, as the make_perimeters() function below decides on the gap fill based on the infill existence.
-	            LayerRegion *layerm_config = layerms.front();
-	            {
-	                // group slices (surfaces) according to number of extra perimeters
-	                std::map<unsigned short, Surfaces> slices;  // extra_perimeters => [ surface, surface... ]
-	                for (LayerRegion *layerm : layerms) {
-	                    for (Surface &surface : layerm->slices.surfaces)
-	                        slices[surface.extra_perimeters].emplace_back(surface);
-	                    if (layerm->region()->config().fill_density > layerm_config->region()->config().fill_density)
-	                    	layerm_config = layerm;
-	                }
-	                // merge the surfaces assigned to each group
-	                for (std::pair<const unsigned short,Surfaces> &surfaces_with_extra_perimeters : slices)
-	                    new_slices.append(union_ex(surfaces_with_extra_perimeters.second, true), surfaces_with_extra_perimeters.second.front());
-	            }
-	            
-	            // make perimeters
-	            SurfaceCollection fill_surfaces;
-	            layerm_config->make_perimeters(new_slices, &fill_surfaces);
-
-	            // assign fill_surfaces to each layer
-	            if (!fill_surfaces.surfaces.empty()) { 
-	                for (LayerRegionPtrs::iterator l = layerms.begin(); l != layerms.end(); ++l) {
-	                    // Separate the fill surfaces.
-	                    ExPolygons expp = intersection_ex(to_polygons(fill_surfaces), (*l)->slices);
-	                    (*l)->fill_expolygons = expp;
-	                    (*l)->fill_surfaces.set(std::move(expp), fill_surfaces.surfaces.front());
-	                }
-	            }
-	        }
-	    }
->>>>>>> d5bcddee
+      }
+    }
     BOOST_LOG_TRIVIAL(trace) << "Generating perimeters for layer " << this->id() << " - Done";
 }
 
