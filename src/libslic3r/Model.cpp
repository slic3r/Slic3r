--- conflicted
+++ resolved
@@ -97,7 +97,6 @@
 	}
 }
 
-<<<<<<< HEAD
 bool Model::equals(const Model& rhs) const {
     // check materials
     if(this->materials.size() != rhs.materials.size())
@@ -122,11 +121,8 @@
     return true;
 }
 
-Model Model::read_from_file(const std::string& input_file, DynamicPrintConfig* config, bool add_default_instances, bool check_version)
-=======
 // Loading model from a file, it may be a simple geometry file as STL or OBJ, however it may be a project file as well.
 Model Model::read_from_file(const std::string& input_file, DynamicPrintConfig* config, ConfigSubstitutionContext* config_substitutions, LoadAttributes options)
->>>>>>> 95a84fa8
 {
     Model model;
 
