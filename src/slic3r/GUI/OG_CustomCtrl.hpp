#ifndef slic3r_OG_CustomCtrl_hpp_
#define slic3r_OG_CustomCtrl_hpp_

#include <wx/stattext.h>
#include <wx/settings.h>

#include <map>
#include <functional>

#include "libslic3r/Config.hpp"
#include "libslic3r/PrintConfig.hpp"

#include "OptionsGroup.hpp"
#include "I18N.hpp"

// Translate the ifdef 
#ifdef __WXOSX__
    #define wxOSX true
#else
    #define wxOSX false
#endif

namespace Slic3r { namespace GUI {

//  Static text shown among the options.
class OG_CustomCtrl :public wxPanel
{
    wxFont  m_font;
    int     m_v_gap;
    int     m_h_gap;
    int     m_em_unit;

    wxSize  m_bmp_mode_sz;
    wxSize  m_bmp_blinking_sz;

    struct CtrlLine {
        wxCoord           height  { wxDefaultCoord };
        OG_CustomCtrl*    ctrl    { nullptr };
        const Line&       og_line;

        bool draw_just_act_buttons  { false };
        std::vector<bool> is_visible;
        bool is_line_visible { true };
        bool is_focused             { false };

        CtrlLine(   wxCoord         height,
                    OG_CustomCtrl*  ctrl,
                    const Line&     og_line,
                    bool            draw_just_act_buttons = false);
        ~CtrlLine() { ctrl = nullptr; }

        void    correct_items_positions();
        void    msw_rescale();
        void    update_visibility(ConfigOptionMode mode);

        void    render(wxDC& dc, wxCoord v_pos);
        wxCoord draw_mode_bmp(wxDC& dc, wxCoord v_pos);
<<<<<<< HEAD
        wxCoord draw_text      (wxDC& dc, wxPoint pos, const wxString& text, const wxColour* color, int width, bool is_url = false, bool align_right = false);
        wxPoint draw_blinking_bmp(wxDC& dc, wxPoint pos, bool is_blinking, size_t rect_id = 0);
=======
        wxCoord draw_text      (wxDC& dc, wxPoint pos, const wxString& text, const wxColour* color, int width, bool is_url = false);
        wxPoint draw_blinking_bmp(wxDC& dc, wxPoint pos, bool is_blinking);
>>>>>>> 2e0e63fe
        wxCoord draw_act_bmps(wxDC& dc, wxPoint pos, const wxBitmap& bmp_undo_to_sys, const wxBitmap& bmp_undo, bool is_blinking, size_t rect_id = 0);
        bool    launch_browser() const;

        std::vector<wxRect> rects_undo_icon;
        std::vector<wxRect> rects_undo_to_sys_icon;
        wxRect              rect_label;
    };

    std::vector<CtrlLine> ctrl_lines;

public:
    OG_CustomCtrl(  wxWindow* parent,
                    OptionsGroup* og,
                    const wxPoint& pos = wxDefaultPosition,
                    const wxSize& size = wxDefaultSize,
                    const wxValidator& val = wxDefaultValidator,
                    const wxString& name = wxEmptyString);
    ~OG_CustomCtrl() {}

    void    OnPaint(wxPaintEvent&);
    void    OnMotion(wxMouseEvent& event);
    void    OnLeftDown(wxMouseEvent& event);
    void    OnLeaveWin(wxMouseEvent& event);

    void    init_ctrl_lines();
    bool    update_visibility(ConfigOptionMode mode);
    void    correct_window_position(wxWindow* win, const Line& line, Field* field = nullptr);
    void    correct_widgets_position(wxSizer* widget, const Line& line, Field* field = nullptr);

    void    msw_rescale();
    void    sys_color_changed();

    wxPoint get_pos(const Line& line, Field* field = nullptr);
    int     get_height(const Line& line);

    OptionsGroup*  opt_group;

};

}}

#endif /* slic3r_OG_CustomCtrl_hpp_ */<|MERGE_RESOLUTION|>--- conflicted
+++ resolved
@@ -55,13 +55,8 @@
 
         void    render(wxDC& dc, wxCoord v_pos);
         wxCoord draw_mode_bmp(wxDC& dc, wxCoord v_pos);
-<<<<<<< HEAD
         wxCoord draw_text      (wxDC& dc, wxPoint pos, const wxString& text, const wxColour* color, int width, bool is_url = false, bool align_right = false);
-        wxPoint draw_blinking_bmp(wxDC& dc, wxPoint pos, bool is_blinking, size_t rect_id = 0);
-=======
-        wxCoord draw_text      (wxDC& dc, wxPoint pos, const wxString& text, const wxColour* color, int width, bool is_url = false);
         wxPoint draw_blinking_bmp(wxDC& dc, wxPoint pos, bool is_blinking);
->>>>>>> 2e0e63fe
         wxCoord draw_act_bmps(wxDC& dc, wxPoint pos, const wxBitmap& bmp_undo_to_sys, const wxBitmap& bmp_undo, bool is_blinking, size_t rect_id = 0);
         bool    launch_browser() const;
 
