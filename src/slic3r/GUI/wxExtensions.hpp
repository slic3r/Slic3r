#ifndef slic3r_GUI_wxExtensions_hpp_
#define slic3r_GUI_wxExtensions_hpp_

#include <wx/checklst.h>
#include <wx/combo.h>
#include <wx/dataview.h>
#include <wx/dc.h>
#include <wx/collpane.h>
#include <wx/wupdlock.h>
#include <wx/button.h>
#include <wx/sizer.h>
#include <wx/slider.h>
#include <wx/menu.h>
#include <wx/wx.h>

#include <vector>
#include <set>
#include <functional>
#include "libslic3r/Model.hpp"
#include "libslic3r/GCodeWriter.hpp"

namespace Slic3r {
    enum class ModelVolumeType : int;
};

typedef double                          coordf_t;
typedef std::pair<coordf_t, coordf_t>   t_layer_height_range;

#ifdef __WXMSW__
void                msw_rescale_menu(wxMenu* menu);
#else /* __WXMSW__ */
inline void         msw_rescale_menu(wxMenu* /* menu */) {}
#endif /* __WXMSW__ */

wxMenuItem* append_menu_item(wxMenu* menu, int id, const wxString& string, const wxString& description,
    std::function<void(wxCommandEvent& event)> cb, const wxBitmap& icon, wxEvtHandler* event_handler = nullptr,
    std::function<bool()> const cb_condition = []() { return true;}, wxWindow* parent = nullptr);
wxMenuItem* append_menu_item(wxMenu* menu, int id, const wxString& string, const wxString& description,
    std::function<void(wxCommandEvent& event)> cb, const std::string& icon = "", wxEvtHandler* event_handler = nullptr,
    std::function<bool()> const cb_condition = []() { return true; }, wxWindow* parent = nullptr);

wxMenuItem* append_submenu(wxMenu* menu, wxMenu* sub_menu, int id, const wxString& string, const wxString& description,
    const std::string& icon = "",
    std::function<bool()> const cb_condition = []() { return true; }, wxWindow* parent = nullptr);

wxMenuItem* append_menu_radio_item(wxMenu* menu, int id, const wxString& string, const wxString& description,
    std::function<void(wxCommandEvent& event)> cb, wxEvtHandler* event_handler);

wxMenuItem* append_menu_check_item(wxMenu* menu, int id, const wxString& string, const wxString& description,
    std::function<void(wxCommandEvent& event)> cb, wxEvtHandler* event_handler);

class wxDialog;
class wxBitmapComboBox;

void    edit_tooltip(wxString& tooltip);
void    msw_buttons_rescale(wxDialog* dlg, const int em_unit, const std::vector<int>& btn_ids);
int     em_unit(wxWindow* win);

wxBitmap create_scaled_bitmap(wxWindow *win, const std::string& bmp_name,
    const int px_cnt = 16, const bool is_horizontal = false, const bool grayscale = false);

std::vector<wxBitmap*> get_extruder_color_icons(bool thin_icon = false);
void apply_extruder_selector(wxBitmapComboBox** ctrl,
                             wxWindow* parent,
                             const std::string& first_item = "",
                             wxPoint pos = wxDefaultPosition,
                             wxSize size = wxDefaultSize,
                             bool use_thin_icon = false);

class wxCheckListBoxComboPopup : public wxCheckListBox, public wxComboPopup
{
    static const unsigned int DefaultWidth;
    static const unsigned int DefaultHeight;
    static const unsigned int DefaultItemHeight;

    wxString m_text;

    // Events sent on mouseclick are quite complex. Function OnListBoxSelection is supposed to pass the event to the checkbox, which works fine on
    // Win. On OSX and Linux the events are generated differently - clicking on the checkbox square generates the event twice (and the square
    // therefore seems not to respond).
    // This enum is meant to save current state of affairs, i.e., if the event forwarding is ok to do or not. It is only used on Linux
    // and OSX by some #ifdefs. It also stores information whether OnListBoxSelection is supposed to change the checkbox status,
    // or if it changed status on its own already (which happens when the square is clicked). More comments in OnCheckListBox(...)
    // There indeed is a better solution, maybe making a custom event used for the event passing to distinguish the original and passed message
    // and blocking one of them on OSX and Linux. Feel free to refactor, but carefully test on all platforms.
    enum class OnCheckListBoxFunction{
        FreeToProceed,
        RefuseToProceed,
        WasRefusedLastTime
    } m_check_box_events_status = OnCheckListBoxFunction::FreeToProceed;


public:
    virtual bool Create(wxWindow* parent);
    virtual wxWindow* GetControl();
    virtual void SetStringValue(const wxString& value);
    virtual wxString GetStringValue() const;
    virtual wxSize GetAdjustedSize(int minWidth, int prefHeight, int maxHeight);

    virtual void OnKeyEvent(wxKeyEvent& evt);

    void OnCheckListBox(wxCommandEvent& evt);
    void OnListBoxSelection(wxCommandEvent& evt);
};


// ***  wxDataViewTreeCtrlComboBox  ***

class wxDataViewTreeCtrlComboPopup: public wxDataViewTreeCtrl, public wxComboPopup
{
    static const unsigned int DefaultWidth;
    static const unsigned int DefaultHeight;
    static const unsigned int DefaultItemHeight;

    wxString	m_text;
    int			m_cnt_open_items{0};

public:
    virtual bool		Create(wxWindow* parent);
    virtual wxWindow*	GetControl() { return this; }
    virtual void		SetStringValue(const wxString& value) { m_text = value; }
    virtual wxString	GetStringValue() const { return m_text; }
//	virtual wxSize		GetAdjustedSize(int minWidth, int prefHeight, int maxHeight);

    virtual void		OnKeyEvent(wxKeyEvent& evt);
    void				OnDataViewTreeCtrlSelection(wxCommandEvent& evt);
    void				SetItemsCnt(int cnt) { m_cnt_open_items = cnt; }
};


// ----------------------------------------------------------------------------
// DataViewBitmapText: helper class used by PrusaBitmapTextRenderer
// ----------------------------------------------------------------------------

class DataViewBitmapText : public wxObject
{
public:
    DataViewBitmapText( const wxString &text = wxEmptyString,
                        const wxBitmap& bmp = wxNullBitmap) :
        m_text(text),
        m_bmp(bmp)
    { }

    DataViewBitmapText(const DataViewBitmapText &other)
        : wxObject(),
        m_text(other.m_text),
        m_bmp(other.m_bmp)
    { }

    void SetText(const wxString &text)      { m_text = text; }
    wxString GetText() const                { return m_text; }
    void SetBitmap(const wxBitmap &bmp)     { m_bmp = bmp; }
    const wxBitmap &GetBitmap() const       { return m_bmp; }

    bool IsSameAs(const DataViewBitmapText& other) const {
        return m_text == other.m_text && m_bmp.IsSameAs(other.m_bmp);
    }

    bool operator==(const DataViewBitmapText& other) const {
        return IsSameAs(other);
    }

    bool operator!=(const DataViewBitmapText& other) const {
        return !IsSameAs(other);
    }

private:
    wxString    m_text;
    wxBitmap    m_bmp;

    wxDECLARE_DYNAMIC_CLASS(DataViewBitmapText);
};
DECLARE_VARIANT_OBJECT(DataViewBitmapText)


// ----------------------------------------------------------------------------
// ObjectDataViewModelNode: a node inside ObjectDataViewModel
// ----------------------------------------------------------------------------

enum ItemType {
    itUndef         = 0,
    itObject        = 1,
    itVolume        = 2,
    itInstanceRoot  = 4,
    itInstance      = 8,
    itSettings      = 16,
    itLayerRoot     = 32,
    itLayer         = 64,
};

enum ColumnNumber
{
    colName         = 0,    // item name
    colPrint           ,    // printable property
    colExtruder        ,    // extruder selection
    colEditing         ,    // item editing
};

enum PrintIndicator
{
    piUndef         = 0,    // no print indicator
    piPrintable        ,    // printable
    piUnprintable      ,    // unprintable
};

class ObjectDataViewModelNode;
WX_DEFINE_ARRAY_PTR(ObjectDataViewModelNode*, MyObjectTreeModelNodePtrArray);

class ObjectDataViewModelNode
{
    ObjectDataViewModelNode*	    m_parent;
    MyObjectTreeModelNodePtrArray   m_children;
    wxBitmap                        m_empty_bmp;
    size_t                          m_volumes_cnt = 0;
    std::vector< std::string >      m_opt_categories;
    t_layer_height_range            m_layer_range = { 0.0f, 0.0f };

    wxString				        m_name;
    wxBitmap&                       m_bmp = m_empty_bmp;
    ItemType				        m_type;
    int                             m_idx = -1;
    bool					        m_container = false;
    wxString				        m_extruder = "default";
    wxBitmap                        m_extruder_bmp;
    wxBitmap				        m_action_icon;
    PrintIndicator                  m_printable {piUndef};
    wxBitmap				        m_printable_icon;

    std::string                     m_action_icon_name = "";
    Slic3r::ModelVolumeType         m_volume_type;

public:
    ObjectDataViewModelNode(const wxString &name,
                            const wxString& extruder):
        m_parent(NULL),
        m_name(name),
        m_type(itObject),
        m_extruder(extruder)
    {
        set_action_and_extruder_icons();
        init_container();
	}

    ObjectDataViewModelNode(ObjectDataViewModelNode* parent,
                            const wxString& sub_obj_name,
                            const wxBitmap& bmp,
                            const wxString& extruder,
                            const int idx = -1 ) :
        m_parent	(parent),
        m_name		(sub_obj_name),
        m_type		(itVolume),
        m_idx       (idx),
        m_extruder  (extruder)
    {
        m_bmp = bmp;
        set_action_and_extruder_icons();
        init_container();
    }

    ObjectDataViewModelNode(ObjectDataViewModelNode* parent,
                            const t_layer_height_range& layer_range,
                            const int idx = -1,
                            const wxString& extruder = wxEmptyString );

    ObjectDataViewModelNode(ObjectDataViewModelNode* parent, const ItemType type);

    ~ObjectDataViewModelNode()
    {
        // free all our children nodes
        size_t count = m_children.GetCount();
        for (size_t i = 0; i < count; i++)
        {
            ObjectDataViewModelNode *child = m_children[i];
            delete child;
        }
#ifndef NDEBUG
        // Indicate that the object was deleted.
        m_idx = -2;
#endif /* NDEBUG */
    }

	void init_container();
	bool IsContainer() const
	{
		return m_container;
	}

    ObjectDataViewModelNode* GetParent()
    {
        assert(m_parent == nullptr || m_parent->valid());
        return m_parent;
    }
    MyObjectTreeModelNodePtrArray& GetChildren()
    {
        return m_children;
    }
    ObjectDataViewModelNode* GetNthChild(unsigned int n)
    {
        return m_children.Item(n);
    }
    void Insert(ObjectDataViewModelNode* child, unsigned int n)
    {
        if (!m_container)
            m_container = true;
        m_children.Insert(child, n);
    }
    void Append(ObjectDataViewModelNode* child)
    {
        if (!m_container)
            m_container = true;
        m_children.Add(child);
    }
    void RemoveAllChildren()
    {
        if (GetChildCount() == 0)
            return;
        for (int id = int(GetChildCount()) - 1; id >= 0; --id)
        {
            if (m_children.Item(id)->GetChildCount() > 0)
                m_children[id]->RemoveAllChildren();
            auto node = m_children[id];
            m_children.RemoveAt(id);
            delete node;
        }
    }

    size_t GetChildCount() const
    {
        return m_children.GetCount();
    }

    bool            SetValue(const wxVariant &variant, unsigned int col);

    void            SetBitmap(const wxBitmap &icon) { m_bmp = icon; }
    const wxBitmap& GetBitmap() const               { return m_bmp; }
    const wxString& GetName() const                 { return m_name; }
    ItemType        GetType() const                 { return m_type; }
	void			SetIdx(const int& idx);
	int             GetIdx() const                  { return m_idx; }
	t_layer_height_range    GetLayerRange() const   { return m_layer_range; }
    PrintIndicator  IsPrintable() const             { return m_printable; }

    // use this function only for childrens
    void AssignAllVal(ObjectDataViewModelNode& from_node)
    {
        // ! Don't overwrite other values because of equality of this values for all children --
        m_name = from_node.m_name;
        m_bmp = from_node.m_bmp;
        m_idx = from_node.m_idx;
        m_extruder = from_node.m_extruder;
        m_type = from_node.m_type;
    }

    bool SwapChildrens(int frst_id, int scnd_id) {
        if (GetChildCount() < 2 ||
            frst_id < 0 || (size_t)frst_id >= GetChildCount() ||
            scnd_id < 0 || (size_t)scnd_id >= GetChildCount())
            return false;

        ObjectDataViewModelNode new_scnd = *GetNthChild(frst_id);
        ObjectDataViewModelNode new_frst = *GetNthChild(scnd_id);

        new_scnd.m_idx = m_children.Item(scnd_id)->m_idx;
        new_frst.m_idx = m_children.Item(frst_id)->m_idx;

        m_children.Item(frst_id)->AssignAllVal(new_frst);
        m_children.Item(scnd_id)->AssignAllVal(new_scnd);
        return true;
    }

    // Set action icons for node
    void        set_action_and_extruder_icons();
	// Set printable icon for node
    void        set_printable_icon(PrintIndicator printable);

    void        update_settings_digest_bitmaps();
    bool        update_settings_digest(const std::vector<std::string>& categories);
    int         volume_type() const { return int(m_volume_type); }
    void        msw_rescale();

#ifndef NDEBUG
    bool 		valid();
#endif /* NDEBUG */
    bool        invalid() const { return m_idx < -1; }

private:
    friend class ObjectDataViewModel;
};

// ----------------------------------------------------------------------------
// ObjectDataViewModel
// ----------------------------------------------------------------------------

// custom message the model sends to associated control to notify a last volume deleted from the object:
wxDECLARE_EVENT(wxCUSTOMEVT_LAST_VOLUME_IS_DELETED, wxCommandEvent);

class ObjectDataViewModel :public wxDataViewModel
{
    std::vector<ObjectDataViewModelNode*>       m_objects;
    std::vector<wxBitmap*>                      m_volume_bmps;
    wxBitmap*                                   m_warning_bmp { nullptr };

    wxDataViewCtrl*                             m_ctrl { nullptr };

public:
    ObjectDataViewModel();
    ~ObjectDataViewModel();

    wxDataViewItem Add( const wxString &name,
                        const int extruder,
                        const bool has_errors = false);
    wxDataViewItem AddVolumeChild(  const wxDataViewItem &parent_item,
                                    const wxString &name,
                                    const Slic3r::ModelVolumeType volume_type,
                                    const bool has_errors = false,
                                    const int extruder = 0,
                                    const bool create_frst_child = true);
    wxDataViewItem AddSettingsChild(const wxDataViewItem &parent_item);
    wxDataViewItem AddInstanceChild(const wxDataViewItem &parent_item, size_t num);
    wxDataViewItem AddInstanceChild(const wxDataViewItem &parent_item, const std::vector<bool>& print_indicator);
    wxDataViewItem AddLayersRoot(const wxDataViewItem &parent_item);
    wxDataViewItem AddLayersChild(  const wxDataViewItem &parent_item,
                                    const t_layer_height_range& layer_range,
                                    const int extruder = 0,
                                    const int index = -1);
    wxDataViewItem Delete(const wxDataViewItem &item);
    wxDataViewItem DeleteLastInstance(const wxDataViewItem &parent_item, size_t num);
    void DeleteAll();
    void DeleteChildren(wxDataViewItem& parent);
    void DeleteVolumeChildren(wxDataViewItem& parent);
    void DeleteSettings(const wxDataViewItem& parent);
    wxDataViewItem GetItemById(int obj_idx);
    wxDataViewItem GetItemById(const int obj_idx, const int sub_obj_idx, const ItemType parent_type);
    wxDataViewItem GetItemByVolumeId(int obj_idx, int volume_idx);
    wxDataViewItem GetItemByInstanceId(int obj_idx, int inst_idx);
    wxDataViewItem GetItemByLayerId(int obj_idx, int layer_idx);
    wxDataViewItem GetItemByLayerRange(const int obj_idx, const t_layer_height_range& layer_range);
    int  GetItemIdByLayerRange(const int obj_idx, const t_layer_height_range& layer_range);
    int  GetIdByItem(const wxDataViewItem& item) const;
    int  GetIdByItemAndType(const wxDataViewItem& item, const ItemType type) const;
    int  GetObjectIdByItem(const wxDataViewItem& item) const;
    int  GetVolumeIdByItem(const wxDataViewItem& item) const;
    int  GetInstanceIdByItem(const wxDataViewItem& item) const;
    int  GetLayerIdByItem(const wxDataViewItem& item) const;
    void GetItemInfo(const wxDataViewItem& item, ItemType& type, int& obj_idx, int& idx);
    int  GetRowByItem(const wxDataViewItem& item) const;
    bool IsEmpty() { return m_objects.empty(); }
    bool InvalidItem(const wxDataViewItem& item);

    // helper method for wxLog

    wxString    GetName(const wxDataViewItem &item) const;
    wxBitmap&   GetBitmap(const wxDataViewItem &item) const;
    wxString    GetExtruder(const wxDataViewItem &item) const;
    int         GetExtruderNumber(const wxDataViewItem &item) const;

    // helper methods to change the model

    virtual unsigned int    GetColumnCount() const override { return 3;}
    virtual wxString        GetColumnType(unsigned int col) const override{ return wxT("string"); }

    virtual void GetValue(  wxVariant &variant,
                            const wxDataViewItem &item,
                            unsigned int col) const override;
    virtual bool SetValue(  const wxVariant &variant,
                            const wxDataViewItem &item,
                            unsigned int col) override;
    bool SetValue(  const wxVariant &variant,
                    const int item_idx,
                    unsigned int col);

    void SetExtruder(const wxString& extruder, wxDataViewItem item);

    // For parent move child from cur_volume_id place to new_volume_id
    // Remaining items will moved up/down accordingly
    wxDataViewItem  ReorganizeChildren( const int cur_volume_id,
                                        const int new_volume_id,
                                        const wxDataViewItem &parent);

    virtual bool    IsEnabled(const wxDataViewItem &item, unsigned int col) const override;

    virtual wxDataViewItem  GetParent(const wxDataViewItem &item) const override;
    // get object item
    wxDataViewItem          GetTopParent(const wxDataViewItem &item) const;
    virtual bool            IsContainer(const wxDataViewItem &item) const override;
    virtual unsigned int    GetChildren(const wxDataViewItem &parent,
                                        wxDataViewItemArray &array) const override;
    void GetAllChildren(const wxDataViewItem &parent,wxDataViewItemArray &array) const;
    // Is the container just a header or an item with all columns
    // In our case it is an item with all columns
    virtual bool    HasContainerColumns(const wxDataViewItem& WXUNUSED(item)) const override {	return true; }

    ItemType        GetItemType(const wxDataViewItem &item) const ;
    wxDataViewItem  GetItemByType(  const wxDataViewItem &parent_item,
                                    ItemType type) const;
    wxDataViewItem  GetSettingsItem(const wxDataViewItem &item) const;
    wxDataViewItem  GetInstanceRootItem(const wxDataViewItem &item) const;
    wxDataViewItem  GetLayerRootItem(const wxDataViewItem &item) const;
    bool    IsSettingsItem(const wxDataViewItem &item) const;
    void    UpdateSettingsDigest(   const wxDataViewItem &item,
                                    const std::vector<std::string>& categories);

    bool    IsPrintable(const wxDataViewItem &item) const;
    void    UpdateObjectPrintable(wxDataViewItem parent_item);
    void    UpdateInstancesPrintable(wxDataViewItem parent_item);

    void    SetVolumeBitmaps(const std::vector<wxBitmap*>& volume_bmps) { m_volume_bmps = volume_bmps; }
    void    SetWarningBitmap(wxBitmap* bitmap)                          { m_warning_bmp = bitmap; }
    void    SetVolumeType(const wxDataViewItem &item, const Slic3r::ModelVolumeType type);
    wxDataViewItem SetPrintableState( PrintIndicator printable, int obj_idx,
                                      int subobj_idx = -1, 
                                      ItemType subobj_type = itInstance);
    wxDataViewItem SetObjectPrintableState(PrintIndicator printable, wxDataViewItem obj_item);

    void    SetAssociatedControl(wxDataViewCtrl* ctrl) { m_ctrl = ctrl; }
    // Rescale bitmaps for existing Items
    void    Rescale();

    wxBitmap    GetVolumeIcon(const Slic3r::ModelVolumeType vol_type,
                              const bool is_marked = false);
    void        DeleteWarningIcon(const wxDataViewItem& item, const bool unmark_object = false);
    t_layer_height_range    GetLayerRangeByItem(const wxDataViewItem& item) const;

    bool        UpdateColumValues(unsigned col);
    void        UpdateExtruderBitmap(wxDataViewItem item);

private:
    wxDataViewItem AddRoot(const wxDataViewItem& parent_item, const ItemType root_type);
    wxDataViewItem AddInstanceRoot(const wxDataViewItem& parent_item);
};

// ----------------------------------------------------------------------------
// BitmapTextRenderer
// ----------------------------------------------------------------------------
#if ENABLE_NONCUSTOM_DATA_VIEW_RENDERING
class BitmapTextRenderer : public wxDataViewRenderer
#else
class BitmapTextRenderer : public wxDataViewCustomRenderer
#endif //ENABLE_NONCUSTOM_DATA_VIEW_RENDERING
{
public:
    BitmapTextRenderer(wxDataViewCellMode mode =
#ifdef __WXOSX__
                                                        wxDATAVIEW_CELL_INERT
#else
                                                        wxDATAVIEW_CELL_EDITABLE
#endif

                            ,int align = wxDVR_DEFAULT_ALIGNMENT
#if ENABLE_NONCUSTOM_DATA_VIEW_RENDERING
                            );
#else
                            ) : wxDataViewCustomRenderer(wxT("DataViewBitmapText"), mode, align) {}
#endif //ENABLE_NONCUSTOM_DATA_VIEW_RENDERING

    bool SetValue(const wxVariant &value);
    bool GetValue(wxVariant &value) const;
#if ENABLE_NONCUSTOM_DATA_VIEW_RENDERING && wxUSE_ACCESSIBILITY
    virtual wxString GetAccessibleDescription() const override;
#endif // wxUSE_ACCESSIBILITY && ENABLE_NONCUSTOM_DATA_VIEW_RENDERING

    virtual bool Render(wxRect cell, wxDC *dc, int state);
    virtual wxSize GetSize() const;

    bool        HasEditorCtrl() const override
    {
#ifdef __WXOSX__
        return false;
#else
        return true;
#endif
    }
    wxWindow*   CreateEditorCtrl(wxWindow* parent,
                                 wxRect labelRect,
                                 const wxVariant& value) override;
    bool        GetValueFromEditorCtrl( wxWindow* ctrl,
                                        wxVariant& value) override;
    bool        WasCanceled() const { return m_was_unusable_symbol; }

private:
    DataViewBitmapText m_value;
    bool                    m_was_unusable_symbol {false};
};


// ----------------------------------------------------------------------------
// BitmapChoiceRenderer
// ----------------------------------------------------------------------------

class BitmapChoiceRenderer : public wxDataViewCustomRenderer
{
public:
    BitmapChoiceRenderer(wxDataViewCellMode mode =
#ifdef __WXOSX__
                                                    wxDATAVIEW_CELL_INERT
#else
                                                    wxDATAVIEW_CELL_EDITABLE
#endif
                         ,int align = wxALIGN_LEFT | wxALIGN_CENTER_VERTICAL
        ) : wxDataViewCustomRenderer(wxT("DataViewBitmapText"), mode, align) {}

    bool SetValue(const wxVariant& value);
    bool GetValue(wxVariant& value) const;

    virtual bool Render(wxRect cell, wxDC* dc, int state);
    virtual wxSize GetSize() const;

    bool        HasEditorCtrl() const override { return true; }
    wxWindow*   CreateEditorCtrl(wxWindow* parent,
                                 wxRect labelRect,
                                 const wxVariant& value) override;
    bool        GetValueFromEditorCtrl( wxWindow* ctrl,
                                        wxVariant& value) override;

private:
    DataViewBitmapText  m_value;
};


// ----------------------------------------------------------------------------
// MyCustomRenderer
// ----------------------------------------------------------------------------

class MyCustomRenderer : public wxDataViewCustomRenderer
{
public:
    // This renderer can be either activatable or editable, for demonstration
    // purposes. In real programs, you should select whether the user should be
    // able to activate or edit the cell and it doesn't make sense to switch
    // between the two -- but this is just an example, so it doesn't stop us.
    explicit MyCustomRenderer(wxDataViewCellMode mode)
        : wxDataViewCustomRenderer("string", mode, wxALIGN_CENTER)
    { }

    virtual bool Render(wxRect rect, wxDC *dc, int state) override/*wxOVERRIDE*/
    {
        dc->SetBrush(*wxLIGHT_GREY_BRUSH);
        dc->SetPen(*wxTRANSPARENT_PEN);

        rect.Deflate(2);
        dc->DrawRoundedRectangle(rect, 5);

        RenderText(m_value,
            0, // no offset
            wxRect(dc->GetTextExtent(m_value)).CentreIn(rect),
            dc,
            state);
        return true;
    }

        virtual bool ActivateCell(const wxRect& WXUNUSED(cell),
        wxDataViewModel *WXUNUSED(model),
        const wxDataViewItem &WXUNUSED(item),
        unsigned int WXUNUSED(col),
        const wxMouseEvent *mouseEvent) override/*wxOVERRIDE*/
    {
        wxString position;
        if (mouseEvent)
            position = wxString::Format("via mouse at %d, %d", mouseEvent->m_x, mouseEvent->m_y);
        else
            position = "from keyboard";
//		wxLogMessage("MyCustomRenderer ActivateCell() %s", position);
        return false;
    }

        virtual wxSize GetSize() const override/*wxOVERRIDE*/
    {
        return wxSize(60, 20);
    }

        virtual bool SetValue(const wxVariant &value) override/*wxOVERRIDE*/
    {
        m_value = value.GetString();
        return true;
    }

        virtual bool GetValue(wxVariant &WXUNUSED(value)) const override/*wxOVERRIDE*/{ return true; }

        virtual bool HasEditorCtrl() const override/*wxOVERRIDE*/{ return true; }

        virtual wxWindow*
        CreateEditorCtrl(wxWindow* parent,
        wxRect labelRect,
        const wxVariant& value) override/*wxOVERRIDE*/
    {
        wxTextCtrl* text = new wxTextCtrl(parent, wxID_ANY, value,
        labelRect.GetPosition(),
        labelRect.GetSize(),
        wxTE_PROCESS_ENTER);
        text->SetInsertionPointEnd();

        return text;
    }

        virtual bool
            GetValueFromEditorCtrl(wxWindow* ctrl, wxVariant& value) override/*wxOVERRIDE*/
    {
        wxTextCtrl* text = wxDynamicCast(ctrl, wxTextCtrl);
        if (!text)
            return false;

        value = text->GetValue();

        return true;
    }

private:
    wxString m_value;
};


// ----------------------------------------------------------------------------
// ScalableBitmap
// ----------------------------------------------------------------------------

class ScalableBitmap
{
public:
    ScalableBitmap() {};
    ScalableBitmap( wxWindow *parent,
                    const std::string& icon_name = "",
                    const int px_cnt = 16,
                    const bool is_horizontal = false);

    ~ScalableBitmap() {}

    void                msw_rescale();

    const wxBitmap&     bmp() const { return m_bmp; }
    wxBitmap&           bmp()       { return m_bmp; }
    const std::string&  name() const{ return m_icon_name; }

    int                 px_cnt()const           {return m_px_cnt;}
    bool                is_horizontal()const    {return m_is_horizontal;}

private:
    wxWindow*       m_parent{ nullptr };
    wxBitmap        m_bmp = wxBitmap();
    std::string     m_icon_name = "";
    int             m_px_cnt {16};
    bool            m_is_horizontal {false};
};


// ----------------------------------------------------------------------------
// DoubleSlider
// ----------------------------------------------------------------------------

// custom message the slider sends to its parent to notify a tick-change:
wxDECLARE_EVENT(wxCUSTOMEVT_TICKSCHANGED, wxEvent);

enum SelectedSlider {
    ssUndef,
    ssLower,
    ssHigher
};
enum TicksAction{
    taOnIcon,
    taAdd,
    taDel
};

class DoubleSlider : public wxControl
{
    enum IconFocus {
        ifNone,
        ifRevert,
        ifCog
    };
public:
    DoubleSlider(
        wxWindow *parent,
        wxWindowID id,
        int lowerValue,
        int higherValue,
        int minValue,
        int maxValue,
        const wxPoint& pos = wxDefaultPosition,
        const wxSize& size = wxDefaultSize,
        long style = wxSL_VERTICAL,
        const wxValidator& val = wxDefaultValidator,
        const wxString& name = wxEmptyString);
    ~DoubleSlider() {}

    /* For exporting GCode in GCodeWriter is used XYZF_NUM(val) = PRECISION(val, 3) for XYZ values. 
     * So, let use same value as a permissible error for layer height.
     */
    static double epsilon() { return 0.0011;}

    void    msw_rescale();

    int GetMinValue() const { return m_min_value; }
    int GetMaxValue() const { return m_max_value; }
    double GetMinValueD()  { return m_values.empty() ? 0. : m_values[m_min_value]; }
    double GetMaxValueD() { return m_values.empty() ? 0. : m_values[m_max_value]; }
    int GetLowerValue() const { return m_lower_value; }
    int GetHigherValue() const { return m_higher_value; }
    int GetActiveValue() const;
    wxSize get_min_size() const ;
    double GetLowerValueD()  { return get_double_value(ssLower); }
    double GetHigherValueD() { return get_double_value(ssHigher); }
    wxSize DoGetBestSize() const override;
    void SetLowerValue(const int lower_val);
    void SetHigherValue(const int higher_val);
    // Set low and high slider position. If the span is non-empty, disable the "one layer" mode.
    void SetSelectionSpan(const int lower_val, const int higher_val);
    void SetMaxValue(const int max_value);
    void SetKoefForLabels(const double koef) {
        m_label_koef = koef;
    }
    void SetSliderValues(const std::vector<double>& values) {
        m_values = values;
    }
    void ChangeOneLayerLock();
    std::vector<Slic3r::Model::CustomGCode> GetTicksValues() const;
    void SetTicksValues(const std::vector<Slic3r::Model::CustomGCode> &heights);
    void EnableTickManipulation(bool enable = true) {
        m_is_enabled_tick_manipulation = enable;
    }
    void DisableTickManipulation() {
        EnableTickManipulation(false);
    }

    enum ManipulationState {
        msSingleExtruder,   // single extruder printer preset is selected
        msMultiExtruder     // multiple extruder printer preset is selected, and "Whole print" is selected 
    };
    void SetManipulationState(ManipulationState state) {
        m_state = state;
    }
    void SetManipulationState(int extruders_cnt) {
        m_state = extruders_cnt ==1 ? msSingleExtruder : msMultiExtruder;
    }
    ManipulationState GetManipulationState() const { return m_state; }

    bool is_horizontal() const { return m_style == wxSL_HORIZONTAL; }
    bool is_one_layer() const { return m_is_one_layer; }
    bool is_lower_at_min() const { return m_lower_value == m_min_value; }
    bool is_higher_at_max() const { return m_higher_value == m_max_value; }
    bool is_full_span() const { return this->is_lower_at_min() && this->is_higher_at_max(); }

    void OnPaint(wxPaintEvent& ) { render();}
    void OnLeftDown(wxMouseEvent& event);
    void OnMotion(wxMouseEvent& event);
    void OnLeftUp(wxMouseEvent& event);
    void OnEnterWin(wxMouseEvent& event) { enter_window(event, true); }
    void OnLeaveWin(wxMouseEvent& event) { enter_window(event, false); }
    void OnWheel(wxMouseEvent& event);
    void OnKeyDown(wxKeyEvent &event);
    void OnKeyUp(wxKeyEvent &event);
    void OnChar(wxKeyEvent &event);
    void OnRightDown(wxMouseEvent& event);
    int  get_extruder_for_tick(int tick);
    void OnRightUp(wxMouseEvent& event);
    void add_code(std::string code, int selected_extruder = -1);
    void edit_tick();
    void change_extruder(int extruder);
    void edit_extruder_sequence();

protected:

    void    render();
    void    draw_focus_rect();
    void    draw_action_icon(wxDC& dc, const wxPoint pt_beg, const wxPoint pt_end);
    void    draw_scroll_line(wxDC& dc, const int lower_pos, const int higher_pos);
    void    draw_thumb(wxDC& dc, const wxCoord& pos_coord, const SelectedSlider& selection);
    void    draw_thumbs(wxDC& dc, const wxCoord& lower_pos, const wxCoord& higher_pos);
    void    draw_ticks(wxDC& dc);
    void    draw_colored_band(wxDC& dc);
    void    draw_one_layer_icon(wxDC& dc);
    void    draw_revert_icon(wxDC& dc);
    void    draw_cog_icon(wxDC &dc);
    void    draw_thumb_item(wxDC& dc, const wxPoint& pos, const SelectedSlider& selection);
    void    draw_info_line_with_icon(wxDC& dc, const wxPoint& pos, SelectedSlider selection);
    void    draw_thumb_text(wxDC& dc, const wxPoint& pos, const SelectedSlider& selection) const;

    void    update_thumb_rect(const wxCoord& begin_x, const wxCoord& begin_y, const SelectedSlider& selection);
    void    detect_selected_slider(const wxPoint& pt);
    void    correct_lower_value();
    void    correct_higher_value();
    wxString get_tooltip(IconFocus icon_focus);
    void    move_current_thumb(const bool condition);
    void    action_tick(const TicksAction action);
    void    enter_window(wxMouseEvent& event, const bool enter);

    bool    is_point_in_rect(const wxPoint& pt, const wxRect& rect);
    int     is_point_near_tick(const wxPoint& pt);

    double      get_scroll_step();
    wxString    get_label(const SelectedSlider& selection) const;
    void        get_lower_and_higher_position(int& lower_pos, int& higher_pos);
    int         get_value_from_position(const wxCoord x, const wxCoord y);
    wxCoord     get_position_from_value(const int value);
    wxSize      get_size();
    void        get_size(int *w, int *h);
    double      get_double_value(const SelectedSlider& selection);

private:
    bool        is_osx { false };
    wxFont      m_font;
    int         m_min_value;
    int         m_max_value;
    int         m_lower_value;
    int         m_higher_value;
    ScalableBitmap    m_bmp_thumb_higher;
    ScalableBitmap    m_bmp_thumb_lower;
    ScalableBitmap    m_bmp_add_tick_on;
    ScalableBitmap    m_bmp_add_tick_off;
    ScalableBitmap    m_bmp_del_tick_on;
    ScalableBitmap    m_bmp_del_tick_off;
    ScalableBitmap    m_bmp_one_layer_lock_on;
    ScalableBitmap    m_bmp_one_layer_lock_off;
    ScalableBitmap    m_bmp_one_layer_unlock_on;
    ScalableBitmap    m_bmp_one_layer_unlock_off;
    ScalableBitmap    m_bmp_revert;
    ScalableBitmap    m_bmp_cog;
    SelectedSlider  m_selection;
    bool        m_is_left_down = false;
    bool        m_is_right_down = false;
    bool        m_is_one_layer = false;
    bool        m_is_focused = false;
    bool        m_is_action_icon_focesed = false;
    bool        m_is_one_layer_icon_focesed = false;
    bool        m_is_enabled_tick_manipulation = true;
    bool        m_show_context_menu = false;
    bool        m_show_edit_menu = false;
    bool        m_edit_extruder_sequence = false;
    bool        m_suppress_add_code = false;
    ManipulationState m_state = msSingleExtruder;
    std::string m_custom_gcode = "";
    std::string m_pause_print_msg;

    wxRect      m_rect_lower_thumb;
    wxRect      m_rect_higher_thumb;
    wxRect      m_rect_tick_action;
    wxRect      m_rect_one_layer_icon;
    wxRect      m_rect_revert_icon;
    wxRect      m_rect_cog_icon;
    wxSize      m_thumb_size;
    int         m_tick_icon_dim;
    int         m_lock_icon_dim;
    int         m_revert_icon_dim;
    int         m_cog_icon_dim;
    long        m_style;
    float       m_label_koef = 1.0;

// control's view variables
    wxCoord SLIDER_MARGIN; // margin around slider

    wxPen   DARK_ORANGE_PEN;
    wxPen   ORANGE_PEN;
    wxPen   LIGHT_ORANGE_PEN;

    wxPen   DARK_GREY_PEN;
    wxPen   GREY_PEN;
    wxPen   LIGHT_GREY_PEN;

    std::vector<wxPen*> m_line_pens;
    std::vector<wxPen*> m_segm_pens;
    std::set<int>       m_ticks;
    std::vector<double> m_values;

    struct TICK_CODE
    {
        bool operator<(const TICK_CODE& other) const { return other.tick > this->tick; }
        bool operator>(const TICK_CODE& other) const { return other.tick < this->tick; }

<<<<<<< HEAD
        int         tick;
=======
        int         tick = 0;
>>>>>>> 8795f7db
        std::string gcode = Slic3r::ColorChangeCode;
        int         extruder = 0;
        std::string color;
    };

    std::set<TICK_CODE> m_ticks_;

public:
    struct ExtrudersSequence
    {
        bool            is_mm_intervals;
        double          interval_by_mm;
        int             interval_by_layers;
        std::vector<size_t>  extruders;

        ExtrudersSequence() :
            is_mm_intervals(true),
            interval_by_mm(3.0),
            interval_by_layers(10),
            extruders({ 0 }) {}

        ExtrudersSequence(const ExtrudersSequence& other) :
            is_mm_intervals(other.is_mm_intervals),
            interval_by_mm(other.interval_by_mm),
            interval_by_layers(other.interval_by_layers),
            extruders(other.extruders) {}

        ExtrudersSequence& operator=(const ExtrudersSequence& other) {
            this->is_mm_intervals   = other.is_mm_intervals;
            this->interval_by_mm    = other.interval_by_mm;
            this->interval_by_layers= other.interval_by_layers;
            this->extruders         = other.extruders;

            return *this;
        }
        bool operator==(const ExtrudersSequence& other) const
        {
            return  (other.is_mm_intervals      == this->is_mm_intervals    ) &&
                    (other.interval_by_mm       == this->interval_by_mm     ) &&
                    (other.interval_by_layers   == this->interval_by_layers ) &&
                    (other.extruders            == this->extruders          ) ;
        }
        bool operator!=(const ExtrudersSequence& other) const
        {
            return  (other.is_mm_intervals      != this->is_mm_intervals    ) &&
                    (other.interval_by_mm       != this->interval_by_mm     ) &&
                    (other.interval_by_layers   != this->interval_by_layers ) &&
                    (other.extruders            != this->extruders          ) ;
        }

        void add_extruder(size_t pos)
        {
            extruders.insert(extruders.begin() + pos+1, size_t(0));
        }

        void delete_extruder(size_t pos)
        {            
            if (extruders.size() == 1)
                return;// last item can't be deleted
            extruders.erase(extruders.begin() + pos);
        }
    }
    m_extruders_sequence;
};


// ----------------------------------------------------------------------------
// LockButton
// ----------------------------------------------------------------------------

class LockButton : public wxButton
{
public:
    LockButton(
        wxWindow *parent,
        wxWindowID id,
        const wxPoint& pos = wxDefaultPosition,
        const wxSize& size = wxDefaultSize);
    ~LockButton() {}

    void    OnButton(wxCommandEvent& event);

    bool    IsLocked() const                { return m_is_pushed; }
    void    SetLock(bool lock);

    // create its own Enable/Disable functions to not really disabled button because of tooltip enabling
    void    enable()                        { m_disabled = false; }
    void    disable()                       { m_disabled = true;  }

    void    msw_rescale();

protected:
    void    update_button_bitmaps();

private:
    bool        m_is_pushed = false;
    bool        m_disabled = false;

    ScalableBitmap    m_bmp_lock_closed;
    ScalableBitmap    m_bmp_lock_closed_f;
    ScalableBitmap    m_bmp_lock_open;
    ScalableBitmap    m_bmp_lock_open_f;
};


// ----------------------------------------------------------------------------
// ScalableButton
// ----------------------------------------------------------------------------

class ScalableButton : public wxButton
{
public:
    ScalableButton(){}
    ScalableButton(
        wxWindow *          parent,
        wxWindowID          id,
        const std::string&  icon_name = "",
        const wxString&     label = wxEmptyString,
        const wxSize&       size = wxDefaultSize,
        const wxPoint&      pos = wxDefaultPosition,
        long                style = wxBU_EXACTFIT | wxNO_BORDER);

    ScalableButton(
        wxWindow *          parent,
        wxWindowID          id,
        const ScalableBitmap&  bitmap,
        const wxString&     label = wxEmptyString,
        long                style = wxBU_EXACTFIT | wxNO_BORDER);

    ~ScalableButton() {}

    void SetBitmap_(const ScalableBitmap& bmp);
    void SetBitmapDisabled_(const ScalableBitmap &bmp);
    int  GetBitmapHeight();

    void    msw_rescale();

private:
    wxWindow*       m_parent;
    std::string     m_current_icon_name = "";
    std::string     m_disabled_icon_name = "";
    int             m_width {-1}; // should be multiplied to em_unit
    int             m_height{-1}; // should be multiplied to em_unit

    // bitmap dimensions 
    int             m_px_cnt{ 16 };
    bool            m_is_horizontal{ false };
};


// ----------------------------------------------------------------------------
// ModeButton
// ----------------------------------------------------------------------------

class ModeButton : public ScalableButton
{
public:
    ModeButton(
        wxWindow*           parent,
        wxWindowID          id,
        const std::string&  icon_name = "",
        const wxString&     mode = wxEmptyString,
        const wxSize&       size = wxDefaultSize,
        const wxPoint&      pos = wxDefaultPosition);
    ~ModeButton() {}

    void    OnButton(wxCommandEvent& event);
    void    OnEnterBtn(wxMouseEvent& event) { focus_button(true); event.Skip(); }
    void    OnLeaveBtn(wxMouseEvent& event) { focus_button(m_is_selected); event.Skip(); }

    void    SetState(const bool state);

protected:
    void    focus_button(const bool focus);

private:
    bool        m_is_selected = false;

    wxString    m_tt_selected;
    wxString    m_tt_focused;
};



// ----------------------------------------------------------------------------
// ModeSizer
// ----------------------------------------------------------------------------

class ModeSizer : public wxFlexGridSizer
{
public:
    ModeSizer( wxWindow *parent, int hgap = 0);
    ~ModeSizer() {}

    void SetMode(const /*ConfigOptionMode*/int mode);

    void msw_rescale();

private:
    std::vector<ModeButton*> m_mode_btns;
};



// ----------------------------------------------------------------------------
// MenuWithSeparators
// ----------------------------------------------------------------------------

class MenuWithSeparators : public wxMenu
{
public:
    MenuWithSeparators(const wxString& title, long style = 0)
        : wxMenu(title, style) {}

    MenuWithSeparators(long style = 0)
        : wxMenu(style) {}

    ~MenuWithSeparators() {}

    void DestroySeparators();
    void SetFirstSeparator();
    void SetSecondSeparator();

private:
    wxMenuItem* m_separator_frst { nullptr };    // use like separator before settings item
    wxMenuItem* m_separator_scnd { nullptr };   // use like separator between settings items
};



#endif // slic3r_GUI_wxExtensions_hpp_<|MERGE_RESOLUTION|>--- conflicted
+++ resolved
@@ -965,11 +965,7 @@
         bool operator<(const TICK_CODE& other) const { return other.tick > this->tick; }
         bool operator>(const TICK_CODE& other) const { return other.tick < this->tick; }
 
-<<<<<<< HEAD
-        int         tick;
-=======
         int         tick = 0;
->>>>>>> 8795f7db
         std::string gcode = Slic3r::ColorChangeCode;
         int         extruder = 0;
         std::string color;
