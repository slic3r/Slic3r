#include "NotificationManager.hpp"

#include "GUI_App.hpp"
#include "GUI.hpp"
#include "Plater.hpp"
#include "GLCanvas3D.hpp"
#include "ImGuiWrapper.hpp"

#include "libslic3r/AppConfig.hpp"

#include "wxExtensions.hpp"
#include "libslic3r/Config.hpp"

#include <boost/algorithm/string.hpp>
#include <boost/log/trivial.hpp>
#include <boost/bind/placeholders.hpp>

#include <iostream>

#include <wx/glcanvas.h>

static constexpr float GAP_WIDTH = 10.0f;
static constexpr float SPACE_RIGHT_PANEL = 10.0f;
#if ENABLE_NEW_NOTIFICATIONS_FADE_OUT 
static constexpr float FADING_OUT_DURATION = 2.0f;
// Time in Miliseconds after next render when fading out is requested
static constexpr int   FADING_OUT_TIMEOUT = 100;
// If timeout is changed to higher than 1 second, substract_time call should be revorked
//static constexpr int   MAX_TIMEOUT_MILISECONDS = 1000; 
//static constexpr int   MAX_TIMEOUT_SECONDS = 1;
#endif // ENABLE_NEW_NOTIFICATIONS_FADE_OUT 

namespace Slic3r {
namespace GUI {

wxDEFINE_EVENT(EVT_EJECT_DRIVE_NOTIFICAION_CLICKED, EjectDriveNotificationClickedEvent);
wxDEFINE_EVENT(EVT_EXPORT_GCODE_NOTIFICAION_CLICKED, ExportGcodeNotificationClickedEvent);
wxDEFINE_EVENT(EVT_PRESET_UPDATE_AVAILABLE_CLICKED, PresetUpdateAvailableClickedEvent);

const NotificationManager::NotificationData NotificationManager::basic_notifications[] = {
	//		{NotificationType::SlicingNotPossible, NotificationLevel::RegularNotification, 10,  _u8L("Slicing is not possible.")},
	//		{NotificationType::ExportToRemovableFinished, NotificationLevel::ImportantNotification, 0,  _u8L("Exporting finished."),  _u8L("Eject drive.") },
	{NotificationType::Mouse3dDisconnected, NotificationLevel::RegularNotification, 10,  _u8L("3D Mouse disconnected.") },
	//		{NotificationType::Mouse3dConnected, NotificationLevel::RegularNotification, 5,  _u8L("3D Mouse connected.") },
	//		{NotificationType::NewPresetsAviable, NotificationLevel::ImportantNotification, 20,  _u8L("New Presets are available."),  _u8L("See here.") },
	{NotificationType::PresetUpdateAvailable, NotificationLevel::ImportantNotification, 20,  _u8L("Configuration update is available."),  _u8L("See more."), [](wxEvtHandler* evnthndlr){
		 if (evnthndlr != nullptr) wxPostEvent(evnthndlr, PresetUpdateAvailableClickedEvent(EVT_PRESET_UPDATE_AVAILABLE_CLICKED)); return true; }},
	{NotificationType::NewAppAvailable, NotificationLevel::ImportantNotification, 20,  _u8L("New version is available."),  _u8L("See Releases page."), [](wxEvtHandler* evnthndlr){
				wxLaunchDefaultBrowser("https://github.com/prusa3d/PrusaSlicer/releases"); return true; }},
	{NotificationType::EmptyColorChangeCode, NotificationLevel::RegularNotification, 10,
			_u8L("You have just added a G-code for color change, but its value is empty.\n"
		  "To export the G-code correctly, check the \"Color Change G-code\" in \"Printer Settings > Custom G-code\"") },
	//{NotificationType::NewAppAvailable, NotificationLevel::ImportantNotification, 20,  _u8L("New vesion of PrusaSlicer is available.",  _u8L("Download page.") },
	//{NotificationType::LoadingFailed, NotificationLevel::RegularNotification, 20,  _u8L("Loading of model has Failed") },
	//{NotificationType::DeviceEjected, NotificationLevel::RegularNotification, 10,  _u8L("Removable device has been safely ejected")} // if we want changeble text (like here name of device), we need to do it as CustomNotification
};

namespace {
	ImFont* add_default_font(float pixel_size)
	{
		ImGuiIO& io = ImGui::GetIO();
		ImFontConfig config;
		config.SizePixels = pixel_size;
		config.OversampleH = config.OversampleV = 1;
		config.PixelSnapH = true;
		ImFont* font = io.Fonts->AddFontDefault(&config);
		return font;
	}

	inline void push_style_color(ImGuiCol idx, const ImVec4& col, bool fading_out, float current_fade_opacity)
	{
		if (fading_out)
			ImGui::PushStyleColor(idx, ImVec4(col.x, col.y, col.z, col.w * current_fade_opacity));
		else
			ImGui::PushStyleColor(idx, col);
	}

	void open_folder(const std::string& path)
	{
		// Code taken from desktop_open_datadir_folder()

		// Execute command to open a file explorer, platform dependent.
		// FIXME: The const_casts aren't needed in wxWidgets 3.1, remove them when we upgrade.

#ifdef _WIN32
		const wxString widepath = from_u8(path);
		const wchar_t* argv[] = { L"explorer", widepath.GetData(), nullptr };
		::wxExecute(const_cast<wchar_t**>(argv), wxEXEC_ASYNC, nullptr);
#elif __APPLE__
		const char* argv[] = { "open", path.data(), nullptr };
		::wxExecute(const_cast<char**>(argv), wxEXEC_ASYNC, nullptr);
#else
		const char* argv[] = { "xdg-open", path.data(), nullptr };

		// Check if we're running in an AppImage container, if so, we need to remove AppImage's env vars,
		// because they may mess up the environment expected by the file manager.
		// Mostly this is about LD_LIBRARY_PATH, but we remove a few more too for good measure.
		if (wxGetEnv("APPIMAGE", nullptr)) {
			// We're running from AppImage
			wxEnvVariableHashMap env_vars;
			wxGetEnvMap(&env_vars);

			env_vars.erase("APPIMAGE");
			env_vars.erase("APPDIR");
			env_vars.erase("LD_LIBRARY_PATH");
			env_vars.erase("LD_PRELOAD");
			env_vars.erase("UNION_PRELOAD");

			wxExecuteEnv exec_env;
			exec_env.env = std::move(env_vars);

			wxString owd;
			if (wxGetEnv("OWD", &owd)) {
				// This is the original work directory from which the AppImage image was run,
				// set it as CWD for the child process:
				exec_env.cwd = std::move(owd);
			}

			::wxExecute(const_cast<char**>(argv), wxEXEC_ASYNC, nullptr, &exec_env);
		}
		else {
			// Looks like we're NOT running from AppImage, we'll make no changes to the environment.
			::wxExecute(const_cast<char**>(argv), wxEXEC_ASYNC, nullptr, nullptr);
		}
#endif
	}
}

#if 1
// Reuse ImGUI Windows.
int NotificationManager::NotificationIDProvider::allocate_id() 
{
	int id;
	if (m_released_ids.empty())
		id = ++m_next_id;
	else {
		id = m_released_ids.back();
		m_released_ids.pop_back();
	}
	return id;
}
void NotificationManager::NotificationIDProvider::release_id(int id) 
{
	m_released_ids.push_back(id);
}
#else
// Don't reuse ImGUI Windows, allocate a new ID every time.
int NotificationManager::NotificationIDProvider::allocate_id() { return ++ m_next_id; }
void NotificationManager::NotificationIDProvider::release_id(int) {}
#endif

//------PopNotification--------
NotificationManager::PopNotification::PopNotification(const NotificationData &n, NotificationIDProvider &id_provider, wxEvtHandler* evt_handler) :
	  m_data                (n)
	, m_id_provider   		(id_provider)
	, m_remaining_time      (n.duration)
	, m_last_remaining_time (n.duration)
	, m_counting_down       (n.duration != 0)
	, m_text1               (n.text1)
	, m_hypertext           (n.hypertext)
	, m_text2               (n.text2)
	, m_evt_handler         (evt_handler)
	, m_notification_start  (GLCanvas3D::timestamp_now())
{
	//init();
}
#if ENABLE_NEW_NOTIFICATIONS_FADE_OUT 
void NotificationManager::PopNotification::render(GLCanvas3D& canvas, float initial_y, bool move_from_overlay, float overlay_width)
{
	if (!m_initialized) {
		init();
	}

	if (m_hidden) {
		m_top_y = initial_y - GAP_WIDTH;
		return;
	}

	if (m_fading_out) 
		m_last_render_fading = GLCanvas3D::timestamp_now();

	Size cnv_size = canvas.get_canvas_size();
	ImGuiWrapper& imgui = *wxGetApp().imgui();
	ImVec2 mouse_pos = ImGui::GetMousePos();
	float right_gap = SPACE_RIGHT_PANEL + (move_from_overlay ? overlay_width + m_line_height * 5 : 0);

	if (m_line_height != ImGui::CalcTextSize("A").y)
		init();

	set_next_window_size(imgui);

	// top y of window
	m_top_y = initial_y + m_window_height;

	ImVec2 win_pos(1.0f * (float)cnv_size.get_width() - right_gap, 1.0f * (float)cnv_size.get_height() - m_top_y);
	imgui.set_next_window_pos(win_pos.x, win_pos.y, ImGuiCond_Always, 1.0f, 0.0f);
	imgui.set_next_window_size(m_window_width, m_window_height, ImGuiCond_Always);

	// find if hovered
	m_hovered = false;
	if (mouse_pos.x < win_pos.x && mouse_pos.x > win_pos.x - m_window_width && mouse_pos.y > win_pos.y && mouse_pos.y < win_pos.y + m_window_height) {
		ImGui::SetNextWindowFocus();
		m_hovered = true;
	}

	// color change based on fading out
	bool fading_pop = false;
	if (m_fading_out) {
		push_style_color(ImGuiCol_WindowBg, ImGui::GetStyleColorVec4(ImGuiCol_WindowBg), m_fading_out, m_current_fade_opacity);
		push_style_color(ImGuiCol_Text, ImGui::GetStyleColorVec4(ImGuiCol_Text), m_fading_out, m_current_fade_opacity);
		fading_pop = true;
	}

	// background color
	if (m_is_gray) {
		ImVec4 backcolor(0.7f, 0.7f, 0.7f, 0.5f);
		push_style_color(ImGuiCol_WindowBg, backcolor, m_fading_out, m_current_fade_opacity);
	}
	else if (m_data.level == NotificationLevel::ErrorNotification) {
		ImVec4 backcolor = ImGui::GetStyleColorVec4(ImGuiCol_WindowBg);
		backcolor.x += 0.3f;
		push_style_color(ImGuiCol_WindowBg, backcolor, m_fading_out, m_current_fade_opacity);
	}
	else if (m_data.level == NotificationLevel::WarningNotification) {
		ImVec4 backcolor = ImGui::GetStyleColorVec4(ImGuiCol_WindowBg);
		backcolor.x += 0.3f;
		backcolor.y += 0.15f;
		push_style_color(ImGuiCol_WindowBg, backcolor, m_fading_out, m_current_fade_opacity);
	}

	// name of window - probably indentifies window and is shown so last_end add whitespaces according to id
	if (m_id == 0)
		m_id = m_id_provider.allocate_id();
	std::string name = "!!Ntfctn" + std::to_string(m_id);
	if (imgui.begin(name, ImGuiWindowFlags_NoCollapse | ImGuiWindowFlags_NoTitleBar | ImGuiWindowFlags_NoMove | ImGuiWindowFlags_NoResize | ImGuiWindowFlags_NoScrollbar)) {
		ImVec2 win_size = ImGui::GetWindowSize();

		//FIXME: dont forget to us this for texts
		//GUI::format(_utf8(L()));

		/*
		//countdown numbers
		ImGui::SetCursorPosX(15);
		ImGui::SetCursorPosY(15);
		imgui.text(std::to_string(m_remaining_time).c_str());
		*/

		render_left_sign(imgui);
		render_text(imgui, win_size.x, win_size.y, win_pos.x, win_pos.y);
		render_close_button(imgui, win_size.x, win_size.y, win_pos.x, win_pos.y);
		m_minimize_b_visible = false;
		if (m_multiline && m_lines_count > 3)
			render_minimize_button(imgui, win_pos.x, win_pos.y);
	}
	imgui.end();

	if (m_is_gray || m_data.level == NotificationLevel::ErrorNotification || m_data.level == NotificationLevel::WarningNotification)
		ImGui::PopStyleColor();

	if (fading_pop)
		ImGui::PopStyleColor(2);
}
#else
NotificationManager::PopNotification::RenderResult NotificationManager::PopNotification::render(GLCanvas3D& canvas, const float& initial_y, bool move_from_overlay, float overlay_width)
{
	if (!m_initialized) {
		init();
	}
	if (m_finished)
		return RenderResult::Finished;
	if (m_close_pending) {
		// request of extra frame will be done in caller function by ret val ClosePending
		m_finished = true;
		return RenderResult::ClosePending;
	}
	if (m_hidden) {
		m_top_y = initial_y - GAP_WIDTH;
		return RenderResult::Static;
	}
	RenderResult    ret_val = m_counting_down ? RenderResult::Countdown : RenderResult::Static;
	Size            cnv_size = canvas.get_canvas_size();
	ImGuiWrapper&   imgui = *wxGetApp().imgui();
	bool            shown = true;
	ImVec2          mouse_pos = ImGui::GetMousePos();
	float           right_gap = SPACE_RIGHT_PANEL + (move_from_overlay ? overlay_width + m_line_height * 5 : 0);

	if (m_line_height != ImGui::CalcTextSize("A").y)
		init();
	
	set_next_window_size(imgui);

	//top y of window
	m_top_y = initial_y + m_window_height;
	//top right position

	ImVec2 win_pos(1.0f * (float)cnv_size.get_width() - right_gap, 1.0f * (float)cnv_size.get_height() - m_top_y);
	imgui.set_next_window_pos(win_pos.x, win_pos.y, ImGuiCond_Always, 1.0f, 0.0f);
	imgui.set_next_window_size(m_window_width, m_window_height, ImGuiCond_Always);
	
	//find if hovered
	if (mouse_pos.x < win_pos.x && mouse_pos.x > win_pos.x - m_window_width && mouse_pos.y > win_pos.y&& mouse_pos.y < win_pos.y + m_window_height)
	{
		ImGui::SetNextWindowFocus();
		ret_val = RenderResult::Hovered;
		//reset fading
		m_fading_out = false;
		m_current_fade_opacity = 1.f;
		m_remaining_time = m_data.duration;
		m_countdown_frame = 0;
	}

	if (m_counting_down && m_remaining_time < 0)
		m_close_pending = true;

	if (m_close_pending) {
		// request of extra frame will be done in caller function by ret val ClosePending
		m_finished = true;
		return RenderResult::ClosePending;
	}

	// color change based on fading out
	bool fading_pop = false;
	if (m_fading_out) {
		if (!m_paused)
			m_current_fade_opacity -= 1.f / ((m_fading_time + 1.f) * 60.f);
		push_style_color(ImGuiCol_WindowBg, ImGui::GetStyleColorVec4(ImGuiCol_WindowBg), m_fading_out, m_current_fade_opacity);
		push_style_color(ImGuiCol_Text, ImGui::GetStyleColorVec4(ImGuiCol_Text), m_fading_out, m_current_fade_opacity);
		fading_pop = true;
	}
	// background color
	if (m_is_gray) {
		ImVec4 backcolor(0.7f, 0.7f, 0.7f, 0.5f);
		push_style_color(ImGuiCol_WindowBg, backcolor, m_fading_out, m_current_fade_opacity);
	} else if (m_data.level == NotificationLevel::ErrorNotification) {
		ImVec4 backcolor = ImGui::GetStyleColorVec4(ImGuiCol_WindowBg);
		backcolor.x += 0.3f;
		push_style_color(ImGuiCol_WindowBg, backcolor, m_fading_out, m_current_fade_opacity);
	} else if (m_data.level == NotificationLevel::WarningNotification) {
		ImVec4 backcolor = ImGui::GetStyleColorVec4(ImGuiCol_WindowBg);
		backcolor.x += 0.3f;
		backcolor.y += 0.15f;
		push_style_color(ImGuiCol_WindowBg, backcolor, m_fading_out, m_current_fade_opacity);
	}

	//name of window - probably indentifies window and is shown so last_end add whitespaces according to id
	if (! m_id)
		m_id = m_id_provider.allocate_id();
	std::string name;
	{
		// Create a unique ImGUI window name. The name may be recycled using a name of an already released notification.
		char buf[32];
		sprintf(buf, "!!Ntfctn%d", m_id);
		name = buf;
	}
	if (imgui.begin(name, &shown, ImGuiWindowFlags_NoCollapse | ImGuiWindowFlags_NoTitleBar | ImGuiWindowFlags_NoMove | ImGuiWindowFlags_NoResize | ImGuiWindowFlags_NoScrollbar )) {
		if (shown) {
			
			ImVec2 win_size = ImGui::GetWindowSize();
			
			
			//FIXME: dont forget to us this for texts
			//GUI::format(_utf8(L()));
			
			/*
			//countdown numbers
			ImGui::SetCursorPosX(15);
			ImGui::SetCursorPosY(15);
			imgui.text(std::to_string(m_remaining_time).c_str());
			*/
			if(m_counting_down)
				render_countdown(imgui, win_size.x, win_size.y, win_pos.x, win_pos.y);
			render_left_sign(imgui);
			render_text(imgui, win_size.x, win_size.y, win_pos.x, win_pos.y);
			render_close_button(imgui, win_size.x, win_size.y, win_pos.x, win_pos.y);
			m_minimize_b_visible = false;
			if (m_multiline && m_lines_count > 3)
				render_minimize_button(imgui, win_pos.x, win_pos.y);
		} else {
			// the user clicked on the [X] button ( ImGuiWindowFlags_NoTitleBar means theres no [X] button)
			m_close_pending = true;
			canvas.set_as_dirty();
		}
	}
	imgui.end();
	
	if (fading_pop) {
		ImGui::PopStyleColor();
		ImGui::PopStyleColor();
	}
	if (m_is_gray)
		ImGui::PopStyleColor();
	else if (m_data.level == NotificationLevel::ErrorNotification)
		ImGui::PopStyleColor();
	else if (m_data.level == NotificationLevel::WarningNotification)
		ImGui::PopStyleColor();
	return ret_val;
}
#endif // ENABLE_NEW_NOTIFICATIONS_FADE_OUT 
void NotificationManager::PopNotification::count_spaces()
{
	//determine line width 
	m_line_height = ImGui::CalcTextSize("A").y;

	m_left_indentation = m_line_height;
	if (m_data.level == NotificationLevel::ErrorNotification || m_data.level == NotificationLevel::WarningNotification) {
		std::string text;
		text = (m_data.level == NotificationLevel::ErrorNotification ? ImGui::ErrorMarker : ImGui::WarningMarker);
		float picture_width = ImGui::CalcTextSize(text.c_str()).x;
		m_left_indentation = picture_width + m_line_height / 2;
	}
	m_window_width_offset = m_left_indentation + m_line_height * 3.f;
	m_window_width = m_line_height * 25;
}
void NotificationManager::PopNotification::init()
{
	std::string text          = m_text1;
	int         last_end      = 0;
	            m_lines_count = 0;

	count_spaces();
	
	// count lines
	m_endlines.clear();
	while (last_end < text.length() - 1)
	{
		int next_hard_end = text.find_first_of('\n', last_end);
		if (next_hard_end > 0 && ImGui::CalcTextSize(text.substr(last_end, next_hard_end - last_end).c_str()).x < m_window_width - m_window_width_offset) {
			//next line is ended by '/n'
			m_endlines.push_back(next_hard_end);
			last_end = next_hard_end + 1;
		} else {
			// find next suitable endline
			if (ImGui::CalcTextSize(text.substr(last_end).c_str()).x >= m_window_width - m_window_width_offset) {
				// more than one line till end
				int next_space = text.find_first_of(' ', last_end);
				if (next_space > 0 && next_space < text.length()) {
					int next_space_candidate = text.find_first_of(' ', next_space + 1);
					while (next_space_candidate > 0 && ImGui::CalcTextSize(text.substr(last_end, next_space_candidate - last_end).c_str()).x < m_window_width - m_window_width_offset) {
						next_space = next_space_candidate;
						next_space_candidate = text.find_first_of(' ', next_space + 1);
					}
				} else {
					next_space = text.length();
				}
				// when one word longer than line.
				if (ImGui::CalcTextSize(text.substr(last_end, next_space - last_end).c_str()).x > m_window_width - m_window_width_offset) {
					float width_of_a = ImGui::CalcTextSize("a").x;
					int letter_count = (int)((m_window_width - m_window_width_offset) / width_of_a);
					while (last_end + letter_count < text.size() && ImGui::CalcTextSize(text.substr(last_end, letter_count).c_str()).x < m_window_width - m_window_width_offset) {
						letter_count++;
					}
					m_endlines.push_back(last_end + letter_count);
					last_end += letter_count;
				} else {
					m_endlines.push_back(next_space);
					last_end = next_space + 1;
				}
			} else {
				m_endlines.push_back(text.length());
				last_end = text.length();
			}

		}
		m_lines_count++;
	}
	// hypertext calculation
	if (!m_hypertext.empty()) {
<<<<<<< HEAD
		int prev_end = m_endlines.size() > 1 ? m_endlines[m_endlines.size() - 2] : 0;
		if (ImGui::CalcTextSize((text.substr(prev_end, last_end - prev_end) + m_hypertext).c_str()).x > m_window_width - m_window_width_offset) {
=======
		int prev_end = m_endlines.size() > 1 ? m_endlines[m_endlines.size() - 2] : 0; // m_endlines.size() - 2 because we are fitting hypertext instead of last endline
		if (ImGui::CalcTextSize((escape_string_cstyle(text.substr(prev_end, last_end - prev_end)) + m_hypertext).c_str()).x > m_window_width - m_window_width_offset) {
>>>>>>> 95a84fa8
			m_endlines.push_back(last_end);
			m_lines_count++;
		}
	}
<<<<<<< HEAD

	if (m_lines_count >= 3)
=======
	if (m_lines_count == 3)
>>>>>>> 95a84fa8
		m_multiline = true;
	m_initialized = true;
}
void NotificationManager::PopNotification::set_next_window_size(ImGuiWrapper& imgui)
{ 
	m_window_height = m_multiline ?
		m_lines_count * m_line_height :
		2 * m_line_height;
	m_window_height += 1 * m_line_height; // top and bottom
}

void NotificationManager::PopNotification::render_text(ImGuiWrapper& imgui, const float win_size_x, const float win_size_y, const float win_pos_x, const float win_pos_y)
{
	ImVec2      win_size(win_size_x, win_size_y);
	ImVec2      win_pos(win_pos_x, win_pos_y);
	float       x_offset = m_left_indentation;
	std::string fulltext = m_text1 + m_hypertext; //+ m_text2;
	ImVec2      text_size = ImGui::CalcTextSize(fulltext.c_str());
	// text posistions are calculated by lines count
	// large texts has "more" button or are displayed whole
	// smaller texts are divided as one liners and two liners
<<<<<<< HEAD
			
	int last_end = 0;
	float starting_y = m_line_height/2;//10;
	float shift_y = m_line_height;// -m_line_height / 20;
	std::string line;
	for (size_t i = 0; i < m_lines_count; i++) {
		line = m_text1.substr(last_end , m_endlines[i] - last_end);
		if(i < m_lines_count - 1)
			last_end = m_endlines[i] + (m_text1[m_endlines[i]] == '\n' || m_text1[m_endlines[i]] == ' ' ? 1 : 0);
		ImGui::SetCursorPosX(x_offset);
		ImGui::SetCursorPosY(starting_y + i * shift_y);
		imgui.text(line.c_str());
	}
	//hyperlink text
	if (!m_hypertext.empty()) {
		render_hypertext(imgui, x_offset + ImGui::CalcTextSize((line + " ").c_str()).x, starting_y + (m_lines_count - 1) * shift_y, m_hypertext);
=======
	if (m_lines_count > 2) {
		if (m_multiline) {
			
			int last_end = 0;
			float starting_y = m_line_height/2;//10;
			float shift_y = m_line_height;// -m_line_height / 20;
			std::string line;
			for (size_t i = 0; i < m_lines_count; i++) {
				line.clear();
				ImGui::SetCursorPosX(x_offset);
				ImGui::SetCursorPosY(starting_y + i * shift_y);
				if (m_endlines.size() > i && m_text1.size() >= m_endlines[i]) {
					line = m_text1.substr(last_end, m_endlines[i] - last_end);
					last_end = m_endlines[i];
					if (m_text1.size() > m_endlines[i])
						last_end += (m_text1[m_endlines[i]] == '\n' || m_text1[m_endlines[i]] == ' ' ? 1 : 0);
					imgui.text(line.c_str());
				}
			}
			//hyperlink text
			if (!m_hypertext.empty()) {
				render_hypertext(imgui, x_offset + ImGui::CalcTextSize((line + (line.empty() ? "" : " ")).c_str()).x, starting_y + (m_lines_count - 1) * shift_y, m_hypertext);
			}
			
			
		} else {
			// line1
			if (m_text1.size() >= m_endlines[0]) {
				ImGui::SetCursorPosX(x_offset);
				ImGui::SetCursorPosY(win_size.y / 2 - win_size.y / 6 - m_line_height / 2);
				imgui.text(m_text1.substr(0, m_endlines[0]).c_str());
			}
			// line2
			std::string line;
			ImGui::SetCursorPosX(x_offset);
			ImGui::SetCursorPosY(win_size.y / 2 + win_size.y / 6 - m_line_height / 2);
			if (m_text1.size() >= m_endlines[1]) {
				line = m_text1.substr(m_endlines[0] + (m_text1[m_endlines[0]] == '\n' || m_text1[m_endlines[0]] == ' ' ? 1 : 0), m_endlines[1] - m_endlines[0] - (m_text1[m_endlines[0]] == '\n' || m_text1[m_endlines[0]] == ' ' ? 1 : 0));
				if (ImGui::CalcTextSize(line.c_str()).x > m_window_width - m_window_width_offset - ImGui::CalcTextSize((".." + _u8L("More")).c_str()).x) {
					line = line.substr(0, line.length() - 6);
					line += "..";
				} else
					line += "  ";
				imgui.text(line.c_str());
			}
			// "More" hypertext
			render_hypertext(imgui, x_offset + ImGui::CalcTextSize(line.c_str()).x, win_size.y / 2 + win_size.y / 6 - m_line_height / 2, _u8L("More"), true);			
		}
	} else {
		//text 1
		float cursor_y = win_size.y / 2 - text_size.y / 2;
		float cursor_x = x_offset;
		if(m_lines_count > 1) {
			// line1
			if (m_text1.length() >= m_endlines[0]) { // could be equal than substr takes whole string
				ImGui::SetCursorPosX(x_offset);
				ImGui::SetCursorPosY(win_size.y / 2 - win_size.y / 6 - m_line_height / 2);
				imgui.text(m_text1.substr(0, m_endlines[0]).c_str());
			}
			// line2
			ImGui::SetCursorPosX(x_offset);
			cursor_y = win_size.y / 2 + win_size.y / 6 - m_line_height / 2;
			ImGui::SetCursorPosY(cursor_y);
			if (m_text1.length() > m_endlines[0]) { // must be greater otherwise theres nothing to show and m_text1[m_endlines[0]] is beyond last letter
				std::string line = m_text1.substr(m_endlines[0] + (m_text1[m_endlines[0]] == '\n' || m_text1[m_endlines[0]] == ' ' ? 1 : 0));
				imgui.text(line.c_str());
				cursor_x = x_offset + ImGui::CalcTextSize(line.c_str()).x;
			}
		} else {
			ImGui::SetCursorPosX(x_offset);
			ImGui::SetCursorPosY(cursor_y);
			imgui.text(m_text1.c_str());
			cursor_x = x_offset + ImGui::CalcTextSize(m_text1.c_str()).x;
		}
		//hyperlink text
		if (!m_hypertext.empty()) {
			render_hypertext(imgui, cursor_x + 4, cursor_y, m_hypertext);
		}

		//notification text 2
		//text 2 is suposed to be after the hyperlink - currently it is not used
		/*
		if (!m_text2.empty())
		{
			ImVec2 part_size = ImGui::CalcTextSize(m_hypertext.c_str());
			ImGui::SetCursorPosX(win_size.x / 2 + text_size.x / 2 - part_size.x + 8 - x_offset);
			ImGui::SetCursorPosY(cursor_y);
			imgui.text(m_text2.c_str());
		}
		*/
>>>>>>> 95a84fa8
	}
}

void NotificationManager::PopNotification::render_hypertext(ImGuiWrapper& imgui, const float text_x, const float text_y, const std::string text, bool more)
{
	//invisible button
	ImVec2 part_size = ImGui::CalcTextSize(text.c_str());
	ImGui::SetCursorPosX(text_x -4);
	ImGui::SetCursorPosY(text_y -5);
	ImGui::PushStyleColor(ImGuiCol_Button, ImVec4(.0f, .0f, .0f, .0f));
	ImGui::PushStyleColor(ImGuiCol_ButtonHovered, ImVec4(.0f, .0f, .0f, .0f));
	ImGui::PushStyleColor(ImGuiCol_ButtonActive, ImVec4(.0f, .0f, .0f, .0f));
	if (imgui.button("   ", part_size.x + 6, part_size.y + 10))
	{
		if (more)
		{
			m_multiline = true;
			set_next_window_size(imgui);
		}
		else {
			m_close_pending = on_text_click();
		}
	}
	ImGui::PopStyleColor();
	ImGui::PopStyleColor();
	ImGui::PopStyleColor();

	//hover color
	ImVec4 orange_color = ImVec4(.99f, .313f, .0f, 1.0f);//ImGui::GetStyleColorVec4(ImGuiCol_Button);
	if (ImGui::IsItemHovered(ImGuiHoveredFlags_RectOnly))
		orange_color.y += 0.2f;

	//text
	push_style_color(ImGuiCol_Text, orange_color, m_fading_out, m_current_fade_opacity);
	ImGui::SetCursorPosX(text_x);
	ImGui::SetCursorPosY(text_y);
	imgui.text(text.c_str());
	ImGui::PopStyleColor();

	//underline
	ImVec2 lineEnd = ImGui::GetItemRectMax();
	lineEnd.y -= 2;
	ImVec2 lineStart = lineEnd;
	lineStart.x = ImGui::GetItemRectMin().x;
	ImGui::GetWindowDrawList()->AddLine(lineStart, lineEnd, IM_COL32((int)(orange_color.x * 255), (int)(orange_color.y * 255), (int)(orange_color.z * 255), (int)(orange_color.w * 255.f * (m_fading_out ? m_current_fade_opacity : 1.f))));

}

void NotificationManager::PopNotification::render_close_button(ImGuiWrapper& imgui, const float win_size_x, const float win_size_y, const float win_pos_x, const float win_pos_y)
{
	ImVec2 win_size(win_size_x, win_size_y);
	ImVec2 win_pos(win_pos_x, win_pos_y); 
	ImVec4 orange_color = ImGui::GetStyleColorVec4(ImGuiCol_Button);
	orange_color.w = 0.8f;
	ImGui::PushStyleColor(ImGuiCol_Button, ImVec4(.0f, .0f, .0f, .0f));
	ImGui::PushStyleColor(ImGuiCol_ButtonHovered, ImVec4(.0f, .0f, .0f, .0f));
	push_style_color(ImGuiCol_Text, ImVec4(1.f, 1.f, 1.f, 1.f), m_fading_out, m_current_fade_opacity);
	push_style_color(ImGuiCol_TextSelectedBg, ImVec4(0, .75f, .75f, 1.f), m_fading_out, m_current_fade_opacity);
	ImGui::PushStyleColor(ImGuiCol_ButtonActive, ImVec4(.0f, .0f, .0f, .0f));


	//button - if part if treggered
	std::string button_text;
	button_text = ImGui::CloseNotifButton;
	
	if (ImGui::IsMouseHoveringRect(ImVec2(win_pos.x - win_size.x / 10.f, win_pos.y),
		                           ImVec2(win_pos.x, win_pos.y + win_size.y - ( m_minimize_b_visible ? 2 * m_line_height : 0)),
		                           true))
	{
		button_text = ImGui::CloseNotifHoverButton;
	}
	ImVec2 button_pic_size = ImGui::CalcTextSize(button_text.c_str());
	ImVec2 button_size(button_pic_size.x * 1.25f, button_pic_size.y * 1.25f);
	ImGui::SetCursorPosX(win_size.x - m_line_height * 2.75f);
	ImGui::SetCursorPosY(win_size.y / 2 - button_size.y);
	if (imgui.button(button_text.c_str(), button_size.x, button_size.y))
	{
		m_close_pending = true;
	}

	//invisible large button
	ImGui::SetCursorPosX(win_size.x - m_line_height * 2.35f);
	ImGui::SetCursorPosY(0);
	if (imgui.button(" ", m_line_height * 2.125, win_size.y - ( m_minimize_b_visible ? 2 * m_line_height : 0)))
	{
		m_close_pending = true;
	}
	ImGui::PopStyleColor();
	ImGui::PopStyleColor();
	ImGui::PopStyleColor();
	ImGui::PopStyleColor();
	ImGui::PopStyleColor();
}
#if !ENABLE_NEW_NOTIFICATIONS_FADE_OUT 
void NotificationManager::PopNotification::render_countdown(ImGuiWrapper& imgui, const float win_size_x, const float win_size_y, const float win_pos_x, const float win_pos_y)
{
	/*
	ImVec2 win_size(win_size_x, win_size_y);
	ImVec2 win_pos(win_pos_x, win_pos_y);
	
	//countdown dots
	std::string dot_text;
	dot_text = m_remaining_time <= (float)m_data.duration / 4 * 3 ? ImGui::TimerDotEmptyMarker : ImGui::TimerDotMarker;
	ImGui::SetCursorPosX(win_size.x - m_line_height);
	//ImGui::SetCursorPosY(win_size.y / 2 - 24);
	ImGui::SetCursorPosY(0);
	imgui.text(dot_text.c_str());

	dot_text = m_remaining_time < m_data.duration / 2 ? ImGui::TimerDotEmptyMarker : ImGui::TimerDotMarker;
	ImGui::SetCursorPosX(win_size.x - m_line_height);
	//ImGui::SetCursorPosY(win_size.y / 2 - 9);
	ImGui::SetCursorPosY(win_size.y / 2 - m_line_height / 2);
	imgui.text(dot_text.c_str());

	dot_text = m_remaining_time <= m_data.duration / 4 ? ImGui::TimerDotEmptyMarker : ImGui::TimerDotMarker;
	ImGui::SetCursorPosX(win_size.x - m_line_height);
	//ImGui::SetCursorPosY(win_size.y / 2 + 6);
	ImGui::SetCursorPosY(win_size.y - m_line_height);
	imgui.text(dot_text.c_str());
	*/
	if (!m_fading_out && m_remaining_time <= m_data.duration / 4) {
		m_fading_out = true;
		m_fading_time = m_remaining_time;
	}
	
	if (m_last_remaining_time != m_remaining_time) {
		m_last_remaining_time = m_remaining_time;
		m_countdown_frame = 0;
	}
	/*
	//countdown line
	ImVec4 orange_color = ImGui::GetStyleColorVec4(ImGuiCol_Button);
	float  invisible_length = ((float)(m_data.duration - m_remaining_time) / (float)m_data.duration * win_size_x);
	invisible_length -= win_size_x / ((float)m_data.duration * 60.f) * (60 - m_countdown_frame);
	ImVec2 lineEnd = ImVec2(win_pos_x - invisible_length, win_pos_y + win_size_y - 5);
	ImVec2 lineStart = ImVec2(win_pos_x - win_size_x, win_pos_y + win_size_y - 5);
	ImGui::GetWindowDrawList()->AddLine(lineStart, lineEnd, IM_COL32((int)(orange_color.x * 255), (int)(orange_color.y * 255), (int)(orange_color.z * 255), (int)(orange_color.picture_width * 255.f * (m_fading_out ? m_current_fade_opacity : 1.f))), 2.f);
	if (!m_paused)
		m_countdown_frame++;
		*/
}
#endif // !ENABLE_NEW_NOTIFICATIONS_FADE_OUT 
void NotificationManager::PopNotification::render_left_sign(ImGuiWrapper& imgui)
{
	if (m_data.level == NotificationLevel::ErrorNotification || m_data.level == NotificationLevel::WarningNotification) {
		std::string text;
		text = (m_data.level == NotificationLevel::ErrorNotification ? ImGui::ErrorMarker : ImGui::WarningMarker);
		ImGui::SetCursorPosX(m_line_height / 3);
		ImGui::SetCursorPosY(m_window_height / 2 - m_line_height);
		imgui.text(text.c_str());
	} 
}
void NotificationManager::PopNotification::render_minimize_button(ImGuiWrapper& imgui, const float win_pos_x, const float win_pos_y)
{
	ImGui::PushStyleColor(ImGuiCol_Button, ImVec4(.0f, .0f, .0f, .0f));
	ImGui::PushStyleColor(ImGuiCol_ButtonHovered, ImVec4(.0f, .0f, .0f, .0f));
	push_style_color(ImGuiCol_ButtonActive, ImGui::GetStyleColorVec4(ImGuiCol_WindowBg), m_fading_out, m_current_fade_opacity);
	push_style_color(ImGuiCol_Text, ImVec4(1.f, 1.f, 1.f, 1.f), m_fading_out, m_current_fade_opacity);
	push_style_color(ImGuiCol_TextSelectedBg, ImVec4(0, .75f, .75f, 1.f), m_fading_out, m_current_fade_opacity);

	
	//button - if part if treggered
	std::string button_text;
	button_text = ImGui::MinimalizeButton;
	if (ImGui::IsMouseHoveringRect(ImVec2(win_pos_x - m_window_width / 10.f, win_pos_y + m_window_height - 2 * m_line_height + 1),
		ImVec2(win_pos_x, win_pos_y + m_window_height),
		true)) 
	{
		button_text = ImGui::MinimalizeHoverButton;
	}
	ImVec2 button_pic_size = ImGui::CalcTextSize(button_text.c_str());
	ImVec2 button_size(button_pic_size.x * 1.25f, button_pic_size.y * 1.25f);
	ImGui::SetCursorPosX(m_window_width - m_line_height * 1.8f);
	ImGui::SetCursorPosY(m_window_height - button_size.y - 5);
	if (imgui.button(button_text.c_str(), button_size.x, button_size.y))
	{
		m_multiline = false;
	}
	
	ImGui::PopStyleColor();
	ImGui::PopStyleColor();
	ImGui::PopStyleColor();
	ImGui::PopStyleColor();
	ImGui::PopStyleColor();
	m_minimize_b_visible = true;
}
bool NotificationManager::PopNotification::on_text_click()
{
	if(m_data.callback != nullptr)
		return m_data.callback(m_evt_handler);
	return false;
	}
void NotificationManager::PopNotification::update(const NotificationData& n)
{
	m_text1          = n.text1;
	m_hypertext      = n.hypertext;
    m_text2          = n.text2;
	init();
}
bool NotificationManager::PopNotification::compare_text(const std::string& text)
{
	std::string t1(m_text1);
	std::string t2(text);
	t1.erase(std::remove_if(t1.begin(), t1.end(), ::isspace), t1.end());
	t2.erase(std::remove_if(t2.begin(), t2.end(), ::isspace), t2.end());
	if (t1.compare(t2) == 0)
		return true;
	return false;
}

#if ENABLE_NEW_NOTIFICATIONS_FADE_OUT 
void NotificationManager::PopNotification::update_state()
{
	if (!m_initialized)
		init();

	m_next_render = std::numeric_limits<int64_t>::max();

	if (m_hidden) {
		m_state = EState::Hidden;
		return;
	}

	int64_t now = GLCanvas3D::timestamp_now();

	if (m_hovered) {
		// reset fading
		m_fading_out = false;
		m_current_fade_opacity = 1.0f;
		m_remaining_time = m_data.duration;
		m_notification_start = now;
	}

	

	if (m_counting_down) {
		int64_t up_time = now - m_notification_start;

		if (m_fading_out && m_current_fade_opacity <= 0.0f)
			m_finished = true;
		else if (!m_fading_out && /*m_remaining_time <=0*/up_time >= m_data.duration * 1000) {
			m_fading_out = true;
			m_fading_start = now;
			m_last_render_fading = now;
		} else if (!m_fading_out) {
			m_next_render = m_data.duration * 1000 - up_time;//std::min<int64_t>(/*m_data.duration * 1000 - up_time*/m_remaining_time * 1000, MAX_TIMEOUT_MILISECONDS);
		}
		
	}
	
	if (m_finished) {
		m_state = EState::Finished;
		m_next_render = 0;
		return;
	}
	if (m_close_pending) {
		m_finished = true;
		m_state = EState::ClosePending;
		m_next_render = 0;
		return;
	}
	if (m_fading_out) {
		if (!m_paused) {
			m_state = EState::FadingOutStatic;
			int64_t curr_time      = now - m_fading_start;
			int64_t no_render_time = now - m_last_render_fading;
			m_current_fade_opacity = std::clamp(1.0f - 0.001f * static_cast<float>(curr_time) / FADING_OUT_DURATION, 0.0f, 1.0f);
			auto next_render = FADING_OUT_TIMEOUT - no_render_time;
			if (next_render <= 0) {
				//m_last_render_fading = GLCanvas3D::timestamp_now();
				m_state = EState::FadingOutRender;
				m_next_render = 0;
			} else 
				m_next_render = next_render;
		}
	}
}
#endif // ENABLE_NEW_NOTIFICATIONS_FADE_OUT 

NotificationManager::SlicingCompleteLargeNotification::SlicingCompleteLargeNotification(const NotificationData& n, NotificationIDProvider& id_provider, wxEvtHandler* evt_handler, bool large) :
	  NotificationManager::PopNotification(n, id_provider, evt_handler)
{
	set_large(large);
}
void NotificationManager::SlicingCompleteLargeNotification::render_text(ImGuiWrapper& imgui, const float win_size_x, const float win_size_y, const float win_pos_x, const float win_pos_y)
{
	if (!m_is_large)
		PopNotification::render_text(imgui, win_size_x, win_size_y, win_pos_x, win_pos_y);
	else {
		ImVec2 win_size(win_size_x, win_size_y);
		ImVec2 win_pos(win_pos_x, win_pos_y);

		ImVec2 text1_size = ImGui::CalcTextSize(m_text1.c_str());
		float x_offset = m_left_indentation;
		std::string fulltext = m_text1 + m_hypertext + m_text2;
		ImVec2 text_size = ImGui::CalcTextSize(fulltext.c_str());
		float cursor_y = win_size.y / 2 - text_size.y / 2;
		if (m_has_print_info) {
			x_offset = 20;
			cursor_y = win_size.y / 2 + win_size.y / 6 - text_size.y / 2;
			ImGui::SetCursorPosX(x_offset);
			ImGui::SetCursorPosY(cursor_y);
			imgui.text(m_print_info.c_str());
			cursor_y = win_size.y / 2 - win_size.y / 6 - text_size.y / 2;
		}
		ImGui::SetCursorPosX(x_offset);
		ImGui::SetCursorPosY(cursor_y);
		imgui.text(m_text1.c_str());

		render_hypertext(imgui, x_offset + text1_size.x + 4, cursor_y, m_hypertext);
	}
}
void NotificationManager::SlicingCompleteLargeNotification::set_print_info(const std::string &info)
{
	m_print_info = info;
	m_has_print_info = true;
	if (m_is_large)
		m_lines_count = 2;
}
void NotificationManager::SlicingCompleteLargeNotification::set_large(bool l)
{
	m_is_large = l;
	m_counting_down = !l;
	m_hypertext = l ? _u8L("Export G-Code.") : std::string();
	m_hidden = !l;
}
//---------------ExportFinishedNotification-----------
void NotificationManager::ExportFinishedNotification::count_spaces()
{
	//determine line width 
	m_line_height = ImGui::CalcTextSize("A").y;

	m_left_indentation = m_line_height;
	if (m_data.level == NotificationLevel::ErrorNotification || m_data.level == NotificationLevel::WarningNotification) {
		std::string text;
		text = (m_data.level == NotificationLevel::ErrorNotification ? ImGui::ErrorMarker : ImGui::WarningMarker);
		float picture_width = ImGui::CalcTextSize(text.c_str()).x;
		m_left_indentation = picture_width + m_line_height / 2;
	}
	//TODO count this properly
	m_window_width_offset = m_left_indentation + m_line_height * (m_to_removable ? 6.f : 3.f);
	m_window_width = m_line_height * 25;
}

void NotificationManager::ExportFinishedNotification::render_text(ImGuiWrapper& imgui, const float win_size_x, const float win_size_y, const float win_pos_x, const float win_pos_y)
{
	
	ImVec2      win_size(win_size_x, win_size_y);
	ImVec2      win_pos(win_pos_x, win_pos_y);
	float       x_offset = m_left_indentation;
	std::string fulltext = m_text1 + m_hypertext; //+ m_text2;
	ImVec2      text_size = ImGui::CalcTextSize(fulltext.c_str());
	// Lines are always at least two and m_multiline is always true for ExportFinishedNotification.
	// First line has "Export Finished" text and than hyper text open folder.
	// Following lines are path to gcode.
	int last_end = 0;
	float starting_y = m_line_height / 2;//10;
	float shift_y = m_line_height;// -m_line_height / 20;
	for (size_t i = 0; i < m_lines_count; i++) {
		if (m_text1.size() >= m_endlines[i]) {
			std::string line = m_text1.substr(last_end, m_endlines[i] - last_end);
<<<<<<< HEAD
			if (i < m_lines_count - 1)
				last_end = m_endlines[i] + (m_text1[m_endlines[i]] == '\n' || m_text1[m_endlines[i]] == ' ' ? 1 : 0);
=======
			last_end = m_endlines[i];
			if (m_text1.size() > m_endlines[i])
				last_end += (m_text1[m_endlines[i]] == '\n' || m_text1[m_endlines[i]] == ' ' ? 1 : 0);
>>>>>>> 95a84fa8
			ImGui::SetCursorPosX(x_offset);
			ImGui::SetCursorPosY(starting_y + i * shift_y);
			imgui.text(line.c_str());
			//hyperlink text
			if ( i == 0 )  {
				render_hypertext(imgui, x_offset + ImGui::CalcTextSize(line.c_str()).x + ImGui::CalcTextSize("   ").x, starting_y, _u8L("Open Folder."));
			}
		}
	}

}

void NotificationManager::ExportFinishedNotification::render_close_button(ImGuiWrapper& imgui, const float win_size_x, const float win_size_y, const float win_pos_x, const float win_pos_y)
{
	PopNotification::render_close_button(imgui, win_size_x, win_size_y, win_pos_x, win_pos_y);
	if(m_to_removable)
		render_eject_button(imgui, win_size_x, win_size_y, win_pos_x, win_pos_y);
}

void NotificationManager::ExportFinishedNotification::render_eject_button(ImGuiWrapper& imgui, const float win_size_x, const float win_size_y, const float win_pos_x, const float win_pos_y)
{
	ImVec2 win_size(win_size_x, win_size_y);
	ImVec2 win_pos(win_pos_x, win_pos_y);
	ImVec4 orange_color = ImGui::GetStyleColorVec4(ImGuiCol_Button);
	orange_color.w = 0.8f;
	ImGui::PushStyleColor(ImGuiCol_Button, ImVec4(.0f, .0f, .0f, .0f));
	ImGui::PushStyleColor(ImGuiCol_ButtonHovered, ImVec4(.0f, .0f, .0f, .0f));
	push_style_color(ImGuiCol_Text, ImVec4(1.f, 1.f, 1.f, 1.f), m_fading_out, m_current_fade_opacity);
	push_style_color(ImGuiCol_TextSelectedBg, ImVec4(0, .75f, .75f, 1.f), m_fading_out, m_current_fade_opacity);
	ImGui::PushStyleColor(ImGuiCol_ButtonActive, ImVec4(.0f, .0f, .0f, .0f));

	std::string button_text;
	button_text = ImGui::EjectButton;
	
    if (ImGui::IsMouseHoveringRect(ImVec2(win_pos.x - m_line_height * 5.f, win_pos.y),
		ImVec2(win_pos.x - m_line_height * 2.5f, win_pos.y + win_size.y),
		true))
	{
		button_text = ImGui::EjectHoverButton;
		// tooltip
		long time_now = wxGetLocalTime();
		if (m_hover_time > 0 && m_hover_time < time_now) {
			ImGui::PushStyleColor(ImGuiCol_PopupBg, ImGuiWrapper::COL_WINDOW_BACKGROUND);
			ImGui::BeginTooltip();
			imgui.text(_u8L("Eject drive") + " " + GUI::shortkey_ctrl_prefix() + "T");
			ImGui::EndTooltip();
			ImGui::PopStyleColor();
		} 
		if (m_hover_time == 0)
			m_hover_time = time_now;
	} else 
		m_hover_time = 0;

	ImVec2 button_pic_size = ImGui::CalcTextSize(button_text.c_str());
	ImVec2 button_size(button_pic_size.x * 1.25f, button_pic_size.y * 1.25f);
	ImGui::SetCursorPosX(win_size.x - m_line_height * 5.0f);
	ImGui::SetCursorPosY(win_size.y / 2 - button_size.y);
	if (imgui.button(button_text.c_str(), button_size.x, button_size.y))
	{
		assert(m_evt_handler != nullptr);
		if (m_evt_handler != nullptr)
			wxPostEvent(m_evt_handler, EjectDriveNotificationClickedEvent(EVT_EJECT_DRIVE_NOTIFICAION_CLICKED));
		m_close_pending = true;
	}

	//invisible large button
	ImGui::SetCursorPosX(win_size.x - m_line_height * 4.625f);
	ImGui::SetCursorPosY(0);
	if (imgui.button("  ", m_line_height * 2.f, win_size.y))
	{
		assert(m_evt_handler != nullptr);
		if (m_evt_handler != nullptr)
			wxPostEvent(m_evt_handler, EjectDriveNotificationClickedEvent(EVT_EJECT_DRIVE_NOTIFICAION_CLICKED));
		m_close_pending = true;
	}
	ImGui::PopStyleColor();
	ImGui::PopStyleColor();
	ImGui::PopStyleColor();
	ImGui::PopStyleColor();
	ImGui::PopStyleColor();
}
bool NotificationManager::ExportFinishedNotification::on_text_click()
{
	open_folder(m_export_dir_path);
	return false;
}
//------ProgressBar----------------
void NotificationManager::ProgressBarNotification::init()
{
	PopNotification::init();
	m_lines_count++;
	m_endlines.push_back(m_endlines.back());
}
void NotificationManager::ProgressBarNotification::render_text(ImGuiWrapper& imgui, const float win_size_x, const float win_size_y, const float win_pos_x, const float win_pos_y)
{
	PopNotification::render_text(imgui, win_size_x, win_size_y, win_pos_x, win_pos_y);
	render_bar(imgui, win_size_x, win_size_y, win_pos_x, win_pos_y);
}
void NotificationManager::ProgressBarNotification::render_bar(ImGuiWrapper& imgui, const float win_size_x, const float win_size_y, const float win_pos_x, const float win_pos_y)
{
	float bar_y = win_size_y / 2 - win_size_y / 6 + m_line_height;
	ImVec4 orange_color = ImVec4(.99f, .313f, .0f, 1.0f);
	float  invisible_length = 0;//((float)(m_data.duration - m_remaining_time) / (float)m_data.duration * win_size_x);
	//invisible_length -= win_size_x / ((float)m_data.duration * 60.f) * (60 - m_countdown_frame);
	ImVec2 lineEnd = ImVec2(win_pos_x - invisible_length - m_window_width_offset, win_pos_y + win_size_y/2 + m_line_height / 2);
	ImVec2 lineStart = ImVec2(win_pos_x - win_size_x + m_left_indentation, win_pos_y + win_size_y/2 + m_line_height / 2);
	ImGui::GetWindowDrawList()->AddLine(lineStart, lineEnd, IM_COL32((int)(orange_color.x * 255), (int)(orange_color.y * 255), (int)(orange_color.z * 255), (1.0f * 255.f)), m_line_height * 0.7f);
	/*
	//countdown line
	ImVec4 orange_color = ImGui::GetStyleColorVec4(ImGuiCol_Button);
	float  invisible_length = ((float)(m_data.duration - m_remaining_time) / (float)m_data.duration * win_size_x);
	invisible_length -= win_size_x / ((float)m_data.duration * 60.f) * (60 - m_countdown_frame);
	ImVec2 lineEnd = ImVec2(win_pos_x - invisible_length, win_pos_y + win_size_y - 5);
	ImVec2 lineStart = ImVec2(win_pos_x - win_size_x, win_pos_y + win_size_y - 5);
	ImGui::GetWindowDrawList()->AddLine(lineStart, lineEnd, IM_COL32((int)(orange_color.x * 255), (int)(orange_color.y * 255), (int)(orange_color.z * 255), (int)(orange_color.picture_width * 255.f * (m_fading_out ? m_current_fade_opacity : 1.f))), 2.f);
	if (!m_paused)
		m_countdown_frame++;
		*/
}
//------NotificationManager--------
NotificationManager::NotificationManager(wxEvtHandler* evt_handler) :
	m_evt_handler(evt_handler)
{
}
void NotificationManager::push_notification(const NotificationType type, int timestamp)
{
	auto it = std::find_if(std::begin(basic_notifications), std::end(basic_notifications),
		boost::bind(&NotificationData::type, boost::placeholders::_1) == type);
	assert(it != std::end(basic_notifications));
	if (it != std::end(basic_notifications))
		push_notification_data(*it, timestamp);
}
void NotificationManager::push_notification(const std::string& text, int timestamp)
{
	push_notification_data({ NotificationType::CustomNotification, NotificationLevel::RegularNotification, 10, text }, timestamp);
}

void NotificationManager::push_notification(NotificationType type,
                                            NotificationLevel level,
                                            const std::string& text,
                                            const std::string& hypertext,
                                            std::function<bool(wxEvtHandler*)> callback,
                                            int timestamp)
{
	int duration = 0;
	switch (level) {
	case NotificationLevel::RegularNotification: 	duration = 10; break;
	case NotificationLevel::ErrorNotification: 		break;
	case NotificationLevel::ImportantNotification: 	break;
	default:
		assert(false);
		return;
	}
    push_notification_data({ type, level, duration, text, hypertext, callback }, timestamp);
}
void NotificationManager::push_slicing_error_notification(const std::string& text)
{
	set_all_slicing_errors_gray(false);
	push_notification_data({ NotificationType::SlicingError, NotificationLevel::ErrorNotification, 0,  _u8L("ERROR:") + "\n" + text }, 0);
	close_notification_of_type(NotificationType::SlicingComplete);
}
void NotificationManager::push_slicing_warning_notification(const std::string& text, bool gray, ObjectID oid, int warning_step)
{
	NotificationData data { NotificationType::SlicingWarning, NotificationLevel::WarningNotification, 0,  _u8L("WARNING:") + "\n" + text };

	auto notification = std::make_unique<NotificationManager::SlicingWarningNotification>(data, m_id_provider, m_evt_handler);
	notification->object_id = oid;
	notification->warning_step = warning_step;
	if (push_notification_data(std::move(notification), 0)) {
		m_pop_notifications.back()->set_gray(gray);
	}
}
void NotificationManager::push_plater_error_notification(const std::string& text)
{
	push_notification_data({ NotificationType::PlaterError, NotificationLevel::ErrorNotification, 0,  _u8L("ERROR:") + "\n" + text }, 0);
}
void NotificationManager::push_plater_warning_notification(const std::string& text)
{
	push_notification_data({ NotificationType::PlaterWarning, NotificationLevel::WarningNotification, 0,  _u8L("WARNING:") + "\n" + text }, 0);
	// dissaper if in preview
	set_in_preview(m_in_preview);
}
void NotificationManager::close_plater_error_notification(const std::string& text)
{
	for (std::unique_ptr<PopNotification> &notification : m_pop_notifications) {
		if (notification->get_type() == NotificationType::PlaterError && notification->compare_text(_u8L("ERROR:") + "\n" + text)) {
			notification->close();
		}
	}
}
void NotificationManager::close_plater_warning_notification(const std::string& text)
{
	for (std::unique_ptr<PopNotification> &notification : m_pop_notifications) {
		if (notification->get_type() == NotificationType::PlaterWarning && notification->compare_text(_u8L("WARNING:") + "\n" + text)) {
			notification->close();
		}
	}
}
void NotificationManager::set_all_slicing_errors_gray(bool g)
{
	for (std::unique_ptr<PopNotification> &notification : m_pop_notifications) {
		if (notification->get_type() == NotificationType::SlicingError) {
			notification->set_gray(g);
		}
	}
}
void NotificationManager::set_all_slicing_warnings_gray(bool g)
{
	for (std::unique_ptr<PopNotification> &notification : m_pop_notifications) {
		if (notification->get_type() == NotificationType::SlicingWarning) {
			notification->set_gray(g);
		}
	}
}
/*
void NotificationManager::set_slicing_warning_gray(const std::string& text, bool g)
{
	for (std::unique_ptr<PopNotification> &notification : m_pop_notifications) {
		if (notification->get_type() == NotificationType::SlicingWarning && notification->compare_text(text)) {
			notification->set_gray(g);
		}
	}
}
*/
void NotificationManager::close_slicing_errors_and_warnings()
{
	for (std::unique_ptr<PopNotification> &notification : m_pop_notifications) {
		if (notification->get_type() == NotificationType::SlicingError || notification->get_type() == NotificationType::SlicingWarning) {
			notification->close();
		}
	}
}
void NotificationManager::push_slicing_complete_notification(int timestamp, bool large)
{
	std::string hypertext;
	int         time = 10;
    if (has_slicing_error_notification())
        return;
	if (large) {
		hypertext = _u8L("Export G-Code.");
		time = 0;
	}
	NotificationData data{ NotificationType::SlicingComplete, NotificationLevel::RegularNotification, time,  _u8L("Slicing finished."), hypertext, [](wxEvtHandler* evnthndlr){
		if (evnthndlr != nullptr) wxPostEvent(evnthndlr, ExportGcodeNotificationClickedEvent(EVT_EXPORT_GCODE_NOTIFICAION_CLICKED)); return true; } };
	push_notification_data(std::make_unique<NotificationManager::SlicingCompleteLargeNotification>(data, m_id_provider, m_evt_handler, large), timestamp);
}
void NotificationManager::set_slicing_complete_print_time(const std::string &info)
{
	for (std::unique_ptr<PopNotification> &notification : m_pop_notifications) {
		if (notification->get_type() == NotificationType::SlicingComplete) {
			dynamic_cast<SlicingCompleteLargeNotification*>(notification.get())->set_print_info(info);
			break;
		}
	}
}
void NotificationManager::set_slicing_complete_large(bool large)
{
	for (std::unique_ptr<PopNotification> &notification : m_pop_notifications) {
		if (notification->get_type() == NotificationType::SlicingComplete) {
			dynamic_cast<SlicingCompleteLargeNotification*>(notification.get())->set_large(large);
			break;
		}
	}
}
void NotificationManager::close_notification_of_type(const NotificationType type)
{
	for (std::unique_ptr<PopNotification> &notification : m_pop_notifications) {
		if (notification->get_type() == type) {
			notification->close();
		}
	}
}
void NotificationManager::remove_slicing_warnings_of_released_objects(const std::vector<ObjectID>& living_oids)
{
	for (std::unique_ptr<PopNotification> &notification : m_pop_notifications)
		if (notification->get_type() == NotificationType::SlicingWarning) {
			if (! std::binary_search(living_oids.begin(), living_oids.end(),
				static_cast<SlicingWarningNotification*>(notification.get())->object_id))
				notification->close();
		}
}
void NotificationManager::push_exporting_finished_notification(const std::string& path, const std::string& dir_path, bool on_removable)
{
	close_notification_of_type(NotificationType::ExportFinished);
	NotificationData data{ NotificationType::ExportFinished, NotificationLevel::RegularNotification, on_removable ? 0 : 20,  _u8L("Exporting finished.") + "\n" + path };
	push_notification_data(std::make_unique<NotificationManager::ExportFinishedNotification>(data, m_id_provider, m_evt_handler, on_removable, path, dir_path), 0);
}
void  NotificationManager::push_progress_bar_notification(const std::string& text, float percentage)
{
	NotificationData data{ NotificationType::ProgressBar, NotificationLevel::ProgressBarNotification, 0, text };
	push_notification_data(std::make_unique<NotificationManager::ProgressBarNotification>(data, m_id_provider, m_evt_handler, 0), 0);
}
void NotificationManager::set_progress_bar_percentage(const std::string& text, float percentage)
{
	bool found = false;
	for (std::unique_ptr<PopNotification>& notification : m_pop_notifications) {
		if (notification->get_type() == NotificationType::ProgressBar && notification->compare_text(text)) {
			dynamic_cast<ProgressBarNotification*>(notification.get())->set_percentage(percentage);
			wxGetApp().plater()->get_current_canvas3D()->request_extra_frame();
			found = true;
		}
	}
	if (!found) {
		push_progress_bar_notification(text, percentage);
	}
}
bool NotificationManager::push_notification_data(const NotificationData& notification_data, int timestamp)
{
	return push_notification_data(std::make_unique<PopNotification>(notification_data, m_id_provider, m_evt_handler), timestamp);
}
bool NotificationManager::push_notification_data(std::unique_ptr<NotificationManager::PopNotification> notification, int timestamp)
{
/*
#if ENABLE_NEW_NOTIFICATIONS_FADE_OUT 
	m_requires_update = true;
#endif // ENABLE_NEW_NOTIFICATIONS_FADE_OUT 
*/
	// if timestamped notif, push only new one
	if (timestamp != 0) {
		if (m_used_timestamps.find(timestamp) == m_used_timestamps.end()) {
			m_used_timestamps.insert(timestamp);
		} else {
			return false;
		}
	}

	GLCanvas3D& canvas = *wxGetApp().plater()->get_current_canvas3D();

	if (this->activate_existing(notification.get())) {
		m_pop_notifications.back()->update(notification->get_data());
		canvas.request_extra_frame_delayed(33);
		return false;
	} else {
		m_pop_notifications.emplace_back(std::move(notification));
		canvas.request_extra_frame_delayed(33);
		return true;
	}
}
#if ENABLE_NEW_NOTIFICATIONS_FADE_OUT 
void NotificationManager::render_notifications(float overlay_width)
{

	sort_notifications();

	GLCanvas3D& canvas = *wxGetApp().plater()->get_current_canvas3D();
	float last_y = 0.0f;

	for (const auto& notification : m_pop_notifications) {
		if (notification->get_state() != PopNotification::EState::Hidden) {
			notification->render(canvas, last_y, m_move_from_overlay && !m_in_preview, overlay_width);
			if (notification->get_state() != PopNotification::EState::Finished)
				last_y = notification->get_top() + GAP_WIDTH;
		}
		
	}
	update_notifications();
}
#else
void NotificationManager::render_notifications(float overlay_width)
{
	float    last_x = 0.0f;
	float    current_height = 0.0f;
	bool     request_next_frame = false;
	bool     render_main = false;
	bool     hovered = false;
	sort_notifications();

	GLCanvas3D& canvas = *wxGetApp().plater()->get_current_canvas3D();

	// iterate thru notifications and render them / erase them
	for (auto it = m_pop_notifications.begin(); it != m_pop_notifications.end();) { 
		if ((*it)->is_finished()) {
			it = m_pop_notifications.erase(it);
		} else {
			(*it)->set_paused(m_hovered);
			PopNotification::RenderResult res = (*it)->render(canvas, last_x, m_move_from_overlay && !m_in_preview, overlay_width);
			if (res != PopNotification::RenderResult::Finished) {
				last_x = (*it)->get_top() + GAP_WIDTH;
				current_height = std::max(current_height, (*it)->get_current_top());
				render_main = true;
			}
			if (res == PopNotification::RenderResult::Countdown || res == PopNotification::RenderResult::ClosePending || res == PopNotification::RenderResult::Finished)
				request_next_frame = true;
			if (res == PopNotification::RenderResult::Hovered)
				hovered = true;
			++it;
		}
	}
	m_hovered = hovered;

	//actualizate timers and request frame if needed
	wxWindow* p = dynamic_cast<wxWindow*> (wxGetApp().plater());
	while (p->GetParent())
		p = p->GetParent();
	wxTopLevelWindow* top_level_wnd = dynamic_cast<wxTopLevelWindow*>(p);
	if (!top_level_wnd->IsActive())
		return;

	{
		// Control the fade-out.
		// time in seconds
		long now = wxGetLocalTime();
		// Pausing fade-out when the mouse is over some notification.
		if (!m_hovered && m_last_time < now)
		{
			if (now - m_last_time == 1)
			{
				for (auto &notification : m_pop_notifications)
				{
					notification->substract_remaining_time();
				}
			}
			m_last_time = now;
		}
	}

	if (request_next_frame)
		//FIXME this is very expensive for fade-out control.
		// If any of the notifications is fading out, 100% of the CPU/GPU is consumed.
		canvas.request_extra_frame();
}
#endif // ENABLE_NEW_NOTIFICATIONS_FADE_OUT 

void NotificationManager::sort_notifications()
{
	// Stable sorting, so that the order of equal ranges is stable.
	std::stable_sort(m_pop_notifications.begin(), m_pop_notifications.end(), [](const std::unique_ptr<PopNotification> &n1, const std::unique_ptr<PopNotification> &n2) {
		int n1l = (int)n1->get_data().level;
		int n2l = (int)n2->get_data().level;
		if (n1l == n2l && n1->is_gray() && !n2->is_gray())
			return true;
		return (n1l < n2l);
		});
}

bool NotificationManager::activate_existing(const NotificationManager::PopNotification* notification)
{
	NotificationType   new_type = notification->get_type();
	const std::string &new_text = notification->get_data().text1;
	for (auto it = m_pop_notifications.begin(); it != m_pop_notifications.end(); ++it) {
		if ((*it)->get_type() == new_type && !(*it)->is_finished()) {
			if (new_type == NotificationType::CustomNotification || new_type == NotificationType::PlaterWarning) {
				if (!(*it)->compare_text(new_text))
					continue;
			} else if (new_type == NotificationType::SlicingWarning) {
				auto w1 = dynamic_cast<const SlicingWarningNotification*>(notification);
				auto w2 = dynamic_cast<const SlicingWarningNotification*>(it->get());
				if (w1 != nullptr && w2 != nullptr) {
					if (!(*it)->compare_text(new_text) || w1->object_id != w2->object_id) {
						continue;
					}
				} else {
					continue;
				}
			}

			if (it != m_pop_notifications.end() - 1)
				std::rotate(it, it + 1, m_pop_notifications.end());
			return true;
		}
	}
	return false;
}

void NotificationManager::set_in_preview(bool preview)
{ 
    m_in_preview = preview;
    for (std::unique_ptr<PopNotification> &notification : m_pop_notifications) {
        if (notification->get_type() == NotificationType::PlaterWarning) 
            notification->hide(preview);     
    }
}

#if ENABLE_NEW_NOTIFICATIONS_FADE_OUT 
void NotificationManager::update_notifications()
{
	// no update if not top window
	wxWindow* p = dynamic_cast<wxWindow*>(wxGetApp().plater());
	while (p->GetParent() != nullptr)
		p = p->GetParent();
	wxTopLevelWindow* top_level_wnd = dynamic_cast<wxTopLevelWindow*>(p);
	if (!top_level_wnd->IsActive())
		return;

	//static size_t last_size = m_pop_notifications.size();

	//request frames
	int64_t next_render = std::numeric_limits<int64_t>::max();
	for (auto it = m_pop_notifications.begin(); it != m_pop_notifications.end();) {
		std::unique_ptr<PopNotification>& notification = *it;
		notification->set_paused(m_hovered);
		notification->update_state();
		next_render = std::min<int64_t>(next_render, notification->next_render());
		if (notification->get_state() == PopNotification::EState::Finished)
			it = m_pop_notifications.erase(it);
		else {
			
			++it;
		}
	}
	/*
	m_requires_update = false;
	for (const std::unique_ptr<PopNotification>& notification : m_pop_notifications) {
		if (notification->requires_update()) {
			m_requires_update = true;
			break;
		}
	}
	*/
	// update hovering state
	m_hovered = false;
	for (const std::unique_ptr<PopNotification>& notification : m_pop_notifications) {
		if (notification->is_hovered()) {
			m_hovered = true;
			break;
		}
	}

	/*
	// Reuire render if some notification was just deleted.
	size_t curr_size = m_pop_notifications.size();
	m_requires_render = m_hovered || (last_size != curr_size);
	last_size = curr_size;

	// Ask notification if it needs render
	if (!m_requires_render) {
		for (const std::unique_ptr<PopNotification>& notification : m_pop_notifications) {
			if (notification->requires_render()) {
				m_requires_render = true;
				break;
			}
		}
	}
	// Make sure there will be update after last notification erased
	if (m_requires_render)
		m_requires_update = true;
	*/
	

	if (next_render == 0)
		wxGetApp().plater()->get_current_canvas3D()->request_extra_frame_delayed(33); //few milliseconds to get from GLCanvas::render
	else if (next_render < std::numeric_limits<int64_t>::max())
		wxGetApp().plater()->get_current_canvas3D()->request_extra_frame_delayed(int(next_render));

	/*
	// actualizate timers
	wxWindow* p = dynamic_cast<wxWindow*>(wxGetApp().plater());
	while (p->GetParent() != nullptr)
		p = p->GetParent();
	wxTopLevelWindow* top_level_wnd = dynamic_cast<wxTopLevelWindow*>(p);
	if (!top_level_wnd->IsActive())
		return;

	{
		// Control the fade-out.
		// time in seconds
		long now = wxGetLocalTime();
		// Pausing fade-out when the mouse is over some notification.
		if (!m_hovered && m_last_time < now) {
			if (now - m_last_time >= MAX_TIMEOUT_SECONDS) {
				for (auto& notification : m_pop_notifications) {
					//if (notification->get_state() != PopNotification::EState::Static)
						notification->substract_remaining_time(MAX_TIMEOUT_SECONDS);
				}
				m_last_time = now;
			}
		}
	}
	*/
}
#endif // ENABLE_NEW_NOTIFICATIONS_FADE_OUT 

bool NotificationManager::has_slicing_error_notification()
{
	return std::any_of(m_pop_notifications.begin(), m_pop_notifications.end(), [](auto &n) {
    	return n->get_type() == NotificationType::SlicingError;
    });
}

void NotificationManager::new_export_began(bool on_removable)
{
	close_notification_of_type(NotificationType::ExportFinished);
	// If we want to hold information of ejecting removable on later export finished notifications
	/*
	for (std::unique_ptr<PopNotification>& notification : m_pop_notifications) {
		if (notification->get_type() == NotificationType::ExportToRemovableFinished) {
			if (!on_removable) {
				const NotificationData old_data = notification->get_data();
				notification->update( {old_data.type, old_data.level ,old_data.duration, std::string(), old_data.hypertext} );
			} else {
				notification->close();
			}
			return;
		}
	}
	*/
}
void NotificationManager::device_ejected()
{
	for (std::unique_ptr<PopNotification>& notification : m_pop_notifications) {
		if (notification->get_type() == NotificationType::ExportFinished && dynamic_cast<ExportFinishedNotification*>(notification.get())->m_to_removable)
			notification->close();
	}
}

}//namespace GUI
}//namespace Slic3r<|MERGE_RESOLUTION|>--- conflicted
+++ resolved
@@ -46,7 +46,7 @@
 	{NotificationType::PresetUpdateAvailable, NotificationLevel::ImportantNotification, 20,  _u8L("Configuration update is available."),  _u8L("See more."), [](wxEvtHandler* evnthndlr){
 		 if (evnthndlr != nullptr) wxPostEvent(evnthndlr, PresetUpdateAvailableClickedEvent(EVT_PRESET_UPDATE_AVAILABLE_CLICKED)); return true; }},
 	{NotificationType::NewAppAvailable, NotificationLevel::ImportantNotification, 20,  _u8L("New version is available."),  _u8L("See Releases page."), [](wxEvtHandler* evnthndlr){
-				wxLaunchDefaultBrowser("https://github.com/prusa3d/PrusaSlicer/releases"); return true; }},
+				wxLaunchDefaultBrowser("https://github.com/" SLIC3R_GITHUB "/releases"); return true; }},
 	{NotificationType::EmptyColorChangeCode, NotificationLevel::RegularNotification, 10,
 			_u8L("You have just added a G-code for color change, but its value is empty.\n"
 		  "To export the G-code correctly, check the \"Color Change G-code\" in \"Printer Settings > Custom G-code\"") },
@@ -465,23 +465,14 @@
 	}
 	// hypertext calculation
 	if (!m_hypertext.empty()) {
-<<<<<<< HEAD
 		int prev_end = m_endlines.size() > 1 ? m_endlines[m_endlines.size() - 2] : 0;
 		if (ImGui::CalcTextSize((text.substr(prev_end, last_end - prev_end) + m_hypertext).c_str()).x > m_window_width - m_window_width_offset) {
-=======
-		int prev_end = m_endlines.size() > 1 ? m_endlines[m_endlines.size() - 2] : 0; // m_endlines.size() - 2 because we are fitting hypertext instead of last endline
-		if (ImGui::CalcTextSize((escape_string_cstyle(text.substr(prev_end, last_end - prev_end)) + m_hypertext).c_str()).x > m_window_width - m_window_width_offset) {
->>>>>>> 95a84fa8
 			m_endlines.push_back(last_end);
 			m_lines_count++;
 		}
 	}
-<<<<<<< HEAD
 
 	if (m_lines_count >= 3)
-=======
-	if (m_lines_count == 3)
->>>>>>> 95a84fa8
 		m_multiline = true;
 	m_initialized = true;
 }
@@ -503,7 +494,6 @@
 	// text posistions are calculated by lines count
 	// large texts has "more" button or are displayed whole
 	// smaller texts are divided as one liners and two liners
-<<<<<<< HEAD
 			
 	int last_end = 0;
 	float starting_y = m_line_height/2;//10;
@@ -520,98 +510,6 @@
 	//hyperlink text
 	if (!m_hypertext.empty()) {
 		render_hypertext(imgui, x_offset + ImGui::CalcTextSize((line + " ").c_str()).x, starting_y + (m_lines_count - 1) * shift_y, m_hypertext);
-=======
-	if (m_lines_count > 2) {
-		if (m_multiline) {
-			
-			int last_end = 0;
-			float starting_y = m_line_height/2;//10;
-			float shift_y = m_line_height;// -m_line_height / 20;
-			std::string line;
-			for (size_t i = 0; i < m_lines_count; i++) {
-				line.clear();
-				ImGui::SetCursorPosX(x_offset);
-				ImGui::SetCursorPosY(starting_y + i * shift_y);
-				if (m_endlines.size() > i && m_text1.size() >= m_endlines[i]) {
-					line = m_text1.substr(last_end, m_endlines[i] - last_end);
-					last_end = m_endlines[i];
-					if (m_text1.size() > m_endlines[i])
-						last_end += (m_text1[m_endlines[i]] == '\n' || m_text1[m_endlines[i]] == ' ' ? 1 : 0);
-					imgui.text(line.c_str());
-				}
-			}
-			//hyperlink text
-			if (!m_hypertext.empty()) {
-				render_hypertext(imgui, x_offset + ImGui::CalcTextSize((line + (line.empty() ? "" : " ")).c_str()).x, starting_y + (m_lines_count - 1) * shift_y, m_hypertext);
-			}
-			
-			
-		} else {
-			// line1
-			if (m_text1.size() >= m_endlines[0]) {
-				ImGui::SetCursorPosX(x_offset);
-				ImGui::SetCursorPosY(win_size.y / 2 - win_size.y / 6 - m_line_height / 2);
-				imgui.text(m_text1.substr(0, m_endlines[0]).c_str());
-			}
-			// line2
-			std::string line;
-			ImGui::SetCursorPosX(x_offset);
-			ImGui::SetCursorPosY(win_size.y / 2 + win_size.y / 6 - m_line_height / 2);
-			if (m_text1.size() >= m_endlines[1]) {
-				line = m_text1.substr(m_endlines[0] + (m_text1[m_endlines[0]] == '\n' || m_text1[m_endlines[0]] == ' ' ? 1 : 0), m_endlines[1] - m_endlines[0] - (m_text1[m_endlines[0]] == '\n' || m_text1[m_endlines[0]] == ' ' ? 1 : 0));
-				if (ImGui::CalcTextSize(line.c_str()).x > m_window_width - m_window_width_offset - ImGui::CalcTextSize((".." + _u8L("More")).c_str()).x) {
-					line = line.substr(0, line.length() - 6);
-					line += "..";
-				} else
-					line += "  ";
-				imgui.text(line.c_str());
-			}
-			// "More" hypertext
-			render_hypertext(imgui, x_offset + ImGui::CalcTextSize(line.c_str()).x, win_size.y / 2 + win_size.y / 6 - m_line_height / 2, _u8L("More"), true);			
-		}
-	} else {
-		//text 1
-		float cursor_y = win_size.y / 2 - text_size.y / 2;
-		float cursor_x = x_offset;
-		if(m_lines_count > 1) {
-			// line1
-			if (m_text1.length() >= m_endlines[0]) { // could be equal than substr takes whole string
-				ImGui::SetCursorPosX(x_offset);
-				ImGui::SetCursorPosY(win_size.y / 2 - win_size.y / 6 - m_line_height / 2);
-				imgui.text(m_text1.substr(0, m_endlines[0]).c_str());
-			}
-			// line2
-			ImGui::SetCursorPosX(x_offset);
-			cursor_y = win_size.y / 2 + win_size.y / 6 - m_line_height / 2;
-			ImGui::SetCursorPosY(cursor_y);
-			if (m_text1.length() > m_endlines[0]) { // must be greater otherwise theres nothing to show and m_text1[m_endlines[0]] is beyond last letter
-				std::string line = m_text1.substr(m_endlines[0] + (m_text1[m_endlines[0]] == '\n' || m_text1[m_endlines[0]] == ' ' ? 1 : 0));
-				imgui.text(line.c_str());
-				cursor_x = x_offset + ImGui::CalcTextSize(line.c_str()).x;
-			}
-		} else {
-			ImGui::SetCursorPosX(x_offset);
-			ImGui::SetCursorPosY(cursor_y);
-			imgui.text(m_text1.c_str());
-			cursor_x = x_offset + ImGui::CalcTextSize(m_text1.c_str()).x;
-		}
-		//hyperlink text
-		if (!m_hypertext.empty()) {
-			render_hypertext(imgui, cursor_x + 4, cursor_y, m_hypertext);
-		}
-
-		//notification text 2
-		//text 2 is suposed to be after the hyperlink - currently it is not used
-		/*
-		if (!m_text2.empty())
-		{
-			ImVec2 part_size = ImGui::CalcTextSize(m_hypertext.c_str());
-			ImGui::SetCursorPosX(win_size.x / 2 + text_size.x / 2 - part_size.x + 8 - x_offset);
-			ImGui::SetCursorPosY(cursor_y);
-			imgui.text(m_text2.c_str());
-		}
-		*/
->>>>>>> 95a84fa8
 	}
 }
 
@@ -973,14 +871,9 @@
 	for (size_t i = 0; i < m_lines_count; i++) {
 		if (m_text1.size() >= m_endlines[i]) {
 			std::string line = m_text1.substr(last_end, m_endlines[i] - last_end);
-<<<<<<< HEAD
-			if (i < m_lines_count - 1)
-				last_end = m_endlines[i] + (m_text1[m_endlines[i]] == '\n' || m_text1[m_endlines[i]] == ' ' ? 1 : 0);
-=======
 			last_end = m_endlines[i];
 			if (m_text1.size() > m_endlines[i])
 				last_end += (m_text1[m_endlines[i]] == '\n' || m_text1[m_endlines[i]] == ' ' ? 1 : 0);
->>>>>>> 95a84fa8
 			ImGui::SetCursorPosX(x_offset);
 			ImGui::SetCursorPosY(starting_y + i * shift_y);
 			imgui.text(line.c_str());
