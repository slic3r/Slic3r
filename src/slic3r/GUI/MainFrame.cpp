--- conflicted
+++ resolved
@@ -134,13 +134,7 @@
     default:
     case GUI_App::EAppMode::Editor:
     {
-<<<<<<< HEAD
-#endif // ENABLE_GCODE_VIEWER
         SetIcon(wxIcon(Slic3r::var("Slic3r_128px.png"), wxBITMAP_TYPE_PNG));
-#if ENABLE_GCODE_VIEWER
-=======
-        SetIcon(wxIcon(Slic3r::var("PrusaSlicer_128px.png"), wxBITMAP_TYPE_PNG));
->>>>>>> 2e0e63fe
         break;
     }
     case GUI_App::EAppMode::GCodeViewer:
@@ -155,18 +149,10 @@
 	m_statusbar = std::make_shared<ProgressStatusBar>(this);
     m_statusbar->set_font(GUI::wxGetApp().normal_font());
     if (wxGetApp().is_editor())
-<<<<<<< HEAD
-#endif // ENABLE_GCODE_VIEWER
 	m_statusbar->embed(this);
     m_statusbar->set_status_text(_L("Version") + " " +
-		SLIC3R_VERSION +
-        _L(" - Remember to check for updates at https://github.com/supermerill/SuperSlicer/releases"));
-=======
-        m_statusbar->embed(this);
-    m_statusbar->set_status_text(_L("Version") + " " +
-        SLIC3R_VERSION + " - " +
-        _L("Remember to check for updates at https://github.com/prusa3d/PrusaSlicer/releases"));
->>>>>>> 2e0e63fe
+        SLIC3R_VERSION +
+        _L("Remember to check for updates at https://github.com/supermerill/SuperSlicer/releases"));
 
     // initialize tabpanel and menubar
     init_tabpanel();
@@ -418,7 +404,7 @@
 //        m_tabpanel->SetMinSize(size);
 //    }
 //#endif
-
+    
 #ifdef __APPLE__
     m_plater->sidebar().change_top_border_for_mode_sizer(m_layout != ESettingsLayout::Old);
 #endif
@@ -444,6 +430,9 @@
     if (m_plater != nullptr) {
         m_plater->stop_jobs();
 
+        //close calibration dialog if opened
+        wxGetApp().change_calibration_dialog(nullptr, nullptr);
+
         // Unbinding of wxWidgets event handling in canvases needs to be done here because on MAC,
         // when closing the application using Command+Q, a mouse event is triggered after this lambda is completed,
         // causing a crash
@@ -453,25 +442,8 @@
         // see: https://github.com/prusa3d/PrusaSlicer/issues/3964
         m_plater->reset_canvas_volumes();
     }
-<<<<<<< HEAD
-#else
-    if (m_plater)
-    	m_plater->stop_jobs();
-
-
-    //close calibration dialog if opened
-    wxGetApp().change_calibration_dialog(nullptr, nullptr);
-    // Unbinding of wxWidgets event handling in canvases needs to be done here because on MAC,
-    // when closing the application using Command+Q, a mouse event is triggered after this lambda is completed,
-    // causing a crash
-    if (m_plater) m_plater->unbind_canvas_event_handlers();
-
-    // Cleanup of canvases' volumes needs to be done here or a crash may happen on some Linux Debian flavours
-    // see: https://github.com/prusa3d/PrusaSlicer/issues/3964
-    if (m_plater) m_plater->reset_canvas_volumes();
-#endif // ENABLE_GCODE_VIEWER
-=======
->>>>>>> 2e0e63fe
+
+
 
     // Weird things happen as the Paint messages are floating around the windows being destructed.
     // Avoid the Paint messages by hiding the main window.
@@ -534,20 +506,10 @@
 #endif
     	}
     }
-<<<<<<< HEAD
-#if ENABLE_GCODE_VIEWER
+
     title += wxString(SLIC3R_APP_NAME) + "_" + wxString(SLIC3R_VERSION) ;
     if (wxGetApp().is_editor())
         title += (" " + _L("based on PrusaSlicer & Slic3r"));
-#else
-    title += (wxString(SLIC3R_APP_NAME) + "_" + wxString(SLIC3R_VERSION)  + " " + _L("based on PrusaSlicer & Slic3r"));
-#endif // ENABLE_GCODE_VIEWER
-=======
-
-    title += wxString(build_id);
-    if (wxGetApp().is_editor())
-        title += (" " + _L("based on Slic3r"));
->>>>>>> 2e0e63fe
 
     SetTitle(title);
 }
@@ -597,12 +559,7 @@
     Bind(EVT_TAB_PRESETS_CHANGED, &MainFrame::on_presets_changed, this); // #ys_FIXME_to_delete
 
     if (wxGetApp().is_editor())
-<<<<<<< HEAD
-#endif // ENABLE_GCODE_VIEWER
     create_preset_tabs();
-=======
-        create_preset_tabs();
->>>>>>> 2e0e63fe
 
     if (m_plater) {
         // load initial config
@@ -939,20 +896,15 @@
     append_menu_item(helpMenu, wxID_ANY, _L("Show &Configuration Folder"), _L("Show user configuration folder (datadir)"),
         [](wxCommandEvent&) { Slic3r::GUI::desktop_open_datadir_folder(); });
     append_menu_item(helpMenu, wxID_ANY, _L("Report an I&ssue"), wxString::Format(_L("Report an issue on %s"), SLIC3R_APP_NAME),
-<<<<<<< HEAD
         [](wxCommandEvent&) { wxLaunchDefaultBrowser("http://github.com/supermerill/SuperSlicer/issues/new"); });
 
-#if ENABLE_GCODE_VIEWER
-=======
-        [](wxCommandEvent&) { wxLaunchDefaultBrowser("https://github.com/prusa3d/slic3r/issues/new"); });
->>>>>>> 2e0e63fe
     if (wxGetApp().is_editor())
         append_menu_item(helpMenu, wxID_ANY, wxString::Format(_L("&About %s"), SLIC3R_APP_NAME), _L("Show about dialog"),
             [](wxCommandEvent&) { Slic3r::GUI::about(); });
     else
         append_menu_item(helpMenu, wxID_ANY, wxString::Format(_L("&About %s"), GCODEVIEWER_APP_NAME), _L("Show about dialog"),
             [](wxCommandEvent&) { Slic3r::GUI::about(); });
-    helpMenu->AppendSeparator();
+        helpMenu->AppendSeparator();
     append_menu_item(helpMenu, wxID_ANY, _L("Keyboard Shortcuts") + sep + "&?", _L("Show the list of the keyboard shortcuts"),
         [](wxCommandEvent&) { wxGetApp().keyboard_shortcuts(); });
 #if ENABLE_THUMBNAIL_GENERATOR_DEBUG
@@ -1304,49 +1256,6 @@
 
     // Help menu
     auto helpMenu = generate_help_menu();
-<<<<<<< HEAD
-#else
-    auto helpMenu = new wxMenu();
-    {
-        append_menu_item(helpMenu, wxID_ANY, _L("SuperSlicer Releases"), _L("Open the SuperSlicer releases page in your browser"),
-            [this](wxCommandEvent&) { wxLaunchDefaultBrowser("http://github.com/supermerill/SuperSlicer/releases"); });
-        append_menu_item(helpMenu, wxID_ANY, _L("SuperSlicer wiki"), _L("Open the SuperSlicer wiki in your browser"),
-            [this](wxCommandEvent&) { wxLaunchDefaultBrowser("http://github.com/supermerill/SuperSlicer/wiki"); });
-        append_menu_item(helpMenu, wxID_ANY, _L("SuperSlicer website"), _L("Open the SuperSlicer website in your browser"),
-            [this](wxCommandEvent&) { wxLaunchDefaultBrowser("http://github.com/supermerill/SuperSlicer"); });
-        append_menu_item(helpMenu, wxID_ANY, _L("Prusa Edition website"), _L("Open the Prusa Edition website in your browser"), 
-            [this](wxCommandEvent&) { wxLaunchDefaultBrowser("http://github.com/prusa3d/PrusaSlicer"); });
-//#        my $versioncheck = $self->_append_menu_item($helpMenu, "Check for &Updates...", "Check for new Slic3r versions", sub{
-//#            wxTheApp->check_version(1);
-//#        });
-//#        $versioncheck->Enable(wxTheApp->have_version_check);
-        append_menu_item(helpMenu, wxID_ANY, wxString::Format(_L("Slic3r Website")), 
-                                             wxString::Format(_L("Open the Slic3r website in your browser")),
-//            [this](wxCommandEvent&) { wxGetApp().open_web_page_localized("https://www.prusa3d.com/slicerweb"); });
-//        append_menu_item(helpMenu, wxID_ANY, wxString::Format(_L("%s &Manual"), SLIC3R_APP_NAME),
-//                                             wxString::Format(_L("Open the %s manual in your browser"), SLIC3R_APP_NAME),
-            [this](wxCommandEvent&) { wxLaunchDefaultBrowser("http://manual.slic3r.org/"); });
-        helpMenu->AppendSeparator();
-        append_menu_item(helpMenu, wxID_ANY, _L("System &Info"), _L("Show system information"), 
-            [this](wxCommandEvent&) { wxGetApp().system_info(); });
-        append_menu_item(helpMenu, wxID_ANY, _L("Show &Configuration Folder"), _L("Show user configuration folder (datadir)"),
-            [this](wxCommandEvent&) { Slic3r::GUI::desktop_open_datadir_folder(); });
-        append_menu_item(helpMenu, wxID_ANY, _L("Report an I&ssue"), wxString::Format(_L("Report an issue on %s"), SLIC3R_APP_NAME), 
-            [this](wxCommandEvent&) { wxLaunchDefaultBrowser("http://github.com/supermerill/SuperSlicer/issues/new"); });
-        append_menu_item(helpMenu, wxID_ANY, wxString::Format(_L("&About %s"), SLIC3R_APP_NAME), _L("Show about dialog"),
-            [this](wxCommandEvent&) { Slic3r::GUI::about(); });
-        helpMenu->AppendSeparator();
-        append_menu_item(helpMenu, wxID_ANY, _L("Keyboard Shortcuts") + sep + "&?", _L("Show the list of the keyboard shortcuts"),
-            [this](wxCommandEvent&) { wxGetApp().keyboard_shortcuts(); });
-#if ENABLE_THUMBNAIL_GENERATOR_DEBUG
-        helpMenu->AppendSeparator();
-        append_menu_item(helpMenu, wxID_ANY, "DEBUG gcode thumbnails", "DEBUG ONLY - read the selected gcode file and generates png for the contained thumbnails",
-            [this](wxCommandEvent&) { wxGetApp().gcode_thumbnails_debug(); });
-#endif // ENABLE_THUMBNAIL_GENERATOR_DEBUG
-    }
-#endif // ENABLE_GCODE_VIEWER
-=======
->>>>>>> 2e0e63fe
 
     // menubar
     // assign menubar to frame after appending items, otherwise special items
@@ -1362,22 +1271,6 @@
     wxGetApp().add_config_menu(m_menubar);
     m_menubar->Append(helpMenu, _L("&Help"));
     SetMenuBar(m_menubar);
-<<<<<<< HEAD
-#else
-        auto menubar = new wxMenuBar();
-    menubar->Append(fileMenu, _L("&File"));
-    if (editMenu) menubar->Append(editMenu, _L("&Edit"));
-    menubar->Append(windowMenu, _L("&Window"));
-    if (viewMenu) menubar->Append(viewMenu, _L("&View"));
-        // Add additional menus from C++
-        wxGetApp().add_config_menu(menubar);
-    menubar->Append(calibrationMenu, _L("C&alibration"));
-    menubar->Append(generationMenu, _L("&Generate"));
-    menubar->Append(helpMenu, _L("&Help"));
-        SetMenuBar(menubar);
-#endif // ENABLE_GCODE_VIEWER
-=======
->>>>>>> 2e0e63fe
 
 #ifdef __APPLE__
     // This fixes a bug on Mac OS where the quit command doesn't emit window close events
