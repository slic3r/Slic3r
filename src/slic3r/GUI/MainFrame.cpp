#include "MainFrame.hpp"

#include <wx/panel.h>
#include <wx/notebook.h>
#include <wx/icon.h>
#include <wx/sizer.h>
#include <wx/menu.h>
#include <wx/progdlg.h>
#include <wx/tooltip.h>
#include <wx/glcanvas.h>
#include <wx/debug.h>

#include <boost/algorithm/string/predicate.hpp>

#include "libslic3r/Print.hpp"
#include "libslic3r/Polygon.hpp"
#include "libslic3r/SLAPrint.hpp"

#include "Tab.hpp"
#include "PresetBundle.hpp"
#include "ProgressStatusBar.hpp"
#include "3DScene.hpp"
#include "AppConfig.hpp"
#include "PrintHostDialogs.hpp"
#include "wxExtensions.hpp"
#include "GUI_ObjectList.hpp"
#include "I18N.hpp"

#include <fstream>
#include "GUI_App.hpp"

namespace Slic3r {
namespace GUI {

MainFrame::MainFrame() :
DPIFrame(NULL, wxID_ANY, "", wxDefaultPosition, wxDefaultSize, wxDEFAULT_FRAME_STYLE, "mainframe"),
    m_printhost_queue_dlg(new PrintHostQueueDialog(this))
    , m_recent_projects(9)
{
    // Fonts were created by the DPIFrame constructor for the monitor, on which the window opened.
    wxGetApp().update_fonts(this);
/*
#ifndef __WXOSX__ // Don't call SetFont under OSX to avoid name cutting in ObjectList 
    this->SetFont(this->normal_font());
#endif
    // Font is already set in DPIFrame constructor
*/
    // Load the icon either from the exe, or from the ico file.
#if _WIN32
    {
        TCHAR szExeFileName[MAX_PATH];
        GetModuleFileName(nullptr, szExeFileName, MAX_PATH);
        SetIcon(wxIcon(szExeFileName, wxBITMAP_TYPE_ICO));
    }
#else
    SetIcon(wxIcon(Slic3r::var("Slic3r_128px.png"), wxBITMAP_TYPE_PNG));
#endif // _WIN32

	// initialize status bar
	m_statusbar.reset(new ProgressStatusBar(this));
	m_statusbar->embed(this);
    m_statusbar->set_status_text(_(L("Version")) + " " +
		SLIC3R_VERSION +
		_(L(" - Remember to check for updates at http://github.com/supermerill/slic3r/releases")));

    /* Load default preset bitmaps before a tabpanel initialization,
     * but after filling of an em_unit value 
     */
    wxGetApp().preset_bundle->load_default_preset_bitmaps(this);

    // initialize tabpanel and menubar
    init_tabpanel();
    init_menubar();

    // set default tooltip timer in msec
    // SetAutoPop supposedly accepts long integers but some bug doesn't allow for larger values
    // (SetAutoPop is not available on GTK.)
    wxToolTip::SetAutoPop(32767);

    m_loaded = true;

    // initialize layout
    auto sizer = new wxBoxSizer(wxVERTICAL);
    if (m_tabpanel)
        sizer->Add(m_tabpanel, 1, wxEXPAND);
    sizer->SetSizeHints(this);
    SetSizer(sizer);
    Fit();

    const wxSize min_size = wxSize(76*wxGetApp().em_unit(), 49*wxGetApp().em_unit());
#ifdef __APPLE__
    // Using SetMinSize() on Mac messes up the window position in some cases
    // cf. https://groups.google.com/forum/#!topic/wx-users/yUKPBBfXWO0
    SetSize(min_size/*wxSize(760, 490)*/);
#else
    SetMinSize(min_size/*wxSize(760, 490)*/);
    SetSize(GetMinSize());
#endif
    Layout();

    update_title();

    // declare events
    Bind(wxEVT_CLOSE_WINDOW, [this](wxCloseEvent& event) {
        if (event.CanVeto() && !wxGetApp().check_unsaved_changes()) {
            event.Veto();
            return;
        }
        
        if(m_plater) m_plater->stop_jobs();

        // Weird things happen as the Paint messages are floating around the windows being destructed.
        // Avoid the Paint messages by hiding the main window.
        // Also the application closes much faster without these unnecessary screen refreshes.
        // In addition, there were some crashes due to the Paint events sent to already destructed windows.
        this->Show(false);

        // Save the slic3r.ini.Usually the ini file is saved from "on idle" callback,
        // but in rare cases it may not have been called yet.
        wxGetApp().app_config->save();
//         if (m_plater)
//             m_plater->print = undef;
        _3DScene::remove_all_canvases();
//         Slic3r::GUI::deregister_on_request_update_callback();

        // set to null tabs and a platter
        // to avoid any manipulations with them from App->wxEVT_IDLE after of the mainframe closing 
        wxGetApp().tabs_list.clear();
        wxGetApp().plater_ = nullptr;

        // propagate event
        event.Skip();
    });

    Bind(wxEVT_ACTIVATE, [this](wxActivateEvent& event) {
        if (m_plater != nullptr && event.GetActive())
            m_plater->on_activate();
        event.Skip();
    });

    wxGetApp().persist_window_geometry(this, true);

    update_ui_from_settings();    // FIXME (?)
}

MainFrame::~MainFrame() = default;

void MainFrame::update_title()
{
    wxString title = wxEmptyString;
    if (m_plater != nullptr)
    {
        // m_plater->get_project_filename() produces file name including path, but excluding extension.
        // Don't try to remove the extension, it would remove part of the file name after the last dot!
        wxString project = from_path(into_path(m_plater->get_project_filename()).filename());
        if (!project.empty())
            title += (project + " - ");
    }
    title += (wxString(SLIC3R_APP_NAME) + " " + _(L("based on PrusaSlicer & Slic3r")));

    SetTitle(title);
}

void MainFrame::init_tabpanel()
{
    // wxNB_NOPAGETHEME: Disable Windows Vista theme for the Notebook background. The theme performance is terrible on Windows 10
    // with multiple high resolution displays connected.
    m_tabpanel = new wxNotebook(this, wxID_ANY, wxDefaultPosition, wxDefaultSize, wxNB_TOP | wxTAB_TRAVERSAL | wxNB_NOPAGETHEME);
#ifndef __WXOSX__ // Don't call SetFont under OSX to avoid name cutting in ObjectList
    m_tabpanel->SetFont(Slic3r::GUI::wxGetApp().normal_font());
#endif

    m_tabpanel->Bind(wxEVT_NOTEBOOK_PAGE_CHANGED, [this](wxEvent&) {
        auto panel = m_tabpanel->GetCurrentPage();

        if (panel == nullptr)
            return;

        auto& tabs_list = wxGetApp().tabs_list;
        if (find(tabs_list.begin(), tabs_list.end(), panel) != tabs_list.end()) {
            // On GTK, the wxEVT_NOTEBOOK_PAGE_CHANGED event is triggered
            // before the MainFrame is fully set up.
            static_cast<Tab*>(panel)->OnActivate();
        }
    });

    m_plater = new Slic3r::GUI::Plater(m_tabpanel, this);
    wxGetApp().plater_ = m_plater;
    m_tabpanel->AddPage(m_plater, _(L("Plater")));

    wxGetApp().obj_list()->create_popup_menus();

    // The following event is emited by Tab implementation on config value change.
    Bind(EVT_TAB_VALUE_CHANGED, &MainFrame::on_value_changed, this); // #ys_FIXME_to_delete

    // The following event is emited by Tab on preset selection,
    // or when the preset's "modified" status changes.
    Bind(EVT_TAB_PRESETS_CHANGED, &MainFrame::on_presets_changed, this); // #ys_FIXME_to_delete

    create_preset_tabs();

    if (m_plater) {
        // load initial config
        auto full_config = wxGetApp().preset_bundle->full_config();
        m_plater->on_config_change(full_config);

        // Show a correct number of filament fields.
        // nozzle_diameter is undefined when SLA printer is selected
        if (full_config.has("nozzle_diameter")) {
            m_plater->on_extruders_change(full_config.option<ConfigOptionFloats>("nozzle_diameter")->values.size());
        }
    }
}

void MainFrame::create_preset_tabs()
{
    wxGetApp().update_label_colours_from_appconfig();
    add_created_tab(new TabPrint(m_tabpanel));
    add_created_tab(new TabFilament(m_tabpanel));
    add_created_tab(new TabSLAPrint(m_tabpanel));
    add_created_tab(new TabSLAMaterial(m_tabpanel));
    add_created_tab(new TabPrinter(m_tabpanel));
}

void MainFrame::add_created_tab(Tab* panel)
{
    panel->create_preset_tab();

    const auto printer_tech = wxGetApp().preset_bundle->printers.get_edited_preset().printer_technology();

    if (panel->supports_printer_technology(printer_tech))
        m_tabpanel->AddPage(panel, panel->title());
}

bool MainFrame::can_start_new_project() const
{
    return (m_plater != nullptr) && !m_plater->model().objects.empty();
}

bool MainFrame::can_save() const
{
    return (m_plater != nullptr) && !m_plater->model().objects.empty();
}

bool MainFrame::can_export_model() const
{
    return (m_plater != nullptr) && !m_plater->model().objects.empty();
}

bool MainFrame::can_export_toolpaths() const
{
    return (m_plater != nullptr) && (m_plater->printer_technology() == ptFFF) && m_plater->is_preview_shown() && m_plater->is_preview_loaded() && m_plater->has_toolpaths_to_export();
}

bool MainFrame::can_export_supports() const
{
    if ((m_plater == nullptr) || (m_plater->printer_technology() != ptSLA) || m_plater->model().objects.empty())
        return false;

    bool can_export = false;
    const PrintObjects& objects = m_plater->sla_print().objects();
    for (const SLAPrintObject* object : objects)
    {
        if (object->has_mesh(slaposBasePool) || object->has_mesh(slaposSupportTree))
        {
            can_export = true;
            break;
        }
    }
    return can_export;
}

bool MainFrame::can_export_gcode() const
{
    if (m_plater == nullptr)
        return false;

    if (m_plater->model().objects.empty())
        return false;

    if (m_plater->is_export_gcode_scheduled())
        return false;

    // TODO:: add other filters

    return true;
}

bool MainFrame::can_send_gcode() const
{
    if (m_plater == nullptr)
        return false;

    if (m_plater->model().objects.empty())
        return false;

    const auto print_host_opt = wxGetApp().preset_bundle->printers.get_edited_preset().config.option<ConfigOptionString>("print_host");
    return print_host_opt != nullptr && !print_host_opt->value.empty();
}

bool MainFrame::can_slice() const
{
    bool bg_proc = wxGetApp().app_config->get("background_processing") == "1";
    return (m_plater != nullptr) ? !m_plater->model().objects.empty() && !bg_proc : false;
}

bool MainFrame::can_change_view() const
{
    int page_id = m_tabpanel->GetSelection();
    return page_id != wxNOT_FOUND && dynamic_cast<const Slic3r::GUI::Plater*>(m_tabpanel->GetPage((size_t)page_id)) != nullptr;
}

bool MainFrame::can_select() const
{
    return (m_plater != nullptr) && !m_plater->model().objects.empty();
}

bool MainFrame::can_deselect() const
{
    return (m_plater != nullptr) && !m_plater->is_selection_empty();
}

bool MainFrame::can_delete() const
{
    return (m_plater != nullptr) && !m_plater->is_selection_empty();
}

bool MainFrame::can_delete_all() const
{
    return (m_plater != nullptr) && !m_plater->model().objects.empty();
}

bool MainFrame::can_reslice() const
{
    return (m_plater != nullptr) && !m_plater->model().objects.empty();
}

void MainFrame::on_dpi_changed(const wxRect &suggested_rect)
{
    wxGetApp().update_fonts();
    this->SetFont(this->normal_font());

    /* Load default preset bitmaps before a tabpanel initialization,
     * but after filling of an em_unit value
     */
    wxGetApp().preset_bundle->load_default_preset_bitmaps(this);

    // update Plater
    wxGetApp().plater()->msw_rescale();

    // update Tabs
    for (auto tab : wxGetApp().tabs_list)
        tab->msw_rescale();

    wxMenuBar* menu_bar = this->GetMenuBar();
    for (size_t id = 0; id < menu_bar->GetMenuCount(); id++)
        msw_rescale_menu(menu_bar->GetMenu(id));

    // Workarounds for correct Window rendering after rescale

    /* Even if Window is maximized during moving, 
     * first of all we should imitate Window resizing. So:
     * 1. cancel maximization, if it was set
     * 2. imitate resizing
     * 3. set maximization, if it was set
     */
    const bool is_maximized = this->IsMaximized();
    if (is_maximized)
        this->Maximize(false);

    /* To correct window rendering (especially redraw of a status bar)
     * we should imitate window resizing.
     */
    const wxSize& sz = this->GetSize();
    this->SetSize(sz.x + 1, sz.y + 1);
    this->SetSize(sz);

    this->Maximize(is_maximized);
}

static std::string menu_icon(const std::string& icon_name)
{
#ifdef __WXMSW__
    const std::string folder = "white\\";
#else
    const std::string folder = "white/";
#endif
    return wxGetApp().dark_mode_menus() ? folder+icon_name : icon_name;
}

void MainFrame::init_menubar()
{
#ifdef __APPLE__
    wxMenuBar::SetAutoWindowMenu(false);
#endif

    // File menu
    wxMenu* fileMenu = new wxMenu;
    {
        append_menu_item(fileMenu, wxID_ANY, _(L("&New Project")) + "\tCtrl+N", _(L("Start a new project")),
            [this](wxCommandEvent&) { if (m_plater) m_plater->new_project(); }, "", nullptr,
            [this](){return m_plater != nullptr && can_start_new_project(); }, this);
        append_menu_item(fileMenu, wxID_ANY, _(L("&Open Project")) + dots + "\tCtrl+O", _(L("Open a project file")),
            [this](wxCommandEvent&) { if (m_plater) m_plater->load_project(); }, menu_icon("open"), nullptr,
            [this](){return m_plater != nullptr; }, this);

        wxMenu* recent_projects_menu = new wxMenu();
        wxMenuItem* recent_projects_submenu = append_submenu(fileMenu, recent_projects_menu, wxID_ANY, _(L("Recent projects")), "");
        m_recent_projects.UseMenu(recent_projects_menu);
        Bind(wxEVT_MENU, [this](wxCommandEvent& evt) {
            size_t file_id = evt.GetId() - wxID_FILE1;
            wxString filename = m_recent_projects.GetHistoryFile(file_id);
            if (wxFileExists(filename))
                m_plater->load_project(filename);
            else
            {
                wxMessageDialog msg(this, _(L("The selected project is no more available")), _(L("Error")));
                msg.ShowModal();

                m_recent_projects.RemoveFileFromHistory(file_id);
                std::vector<std::string> recent_projects;
                size_t count = m_recent_projects.GetCount();
                for (size_t i = 0; i < count; ++i)
                {
                    recent_projects.push_back(into_u8(m_recent_projects.GetHistoryFile(i)));
                }
                wxGetApp().app_config->set_recent_projects(recent_projects);
                wxGetApp().app_config->save();
            }
            }, wxID_FILE1, wxID_FILE9);

        std::vector<std::string> recent_projects = wxGetApp().app_config->get_recent_projects();
        std::reverse(recent_projects.begin(), recent_projects.end());
        for (const std::string& project : recent_projects)
        {
            m_recent_projects.AddFileToHistory(from_u8(project));
        }

        Bind(wxEVT_UPDATE_UI, [this](wxUpdateUIEvent& evt) { evt.Enable(m_recent_projects.GetCount() > 0); }, recent_projects_submenu->GetId());

        append_menu_item(fileMenu, wxID_ANY, _(L("&Save Project")) + "\tCtrl+S", _(L("Save current project file")),
            [this](wxCommandEvent&) { if (m_plater) m_plater->export_3mf(into_path(m_plater->get_project_filename(".3mf"))); }, menu_icon("save"), nullptr,
            [this](){return m_plater != nullptr && can_save(); }, this);
#ifdef __APPLE__
        append_menu_item(fileMenu, wxID_ANY, _(L("Save Project &as")) + dots + "\tCtrl+Shift+S", _(L("Save current project file as")),
#else
        append_menu_item(fileMenu, wxID_ANY, _(L("Save Project &as")) + dots + "\tCtrl+Alt+S", _(L("Save current project file as")),
#endif // __APPLE__
            [this](wxCommandEvent&) { if (m_plater) m_plater->export_3mf(); }, menu_icon("save"), nullptr,
            [this](){return m_plater != nullptr && can_save(); }, this);

        fileMenu->AppendSeparator();

        wxMenu* import_menu = new wxMenu();
        append_menu_item(import_menu, wxID_ANY, _(L("Import STL/OBJ/AM&F/3MF")) + dots + "\tCtrl+I", _(L("Load a model")),
            [this](wxCommandEvent&) { if (m_plater) m_plater->add_model(); }, menu_icon("import_plater"), nullptr,
            [this](){return m_plater != nullptr; }, this);
        import_menu->AppendSeparator();
        append_menu_item(import_menu, wxID_ANY, _(L("Import &Config")) + dots + "\tCtrl+L", _(L("Load exported configuration file")),
            [this](wxCommandEvent&) { load_config_file(); }, menu_icon("import_config"));
        append_menu_item(import_menu, wxID_ANY, _(L("Import Config from &project")) + dots +"\tCtrl+Alt+L", _(L("Load configuration from project file")),
            [this](wxCommandEvent&) { if (m_plater) m_plater->extract_config_from_project(); }, menu_icon("import_config"));
        import_menu->AppendSeparator();
        append_menu_item(import_menu, wxID_ANY, _(L("Import Config &Bundle")) + dots, _(L("Load presets from a bundle")),
            [this](wxCommandEvent&) { load_configbundle(); }, menu_icon("import_config_bundle"));
        append_submenu(fileMenu, import_menu, wxID_ANY, _(L("&Import")), "");

        wxMenu* export_menu = new wxMenu();
        wxMenuItem* item_export_gcode = append_menu_item(export_menu, wxID_ANY, _(L("Export &G-code")) + dots +"\tCtrl+G", _(L("Export current plate as G-code")),
            [this](wxCommandEvent&) { if (m_plater) m_plater->export_gcode(); }, menu_icon("export_gcode"), nullptr,
            [this](){return can_export_gcode(); }, this);
        m_changeable_menu_items.push_back(item_export_gcode);
        wxMenuItem* item_send_gcode = append_menu_item(export_menu, wxID_ANY, _(L("S&end G-code")) + dots +"\tCtrl+Shift+G", _(L("Send to print current plate as G-code")),
            [this](wxCommandEvent&) { if (m_plater) m_plater->send_gcode(); }, menu_icon("export_gcode"), nullptr,
            [this](){return can_send_gcode(); }, this);
        m_changeable_menu_items.push_back(item_send_gcode);
        export_menu->AppendSeparator();
        append_menu_item(export_menu, wxID_ANY, _(L("Export plate as &STL")) + dots, _(L("Export current plate as STL")),
            [this](wxCommandEvent&) { if (m_plater) m_plater->export_stl(); }, menu_icon("export_plater"), nullptr,
            [this](){return can_export_model(); }, this);
        append_menu_item(export_menu, wxID_ANY, _(L("Export plate as STL &including supports")) + dots, _(L("Export current plate as STL including supports")),
            [this](wxCommandEvent&) { if (m_plater) m_plater->export_stl(true); }, menu_icon("export_plater"), nullptr,
            [this](){return can_export_supports(); }, this);
        append_menu_item(export_menu, wxID_ANY, _(L("Export plate as &AMF")) + dots, _(L("Export current plate as AMF")),
            [this](wxCommandEvent&) { if (m_plater) m_plater->export_amf(); }, menu_icon("export_plater"), nullptr,
            [this](){return can_export_model(); }, this);
        export_menu->AppendSeparator();
        append_menu_item(export_menu, wxID_ANY, _(L("Export &toolpaths as OBJ")) + dots, _(L("Export toolpaths as OBJ")),
            [this](wxCommandEvent&) { if (m_plater) m_plater->export_toolpaths_to_obj(); }, menu_icon("export_plater"), nullptr,
            [this]() {return can_export_toolpaths(); }, this);
        export_menu->AppendSeparator();
        append_menu_item(export_menu, wxID_ANY, _(L("Export &Config")) +dots +"\tCtrl+E", _(L("Export current configuration to file")),
            [this](wxCommandEvent&) { export_config(); }, menu_icon("export_config"));
        append_menu_item(export_menu, wxID_ANY, _(L("Export Config &Bundle")) + dots, _(L("Export all presets to file")),
            [this](wxCommandEvent&) { export_configbundle(); }, menu_icon("export_config_bundle"));
        append_submenu(fileMenu, export_menu, wxID_ANY, _(L("&Export")), "");

        fileMenu->AppendSeparator();

#if 0
        m_menu_item_repeat = nullptr;
        append_menu_item(fileMenu, wxID_ANY, _(L("Quick Slice")) +dots+ "\tCtrl+U", _(L("Slice a file into a G-code")),
            [this](wxCommandEvent&) {
                wxTheApp->CallAfter([this]() {
                    quick_slice();
                    m_menu_item_repeat->Enable(is_last_input_file());
                }); }, "cog_go.png");
        append_menu_item(fileMenu, wxID_ANY, _(L("Quick Slice and Save As")) +dots +"\tCtrl+Alt+U", _(L("Slice a file into a G-code, save as")),
            [this](wxCommandEvent&) {
            wxTheApp->CallAfter([this]() {
                    quick_slice(qsSaveAs);
                    m_menu_item_repeat->Enable(is_last_input_file());
                }); }, "cog_go.png");
        m_menu_item_repeat = append_menu_item(fileMenu, wxID_ANY, _(L("Repeat Last Quick Slice")) +"\tCtrl+Shift+U", _(L("Repeat last quick slice")),
            [this](wxCommandEvent&) {
            wxTheApp->CallAfter([this]() {
                quick_slice(qsReslice);
            }); }, "cog_go.png");
        m_menu_item_repeat->Enable(false);
        fileMenu->AppendSeparator();
#endif
        m_menu_item_reslice_now = append_menu_item(fileMenu, wxID_ANY, _(L("(Re)Slice No&w")) + "\tCtrl+R", _(L("Start new slicing process")),
            [this](wxCommandEvent&) { reslice_now(); }, menu_icon("re_slice"), nullptr,
            [this](){return m_plater != nullptr && can_reslice(); }, this);
        fileMenu->AppendSeparator();
        append_menu_item(fileMenu, wxID_ANY, _(L("&Repair STL file")) + dots, _(L("Automatically repair an STL file")),
            [this](wxCommandEvent&) { repair_stl(); }, menu_icon("wrench"));
        fileMenu->AppendSeparator();
        append_menu_item(fileMenu, wxID_EXIT, _(L("&Quit")), wxString::Format(_(L("Quit %s")), SLIC3R_APP_NAME),
            [this](wxCommandEvent&) { Close(false); });
    }

#ifdef _MSC_VER
    // \xA0 is a non-breaking space. It is entered here to spoil the automatic accelerators,
    // as the simple numeric accelerators spoil all numeric data entry.
    wxString sep = "\t\xA0";
    wxString sep_space = "\xA0";
#else
    wxString sep = " - ";
    wxString sep_space = "";
#endif

    // Edit menu
    wxMenu* editMenu = nullptr;
    if (m_plater != nullptr)
    {
        editMenu = new wxMenu();
    #ifdef __APPLE__
        // Backspace sign
        wxString hotkey_delete = "\u232b";
    #else
        wxString hotkey_delete = "Del";
    #endif
        append_menu_item(editMenu, wxID_ANY, _(L("&Select all")) + sep + GUI::shortkey_ctrl_prefix() + sep_space + "A",
            _(L("Selects all objects")), [this](wxCommandEvent&) { if (m_plater != nullptr) m_plater->select_all(); },
            "", nullptr, [this](){return can_select(); }, this);
        append_menu_item(editMenu, wxID_ANY, _(L("D&eselect all")) + sep + "Esc",
            _(L("Deselects all objects")), [this](wxCommandEvent&) { if (m_plater != nullptr) m_plater->deselect_all(); },
            "", nullptr, [this](){return can_deselect(); }, this);
        editMenu->AppendSeparator();
        append_menu_item(editMenu, wxID_ANY, _(L("&Delete selected")) + sep + hotkey_delete,
            _(L("Deletes the current selection")),[this](wxCommandEvent&) { m_plater->remove_selected(); },
            menu_icon("remove_menu"), nullptr, [this](){return can_delete(); }, this);
        append_menu_item(editMenu, wxID_ANY, _(L("Delete &all")) + sep + GUI::shortkey_ctrl_prefix() + sep_space + hotkey_delete,
            _(L("Deletes all objects")), [this](wxCommandEvent&) { m_plater->reset_with_confirm(); },
            menu_icon("delete_all_menu"), nullptr, [this](){return can_delete_all(); }, this);

        editMenu->AppendSeparator();
        append_menu_item(editMenu, wxID_ANY, _(L("&Undo")) + sep + GUI::shortkey_ctrl_prefix() + sep_space + "Z",
            _(L("Undo")), [this](wxCommandEvent&) { m_plater->undo(); },
            "undo", nullptr, [this](){return m_plater->can_undo(); }, this);
        append_menu_item(editMenu, wxID_ANY, _(L("&Redo")) + sep + GUI::shortkey_ctrl_prefix() + sep_space + "Y",
            _(L("Redo")), [this](wxCommandEvent&) { m_plater->redo(); },
            "redo", nullptr, [this](){return m_plater->can_redo(); }, this);

        editMenu->AppendSeparator();
        append_menu_item(editMenu, wxID_ANY, _(L("&Copy")) + sep + GUI::shortkey_ctrl_prefix() + sep_space + "C",
            _(L("Copy selection to clipboard")), [this](wxCommandEvent&) { m_plater->copy_selection_to_clipboard(); },
            menu_icon("copy_menu"), nullptr, [this](){return m_plater->can_copy_to_clipboard(); }, this);
        append_menu_item(editMenu, wxID_ANY, _(L("&Paste")) + sep + GUI::shortkey_ctrl_prefix() + sep_space + "V",
            _(L("Paste clipboard")), [this](wxCommandEvent&) { m_plater->paste_from_clipboard(); },
            menu_icon("paste_menu"), nullptr, [this](){return m_plater->can_paste_from_clipboard(); }, this);
    }

    // Window menu
    auto windowMenu = new wxMenu();
    {
        size_t tab_offset = 0;
        if (m_plater) {
            append_menu_item(windowMenu, wxID_HIGHEST + 1, _(L("&Plater Tab")) + "\tCtrl+1", _(L("Show the plater")),
                [this](wxCommandEvent&) { select_tab(0); }, menu_icon("plater"));
            tab_offset += 1;
        }
        if (tab_offset > 0) {
            windowMenu->AppendSeparator();
        }
        append_menu_item(windowMenu, wxID_HIGHEST + 2, _(L("P&rint Settings Tab")) + "\tCtrl+2", _(L("Show the print settings")),
            [this, tab_offset](wxCommandEvent&) { select_tab(tab_offset + 0); }, menu_icon("cog"));
        wxMenuItem* item_material_tab = append_menu_item(windowMenu, wxID_HIGHEST + 3, _(L("&Filament Settings Tab")) + "\tCtrl+3", _(L("Show the filament settings")),
            [this, tab_offset](wxCommandEvent&) { select_tab(tab_offset + 1); }, menu_icon("spool"));
        m_changeable_menu_items.push_back(item_material_tab);
        append_menu_item(windowMenu, wxID_HIGHEST + 4, _(L("Print&er Settings Tab")) + "\tCtrl+4", _(L("Show the printer settings")),
            [this, tab_offset](wxCommandEvent&) { select_tab(tab_offset + 2); }, menu_icon("printer"));
        if (m_plater) {
            windowMenu->AppendSeparator();
            append_menu_item(windowMenu, wxID_HIGHEST + 5, _(L("3&D")) + "\tCtrl+5", _(L("Show the 3D editing view")),
                [this](wxCommandEvent&) { m_plater->select_view_3D("3D"); }, menu_icon("editor_menu"), nullptr,
                [this](){return can_change_view(); }, this);
            append_menu_item(windowMenu, wxID_HIGHEST + 6, _(L("Pre&view")) + "\tCtrl+6", _(L("Show the 3D slices preview")),
                [this](wxCommandEvent&) { m_plater->select_view_3D("Preview"); }, menu_icon("preview_menu"), nullptr,
                [this](){return can_change_view(); }, this);
        }

#if _WIN32
        // This is needed on Windows to fake the CTRL+# of the window menu when using the numpad
        wxAcceleratorEntry entries[6];
        entries[0].Set(wxACCEL_CTRL, WXK_NUMPAD1, wxID_HIGHEST + 1);
        entries[1].Set(wxACCEL_CTRL, WXK_NUMPAD2, wxID_HIGHEST + 2);
        entries[2].Set(wxACCEL_CTRL, WXK_NUMPAD3, wxID_HIGHEST + 3);
        entries[3].Set(wxACCEL_CTRL, WXK_NUMPAD4, wxID_HIGHEST + 4);
        entries[4].Set(wxACCEL_CTRL, WXK_NUMPAD5, wxID_HIGHEST + 5);
        entries[5].Set(wxACCEL_CTRL, WXK_NUMPAD6, wxID_HIGHEST + 6);
        wxAcceleratorTable accel(6, entries);
        SetAcceleratorTable(accel);
#endif // _WIN32

        windowMenu->AppendSeparator();
        append_menu_item(windowMenu, wxID_ANY, _(L("Print &Host Upload Queue")) + "\tCtrl+J", _(L("Display the Print Host Upload Queue window")),
            [this](wxCommandEvent&) { m_printhost_queue_dlg->Show(); }, menu_icon("upload_queue"));
    }

    // View menu
    wxMenu* viewMenu = nullptr;
    if (m_plater) {
        viewMenu = new wxMenu();
        // The camera control accelerators are captured by GLCanvas3D::on_char().
        append_menu_item(viewMenu, wxID_ANY, _(L("Iso")) + sep + "&0", _(L("Iso View")),[this](wxCommandEvent&) { select_view("iso"); }, 
            "", nullptr, [this](){return can_change_view(); }, this);
        viewMenu->AppendSeparator();
        //TRN To be shown in the main menu View->Top 
        append_menu_item(viewMenu, wxID_ANY, _(L("Top")) + sep + "&1", _(L("Top View")), [this](wxCommandEvent&) { select_view("top"); },
            "", nullptr, [this](){return can_change_view(); }, this);
		//TRN To be shown in the main menu View->Bottom 
        append_menu_item(viewMenu, wxID_ANY, _(L("Bottom")) + sep + "&2", _(L("Bottom View")), [this](wxCommandEvent&) { select_view("bottom"); },
            "", nullptr, [this](){return can_change_view(); }, this);
        append_menu_item(viewMenu, wxID_ANY, _(L("Front")) + sep + "&3", _(L("Front View")), [this](wxCommandEvent&) { select_view("front"); },
            "", nullptr, [this](){return can_change_view(); }, this);
        append_menu_item(viewMenu, wxID_ANY, _(L("Rear")) + sep + "&4", _(L("Rear View")), [this](wxCommandEvent&) { select_view("rear"); },
            "", nullptr, [this](){return can_change_view(); }, this);
        append_menu_item(viewMenu, wxID_ANY, _(L("Left")) + sep + "&5", _(L("Left View")), [this](wxCommandEvent&) { select_view("left"); },
            "", nullptr, [this](){return can_change_view(); }, this);
        append_menu_item(viewMenu, wxID_ANY, _(L("Right")) + sep + "&6", _(L("Right View")), [this](wxCommandEvent&) { select_view("right"); },
            "", nullptr, [this](){return can_change_view(); }, this);
    }

    // Help menu
    auto helpMenu = new wxMenu();
    {
        append_menu_item(helpMenu, wxID_ANY, _(L("Slic3r++ Releases")), _(L("Open the slic3r++ releases page in your browser")),
            [this](wxCommandEvent&) { wxLaunchDefaultBrowser("http://github.com/supermerill/slic3r/releases"); });
        append_menu_item(helpMenu, wxID_ANY, _(L("Slic3r++ wiki")), _(L("Open the slic3r++ wiki in your browser")),
            [this](wxCommandEvent&) { wxLaunchDefaultBrowser("http://github.com/supermerill/slic3r/wiki"); });
        append_menu_item(helpMenu, wxID_ANY, _(L("Slic3r++ website")), _(L("Open the slic3r++ website in your browser")),
            [this](wxCommandEvent&) { wxLaunchDefaultBrowser("http://github.com/supermerill/slic3r"); });
        append_menu_item(helpMenu, wxID_ANY, _(L("Prusa Edition website")), _(L("Open the Prusa Edition website in your browser")), 
            [this](wxCommandEvent&) { wxLaunchDefaultBrowser("http://github.com/prusa3d/PrusaSlicer"); });
//#        my $versioncheck = $self->_append_menu_item($helpMenu, "Check for &Updates...", "Check for new Slic3r versions", sub{
//#            wxTheApp->check_version(1);
//#        });
//#        $versioncheck->Enable(wxTheApp->have_version_check);
        append_menu_item(helpMenu, wxID_ANY, wxString::Format(_(L("%s &Website")), SLIC3R_APP_NAME), 
                                             wxString::Format(_(L("Open the %s website in your browser")), SLIC3R_APP_NAME),
            [this](wxCommandEvent&) { wxGetApp().open_web_page_localized("https://www.prusa3d.com/slicerweb"); });
//        append_menu_item(helpMenu, wxID_ANY, wxString::Format(_(L("%s &Manual")), SLIC3R_APP_NAME),
//                                             wxString::Format(_(L("Open the %s manual in your browser")), SLIC3R_APP_NAME),
//            [this](wxCommandEvent&) { wxLaunchDefaultBrowser("http://manual.slic3r.org/"); });
        helpMenu->AppendSeparator();
        append_menu_item(helpMenu, wxID_ANY, _(L("System &Info")), _(L("Show system information")), 
            [this](wxCommandEvent&) { wxGetApp().system_info(); });
        append_menu_item(helpMenu, wxID_ANY, _(L("Show &Configuration Folder")), _(L("Show user configuration folder (datadir)")),
            [this](wxCommandEvent&) { Slic3r::GUI::desktop_open_datadir_folder(); });
        append_menu_item(helpMenu, wxID_ANY, _(L("Report an I&ssue")), wxString::Format(_(L("Report an issue on %s")), SLIC3R_APP_NAME), 
            [this](wxCommandEvent&) { wxLaunchDefaultBrowser("http://github.com/supermerill/Slic3r/issues/new"); });
        append_menu_item(helpMenu, wxID_ANY, wxString::Format(_(L("&About %s")), SLIC3R_APP_NAME), _(L("Show about dialog")),
            [this](wxCommandEvent&) { Slic3r::GUI::about(); });
        helpMenu->AppendSeparator();
        append_menu_item(helpMenu, wxID_ANY, _(L("Keyboard Shortcuts")) + sep + "&?", _(L("Show the list of the keyboard shortcuts")),
            [this](wxCommandEvent&) { wxGetApp().keyboard_shortcuts(); });
    }

    // menubar
    // assign menubar to frame after appending items, otherwise special items
    // will not be handled correctly
        auto menubar = new wxMenuBar();
    menubar->Append(fileMenu, _(L("&File")));
    if (editMenu) menubar->Append(editMenu, _(L("&Edit")));
    menubar->Append(windowMenu, _(L("&Window")));
    if (viewMenu) menubar->Append(viewMenu, _(L("&View")));
        // Add additional menus from C++
        wxGetApp().add_config_menu(menubar);
    menubar->Append(helpMenu, _(L("&Help")));
        SetMenuBar(menubar);

#ifdef __APPLE__
    // This fixes a bug on Mac OS where the quit command doesn't emit window close events
    // wx bug: https://trac.wxwidgets.org/ticket/18328
    wxMenu *apple_menu = menubar->OSXGetAppleMenu();
    if (apple_menu != nullptr) {
        apple_menu->Bind(wxEVT_MENU, [this](wxCommandEvent &) {
            Close();
        }, wxID_EXIT);
    }
#endif

    if (plater()->printer_technology() == ptSLA)
        update_menubar();
}

void MainFrame::update_menubar()
{
    const bool is_fff = plater()->printer_technology() == ptFFF;

    m_changeable_menu_items[miExport]       ->SetItemLabel((is_fff ? _(L("Export &G-code"))         : _(L("E&xport"))       ) + dots     + "\tCtrl+G");
    m_changeable_menu_items[miSend]         ->SetItemLabel((is_fff ? _(L("S&end G-code"))           : _(L("S&end to print"))) + dots    + "\tCtrl+Shift+G");

    m_changeable_menu_items[miMaterialTab]  ->SetItemLabel((is_fff ? _(L("&Filament Settings Tab")) : _(L("Mate&rial Settings Tab")))   + "\tCtrl+3");
    m_changeable_menu_items[miMaterialTab]  ->SetBitmap(create_scaled_bitmap(this, menu_icon(is_fff ? "spool": "resin")));
}

// To perform the "Quck Slice", "Quick Slice and Save As", "Repeat last Quick Slice" and "Slice to SVG".
void MainFrame::quick_slice(const int qs)
{
//     my $progress_dialog;
    wxString input_file;
//  eval
//     {
    // validate configuration
    auto config = wxGetApp().preset_bundle->full_config();
    auto valid = config.validate();
    if (! valid.empty()) {
        show_error(this, valid);
        return;
    }

    // select input file
    if (!(qs & qsReslice)) {
        wxFileDialog dlg(this, _(L("Choose a file to slice (STL/OBJ/AMF/3MF/PRUSA):")),
            wxGetApp().app_config->get_last_dir(), "",
            file_wildcards(FT_MODEL), wxFD_OPEN | wxFD_FILE_MUST_EXIST);
        if (dlg.ShowModal() != wxID_OK)
            return;
        input_file = dlg.GetPath();
        if (!(qs & qsExportSVG))
            m_qs_last_input_file = input_file;
    }
    else {
        if (m_qs_last_input_file.IsEmpty()) {
            wxMessageDialog dlg(this, _(L("No previously sliced file.")),
                _(L("Error")), wxICON_ERROR | wxOK);
            dlg.ShowModal();
            return;
        }
        if (std::ifstream(m_qs_last_input_file.ToUTF8().data())) {
            wxMessageDialog dlg(this, _(L("Previously sliced file ("))+m_qs_last_input_file+_(L(") not found.")),
                _(L("File Not Found")), wxICON_ERROR | wxOK);
            dlg.ShowModal();
            return;
        }
        input_file = m_qs_last_input_file;
    }
    auto input_file_basename = get_base_name(input_file);
    wxGetApp().app_config->update_skein_dir(get_dir_name(input_file));

    auto bed_shape = Slic3r::Polygon::new_scale(config.option<ConfigOptionPoints>("bed_shape")->values);
//     auto print_center = Slic3r::Pointf->new_unscale(bed_shape.bounding_box().center());
// 
//     auto sprint = new Slic3r::Print::Simple(
//         print_center = > print_center,
//         status_cb = > [](int percent, const wxString& msg) {
//         m_progress_dialog->Update(percent, msg+"…");
//     });

    // keep model around
    auto model = Slic3r::Model::read_from_file(input_file.ToUTF8().data());

//     sprint->apply_config(config);
//     sprint->set_model(model);

    // Copy the names of active presets into the placeholder parser.
//     wxGetApp().preset_bundle->export_selections(sprint->placeholder_parser);

    // select output file
    wxString output_file;
    if (qs & qsReslice) {
        if (!m_qs_last_output_file.IsEmpty())
            output_file = m_qs_last_output_file;
    } 
    else if (qs & qsSaveAs) {
        // The following line may die if the output_filename_format template substitution fails.
        wxFileDialog dlg(this, wxString::Format(_(L("Save %s file as:")) , qs & qsExportSVG ? _(L("SVG")) : _(L("G-code")) ),
            wxGetApp().app_config->get_last_output_dir(get_dir_name(output_file)), get_base_name(input_file), 
            qs & qsExportSVG ? file_wildcards(FT_SVG) : file_wildcards(FT_GCODE),
            wxFD_SAVE | wxFD_OVERWRITE_PROMPT);
        if (dlg.ShowModal() != wxID_OK)
            return;
        output_file = dlg.GetPath();
        if (!(qs & qsExportSVG))
            m_qs_last_output_file = output_file;
        wxGetApp().app_config->update_last_output_dir(get_dir_name(output_file));
    } 
    else if (qs & qsExportPNG) {
        wxFileDialog dlg(this, _(L("Save zip file as:")),
            wxGetApp().app_config->get_last_output_dir(get_dir_name(output_file)),
            get_base_name(output_file), "*.sl1", wxFD_SAVE | wxFD_OVERWRITE_PROMPT);
        if (dlg.ShowModal() != wxID_OK)
            return;
        output_file = dlg.GetPath();
    }

    // show processbar dialog
    m_progress_dialog = new wxProgressDialog(_(L("Slicing")) + dots, 
    // TRN "Processing input_file_basename"
                                             wxString::Format(_(L("Processing %s")), input_file_basename + dots),
        100, this, 4);
    m_progress_dialog->Pulse();
    {
//         my @warnings = ();
//         local $SIG{ __WARN__ } = sub{ push @warnings, $_[0] };

//         sprint->output_file(output_file);
//         if (export_svg) {
//             sprint->export_svg();
//         }
//         else if(export_png) {
//             sprint->export_png();
//         }
//         else {
//             sprint->export_gcode();
//         }
//         sprint->status_cb(undef);
//         Slic3r::GUI::warning_catcher($self)->($_) for @warnings;
    }
    m_progress_dialog->Destroy();
    m_progress_dialog = nullptr;

    auto message = input_file_basename + _(L(" was successfully sliced."));
//     wxTheApp->notify(message);
    wxMessageDialog(this, message, _(L("Slicing Done!")), wxOK | wxICON_INFORMATION).ShowModal();
//     };
//     Slic3r::GUI::catch_error(this, []() { if (m_progress_dialog) m_progress_dialog->Destroy(); });
}

void MainFrame::reslice_now()
{
    if (m_plater)
        m_plater->reslice();
}

void MainFrame::repair_stl()
{
    wxString input_file;
    {
        wxFileDialog dlg(this, _(L("Select the STL file to repair:")),
            wxGetApp().app_config->get_last_dir(), "",
            file_wildcards(FT_STL), wxFD_OPEN | wxFD_FILE_MUST_EXIST);
        if (dlg.ShowModal() != wxID_OK)
            return;
        input_file = dlg.GetPath();
    }

    wxString output_file = input_file;
    {
        wxFileDialog dlg( this, L("Save OBJ file (less prone to coordinate errors than STL) as:"),
                                        get_dir_name(output_file), get_base_name(output_file, ".obj"),
                                        file_wildcards(FT_OBJ), wxFD_SAVE | wxFD_OVERWRITE_PROMPT);
        if (dlg.ShowModal() != wxID_OK)
            return;
        output_file = dlg.GetPath();
    }

    auto tmesh = new Slic3r::TriangleMesh();
    tmesh->ReadSTLFile(input_file.ToUTF8().data());
    tmesh->repair();
    tmesh->WriteOBJFile(output_file.ToUTF8().data());
    Slic3r::GUI::show_info(this, L("Your file was repaired."), L("Repair"));
}

void MainFrame::export_config()
{
    // Generate a cummulative configuration for the selected print, filaments and printer.
    auto config = wxGetApp().preset_bundle->full_config();
    // Validate the cummulative configuration.
    auto valid = config.validate();
    if (! valid.empty()) {
        show_error(this, valid);
        return;
    }
    // Ask user for the file name for the config file.
    wxFileDialog dlg(this, _(L("Save configuration as:")),
        !m_last_config.IsEmpty() ? get_dir_name(m_last_config) : wxGetApp().app_config->get_last_dir(),
        !m_last_config.IsEmpty() ? get_base_name(m_last_config) : "config.ini",
        file_wildcards(FT_INI), wxFD_SAVE | wxFD_OVERWRITE_PROMPT);
    wxString file;
    if (dlg.ShowModal() == wxID_OK)
        file = dlg.GetPath();
    if (!file.IsEmpty()) {
        wxGetApp().app_config->update_config_dir(get_dir_name(file));
        m_last_config = file;
        config.save(file.ToUTF8().data());
    }
}

// Load a config file containing a Print, Filament & Printer preset.
void MainFrame::load_config_file()
{
<<<<<<< HEAD
        if (!wxGetApp().check_unsaved_changes())
            return;
        auto dlg = new wxFileDialog(this, _(L("Select configuration to load:")),
            !m_last_config.IsEmpty() ? get_dir_name(m_last_config) : wxGetApp().app_config->get_last_dir(),
            "config.ini", "INI files (*.ini, *.gcode)|*.ini;*.INI;*.gcode;*.g", wxFD_OPEN | wxFD_FILE_MUST_EXIST);
	wxString file;
	if (dlg->ShowModal() == wxID_OK) 
        file = dlg->GetPath();
        dlg->Destroy();
=======
    if (!wxGetApp().check_unsaved_changes())
        return;
    wxFileDialog dlg(this, _(L("Select configuration to load:")),
        !m_last_config.IsEmpty() ? get_dir_name(m_last_config) : wxGetApp().app_config->get_last_dir(),
        "config.ini", "INI files (*.ini, *.gcode)|*.ini;*.INI;*.gcode;*.g", wxFD_OPEN | wxFD_FILE_MUST_EXIST);
	wxString file;
    if (dlg.ShowModal() == wxID_OK)
        file = dlg.GetPath();
>>>>>>> 85d9a165
	if (! file.IsEmpty() && this->load_config_file(file.ToUTF8().data())) {
        wxGetApp().app_config->update_config_dir(get_dir_name(file));
        m_last_config = file;
    }
}

// Load a config file containing a Print, Filament & Printer preset from command line.
bool MainFrame::load_config_file(const std::string &path)
{
    try {
        wxGetApp().preset_bundle->load_config_file(path); 
    } catch (const std::exception &ex) {
        show_error(this, ex.what());
        return false;
    }
	wxGetApp().load_current_presets();
    return true;
}

void MainFrame::export_configbundle()
{
    if (!wxGetApp().check_unsaved_changes())
        return;
    // validate current configuration in case it's dirty
    auto err = wxGetApp().preset_bundle->full_config().validate();
    if (! err.empty()) {
        show_error(this, err);
        return;
    }
    // Ask user for a file name.
    wxFileDialog dlg(this, _(L("Save presets bundle as:")),
        !m_last_config.IsEmpty() ? get_dir_name(m_last_config) : wxGetApp().app_config->get_last_dir(),
        SLIC3R_APP_KEY "_config_bundle.ini",
        file_wildcards(FT_INI), wxFD_SAVE | wxFD_OVERWRITE_PROMPT);
    wxString file;
    if (dlg.ShowModal() == wxID_OK)
        file = dlg.GetPath();
    if (!file.IsEmpty()) {
        // Export the config bundle.
        wxGetApp().app_config->update_config_dir(get_dir_name(file));
        try {
            wxGetApp().preset_bundle->export_configbundle(file.ToUTF8().data()); 
        } catch (const std::exception &ex) {
			show_error(this, ex.what());
        }
    }
}

// Loading a config bundle with an external file name used to be used
// to auto - install a config bundle on a fresh user account,
// but that behavior was not documented and likely buggy.
void MainFrame::load_configbundle(wxString file/* = wxEmptyString, const bool reset_user_profile*/)
{
    if (!wxGetApp().check_unsaved_changes())
        return;
    if (file.IsEmpty()) {
        wxFileDialog dlg(this, _(L("Select configuration to load:")),
            !m_last_config.IsEmpty() ? get_dir_name(m_last_config) : wxGetApp().app_config->get_last_dir(),
            "config.ini", file_wildcards(FT_INI), wxFD_OPEN | wxFD_FILE_MUST_EXIST);
<<<<<<< HEAD
		if (dlg->ShowModal() != wxID_OK) {
			dlg->Destroy();
            return;
		}
        file = dlg->GetPath();
        dlg->Destroy();
    }
=======
        if (dlg.ShowModal() != wxID_OK)
            return;
        file = dlg.GetPath();
	}
>>>>>>> 85d9a165

    wxGetApp().app_config->update_config_dir(get_dir_name(file));

    auto presets_imported = 0;
    try {
        presets_imported = wxGetApp().preset_bundle->load_configbundle(file.ToUTF8().data());
    } catch (const std::exception &ex) {
        show_error(this, ex.what());
        return;
    }

    // Load the currently selected preset into the GUI, update the preset selection box.
	wxGetApp().load_current_presets();

    const auto message = wxString::Format(_(L("%d presets successfully imported.")), presets_imported);
    Slic3r::GUI::show_info(this, message, "Info");
}

// Load a provied DynamicConfig into the Print / Filament / Printer tabs, thus modifying the active preset.
// Also update the platter with the new presets.
void MainFrame::load_config(const DynamicPrintConfig& config)
{
	PrinterTechnology printer_technology = wxGetApp().preset_bundle->printers.get_edited_preset().printer_technology();
	const auto       *opt_printer_technology = config.option<ConfigOptionEnum<PrinterTechnology>>("printer_technology");
	if (opt_printer_technology != nullptr && opt_printer_technology->value != printer_technology) {
		printer_technology = opt_printer_technology->value;
		this->plater()->set_printer_technology(printer_technology);
	}
#if 0
    for (auto tab : wxGetApp().tabs_list)
		if (tab->supports_printer_technology(printer_technology)) {
			if (tab->type() == Slic3r::Preset::TYPE_PRINTER)
				static_cast<TabPrinter*>(tab)->update_pages();
        tab->load_config(config);
		}
    if (m_plater)
        m_plater->on_config_change(config);
#else
	// Load the currently selected preset into the GUI, update the preset selection box.
    //FIXME this is not quite safe for multi-extruder printers,
    // as the number of extruders is not adjusted for the vector values.
    // (see PresetBundle::update_multi_material_filament_presets())
    // Better to call PresetBundle::load_config() instead?
    for (auto tab : wxGetApp().tabs_list)
        if (tab->supports_printer_technology(printer_technology)) {
            // Only apply keys, which are present in the tab's config. Ignore the other keys.
			for (const std::string &opt_key : tab->get_config()->diff(config))
				// Ignore print_settings_id, printer_settings_id, filament_settings_id etc.
				if (! boost::algorithm::ends_with(opt_key, "_settings_id"))
					tab->get_config()->option(opt_key)->set(config.option(opt_key));
        }
    
    wxGetApp().load_current_presets();
#endif
}

void MainFrame::select_tab(size_t tab) const
{
    m_tabpanel->SetSelection(tab);
}

// Set a camera direction, zoom to all objects.
void MainFrame::select_view(const std::string& direction)
{
     if (m_plater)
         m_plater->select_view(direction);
}

// #ys_FIXME_to_delete
void MainFrame::on_presets_changed(SimpleEvent &event)
{
    auto *tab = dynamic_cast<Tab*>(event.GetEventObject());
    wxASSERT(tab != nullptr);
    if (tab == nullptr) {
        return;
    }

    // Update preset combo boxes(Print settings, Filament, Material, Printer) from their respective tabs.
    auto presets = tab->get_presets();
    if (m_plater != nullptr && presets != nullptr) {

        // FIXME: The preset type really should be a property of Tab instead
        Slic3r::Preset::Type preset_type = tab->type();
        if (preset_type == Slic3r::Preset::TYPE_INVALID) {
            wxASSERT(false);
            return;
        }

        m_plater->on_config_change(*tab->get_config());
        m_plater->sidebar().update_presets(preset_type);
    }
}

// #ys_FIXME_to_delete
void MainFrame::on_value_changed(wxCommandEvent& event)
{
    auto *tab = dynamic_cast<Tab*>(event.GetEventObject());
    wxASSERT(tab != nullptr);
    if (tab == nullptr)
        return;

    auto opt_key = event.GetString();
    if (m_plater) {
        m_plater->on_config_change(*tab->get_config()); // propagate config change events to the plater
        if (opt_key == "extruders_count") {
            auto value = event.GetInt();
            m_plater->on_extruders_change(value);
        }
    }
}

void MainFrame::on_config_changed(DynamicPrintConfig* config) const
{
    if (m_plater)
        m_plater->on_config_change(*config); // propagate config change events to the plater
}

void MainFrame::add_to_recent_projects(const wxString& filename)
{
    if (wxFileExists(filename))
    {
        m_recent_projects.AddFileToHistory(filename);
        std::vector<std::string> recent_projects;
        size_t count = m_recent_projects.GetCount();
        for (size_t i = 0; i < count; ++i)
        {
            recent_projects.push_back(into_u8(m_recent_projects.GetHistoryFile(i)));
        }
        wxGetApp().app_config->set_recent_projects(recent_projects);
        wxGetApp().app_config->save();
    }
}

//
// Called after the Preferences dialog is closed and the program settings are saved.
// Update the UI based on the current preferences.
void MainFrame::update_ui_from_settings()
{
    const bool bp_on = wxGetApp().app_config->get("background_processing") == "1";
//     m_menu_item_reslice_now->Enable(!bp_on);
    m_plater->sidebar().show_reslice(!bp_on);
    m_plater->sidebar().show_export(bp_on);
    m_plater->sidebar().Layout();
    if (m_plater)
        m_plater->update_ui_from_settings();
    for (auto tab: wxGetApp().tabs_list)
        tab->update_ui_from_settings();
}

std::string MainFrame::get_base_name(const wxString &full_name, const char *extension) const 
{
    boost::filesystem::path filename = boost::filesystem::path(full_name.wx_str()).filename();
    if (extension != nullptr)
		filename = filename.replace_extension(extension);
    return filename.string();
}

std::string MainFrame::get_dir_name(const wxString &full_name) const 
{
    return boost::filesystem::path(full_name.wx_str()).parent_path().string();
}

} // GUI
} // Slic3r<|MERGE_RESOLUTION|>--- conflicted
+++ resolved
@@ -815,7 +815,7 @@
         if (dlg.ShowModal() != wxID_OK)
             return;
         output_file = dlg.GetPath();
-    }
+        }
 
     // show processbar dialog
     m_progress_dialog = new wxProgressDialog(_(L("Slicing")) + dots, 
@@ -866,7 +866,7 @@
         if (dlg.ShowModal() != wxID_OK)
             return;
         input_file = dlg.GetPath();
-    }
+        }
 
     wxString output_file = input_file;
     {
@@ -876,7 +876,7 @@
         if (dlg.ShowModal() != wxID_OK)
             return;
         output_file = dlg.GetPath();
-    }
+        }
 
     auto tmesh = new Slic3r::TriangleMesh();
     tmesh->ReadSTLFile(input_file.ToUTF8().data());
@@ -913,26 +913,14 @@
 // Load a config file containing a Print, Filament & Printer preset.
 void MainFrame::load_config_file()
 {
-<<<<<<< HEAD
         if (!wxGetApp().check_unsaved_changes())
             return;
-        auto dlg = new wxFileDialog(this, _(L("Select configuration to load:")),
+    wxFileDialog dlg(this, _(L("Select configuration to load:")),
             !m_last_config.IsEmpty() ? get_dir_name(m_last_config) : wxGetApp().app_config->get_last_dir(),
             "config.ini", "INI files (*.ini, *.gcode)|*.ini;*.INI;*.gcode;*.g", wxFD_OPEN | wxFD_FILE_MUST_EXIST);
 	wxString file;
-	if (dlg->ShowModal() == wxID_OK) 
-        file = dlg->GetPath();
-        dlg->Destroy();
-=======
-    if (!wxGetApp().check_unsaved_changes())
-        return;
-    wxFileDialog dlg(this, _(L("Select configuration to load:")),
-        !m_last_config.IsEmpty() ? get_dir_name(m_last_config) : wxGetApp().app_config->get_last_dir(),
-        "config.ini", "INI files (*.ini, *.gcode)|*.ini;*.INI;*.gcode;*.g", wxFD_OPEN | wxFD_FILE_MUST_EXIST);
-	wxString file;
     if (dlg.ShowModal() == wxID_OK)
         file = dlg.GetPath();
->>>>>>> 85d9a165
 	if (! file.IsEmpty() && this->load_config_file(file.ToUTF8().data())) {
         wxGetApp().app_config->update_config_dir(get_dir_name(file));
         m_last_config = file;
@@ -992,20 +980,10 @@
         wxFileDialog dlg(this, _(L("Select configuration to load:")),
             !m_last_config.IsEmpty() ? get_dir_name(m_last_config) : wxGetApp().app_config->get_last_dir(),
             "config.ini", file_wildcards(FT_INI), wxFD_OPEN | wxFD_FILE_MUST_EXIST);
-<<<<<<< HEAD
-		if (dlg->ShowModal() != wxID_OK) {
-			dlg->Destroy();
-            return;
-		}
-        file = dlg->GetPath();
-        dlg->Destroy();
-    }
-=======
         if (dlg.ShowModal() != wxID_OK)
             return;
         file = dlg.GetPath();
-	}
->>>>>>> 85d9a165
+		}
 
     wxGetApp().app_config->update_config_dir(get_dir_name(file));
 
