--- conflicted
+++ resolved
@@ -151,15 +151,11 @@
 
     std::vector<size_t> load_files(const std::vector<boost::filesystem::path>& input_files, bool load_model = true, bool load_config = true, bool update_dirs = true, bool imperial_units = false);
     // To be called when providing a list of files to the GUI slic3r on command line.
-<<<<<<< HEAD
     std::vector<size_t> load_files(const std::vector<std::string>& input_files, bool load_model = true, bool load_config = true, bool update_dirs = true, bool imperial_units = false);
-=======
-    std::vector<size_t> load_files(const std::vector<std::string>& input_files, bool load_model = true, bool load_config = true, bool imperial_units = false);
 #if ENABLE_DRAG_AND_DROP_FIX
     // to be called on drag and drop
     bool load_files(const wxArrayString& filenames);
 #endif // ENABLE_DRAG_AND_DROP_FIX
->>>>>>> 30d7ef2c
 
     void update();
     void stop_jobs();
