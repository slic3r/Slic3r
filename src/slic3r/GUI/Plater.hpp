#ifndef slic3r_Plater_hpp_
#define slic3r_Plater_hpp_

#include <memory>
#include <vector>
#include <boost/filesystem/path.hpp>

#include <wx/panel.h>

#include "Selection.hpp"

#include "libslic3r/Preset.hpp"
#include "libslic3r/BoundingBox.hpp"
#include "Jobs/Job.hpp"
#include "Search.hpp"

class wxButton;
class ScalableButton;
class wxScrolledWindow;
class wxString;

namespace Slic3r {

class Model;
class ModelObject;

class ModelInstance;class PrintBase;
class Print;
class SLAPrint;
enum SLAPrintObjectStep : unsigned int;

using ModelInstancePtrs = std::vector<ModelInstance*>;

namespace UndoRedo {
	class Stack;
    struct Snapshot;
}

namespace GUI {

class MainFrame;
class ConfigOptionsGroup;
class ObjectManipulation;
class ObjectSettings;
class ObjectLayers;
class ObjectList;
class GLCanvas3D;
class Mouse3DController;
class NotificationManager;
struct Camera;
class Bed3D;
class GLToolbar;
class PlaterPresetComboBox;

using t_optgroups = std::vector <std::shared_ptr<ConfigOptionsGroup>>;

class Plater;
enum class ActionButtonType : int;

class Sidebar : public wxPanel
{
    ConfigOptionMode    m_mode;
public:
    Sidebar(Plater *parent);
    Sidebar(Sidebar &&) = delete;
    Sidebar(const Sidebar &) = delete;
    Sidebar &operator=(Sidebar &&) = delete;
    Sidebar &operator=(const Sidebar &) = delete;
    ~Sidebar();

    void init_filament_combo(PlaterPresetComboBox **combo, const int extr_idx);
    void remove_unused_filament_combos(const size_t current_extruder_count);
    void update_all_preset_comboboxes();
    void update_presets(Slic3r::Preset::Type preset_type);
    void update_mode_sizer() const;
    void update_reslice_btn_tooltip() const;
    void msw_rescale();
    void sys_color_changed();
    void search();
    void jump_to_option(size_t selected);

    ObjectManipulation*     obj_manipul();
    ObjectList*             obj_list();
    ObjectSettings*         obj_settings();
    ObjectLayers*           obj_layers();
    wxScrolledWindow*       scrolled_panel();
    wxPanel*                presets_panel();

    ConfigOptionsGroup*     og_freq_chng_params(const bool is_fff);
    wxButton*               get_wiping_dialog_button();
    void                    update_objects_list_extruder_column(size_t extruders_count);
    void                    show_info_sizer();
    void                    show_sliced_info_sizer(const bool show);
    void                    update_sliced_info_sizer();
    void                    enable_buttons(bool enable);
    void                    set_btn_label(const ActionButtonType btn_type, const wxString& label) const;
    bool                    show_reslice(bool show) const;
	bool                    show_export(bool show) const;
	bool                    show_send(bool show) const;
    bool                    show_eject(bool show)const;
	bool                    show_export_removable(bool show) const;
	bool                    get_eject_shown() const;
    bool                    is_multifilament();
    void                    update_mode();
    bool                    is_collapsed();
    void                    collapse(bool collapse);
    void                    update_searcher();
    void                    update_ui_from_settings();

    std::vector<PlaterPresetComboBox*>&   combos_filament();
    Search::OptionsSearcher&        get_searcher();
    std::string&                    get_search_line();

private:
    struct priv;
    std::unique_ptr<priv> p;
};

class Plater: public wxPanel
{
public:
    using fs_path = boost::filesystem::path;

    Plater(wxWindow *parent, MainFrame *main_frame);
    Plater(Plater &&) = delete;
    Plater(const Plater &) = delete;
    Plater &operator=(Plater &&) = delete;
    Plater &operator=(const Plater &) = delete;
    ~Plater();

    Sidebar& sidebar();
    Model& model();
    const Print& fff_print() const;
    Print& fff_print();
    const SLAPrint& sla_print() const;
    SLAPrint& sla_print();
    const PrintBase* current_print() const;

    void new_project();
    void load_project();
    void load_project(const wxString& filename);
    void add_model(bool imperial_units = false);
    void import_sl1_archive();
    void extract_config_from_project();
#if ENABLE_GCODE_VIEWER
    void load_gcode();
    void load_gcode(const wxString& filename);
    void refresh_print();
#endif // ENABLE_GCODE_VIEWER

    std::vector<size_t> load_files(const std::vector<boost::filesystem::path>& input_files, bool load_model = true, bool load_config = true, bool update_dirs = true, bool imperial_units = false);
    // To be called when providing a list of files to the GUI slic3r on command line.
    std::vector<size_t> load_files(const std::vector<std::string>& input_files, bool load_model = true, bool load_config = true, bool update_dirs = true, bool imperial_units = false);

    void update();
    void stop_jobs();
    void select_view(const std::string& direction);
    void select_view_3D(const std::string& name);

    bool is_preview_shown() const;
    bool is_preview_loaded() const;
    bool is_view3D_shown() const;

    bool are_view3D_labels_shown() const;
    void show_view3D_labels(bool show);

    bool is_sidebar_collapsed() const;
    void collapse_sidebar(bool show);

    bool is_view3D_layers_editing_enabled() const;

    // Called after the Preferences dialog is closed and the program settings are saved.
    // Update the UI based on the current preferences.
    void update_ui_from_settings();

    void select_all();
    void deselect_all();
    void remove(size_t obj_idx);
    void reset();
    void reset_with_confirm();
    void delete_object_from_model(size_t obj_idx);
    void remove_selected();
    void increase_instances(size_t num = 1);
    void decrease_instances(size_t num = 1);
    void set_number_of_copies(/*size_t num*/);
    bool is_selection_empty() const;
    void scale_selection_to_fit_print_volume();
    void convert_unit(bool from_imperial_unit);

    void cut(size_t obj_idx, size_t instance_idx, coordf_t z, bool keep_upper = true, bool keep_lower = true, bool rotate_lower = false);

    void export_gcode(bool prefer_removable);
    void export_stl(bool extended = false, bool selection_only = false);
    void export_amf();
    void export_3mf(const boost::filesystem::path& output_path = boost::filesystem::path());
    void reload_from_disk();
    void reload_all_from_disk();
    bool has_toolpaths_to_export() const;
    void export_toolpaths_to_obj() const;
    void reslice();
    void reslice_SLA_supports(const ModelObject &object, bool postpone_error_messages = false);
    void reslice_SLA_hollowing(const ModelObject &object, bool postpone_error_messages = false);
    void reslice_SLA_until_step(SLAPrintObjectStep step, const ModelObject &object, bool postpone_error_messages = false);
    void changed_object(int obj_idx);
    void changed_objects(const std::vector<size_t>& object_idxs);
    void schedule_background_process(bool schedule = true);
    bool is_background_process_update_scheduled() const;
    void suppress_background_process(const bool stop_background_process) ;
    void fix_through_netfabb(const int obj_idx, const int vol_idx = -1);
    void send_gcode();
	void eject_drive();

    void take_snapshot(const std::string &snapshot_name);
    void take_snapshot(const wxString &snapshot_name);
    void undo();
    void redo();
    void undo_to(int selection);
    void redo_to(int selection);
    bool undo_redo_string_getter(const bool is_undo, int idx, const char** out_text);
    void undo_redo_topmost_string_getter(const bool is_undo, std::string& out_text);
    bool search_string_getter(int idx, const char** label, const char** tooltip);
    // For the memory statistics. 
    const Slic3r::UndoRedo::Stack& undo_redo_stack_main() const;
#if ENABLE_GCODE_VIEWER
    void clear_undo_redo_stack_main();
#endif // ENABLE_GCODE_VIEWER
    // Enter / leave the Gizmos specific Undo / Redo stack. To be used by the SLA support point editing gizmo.
    void enter_gizmos_stack();
    void leave_gizmos_stack();

    void on_extruders_change(size_t extruders_count);
    void on_config_change(const DynamicPrintConfig &config);
    void force_filament_colors_update();
    void force_print_bed_update();
    // On activating the parent window.
    void on_activate();
    std::vector<std::string> get_extruder_colors_from_plater_config() const;
    std::vector<std::string> get_colors_for_color_print() const;

    void update_object_menu();
    void show_action_buttons(const bool is_ready_to_slice) const;

    wxString get_project_filename(const wxString& extension = wxEmptyString) const;
    void set_project_filename(const wxString& filename);

    bool is_export_gcode_scheduled() const;
    
    const Selection& get_selection() const;
    int get_selected_object_idx();
    bool is_single_full_object_selection() const;
    GLCanvas3D* canvas3D();
    GLCanvas3D* get_current_canvas3D();
    BoundingBoxf bed_shape_bb() const;
    
    void arrange();
    void find_new_position(const ModelInstancePtrs  &instances, coord_t min_d);

    void set_current_canvas_as_dirty();
    void unbind_canvas_event_handlers();
    void reset_canvas_volumes();

    PrinterTechnology   printer_technology() const;
    const DynamicPrintConfig * config() const;
#if ENABLE_GCODE_VIEWER
    bool                set_printer_technology(PrinterTechnology printer_technology);
#else
    void                set_printer_technology(PrinterTechnology printer_technology);
#endif // ENABLE_GCODE_VIEWER

    void copy_selection_to_clipboard();
    void paste_from_clipboard();
    void search(bool plater_is_active);

    bool can_delete() const;
    bool can_delete_all() const;
    bool can_increase_instances() const;
    bool can_decrease_instances() const;
    bool can_set_instance_to_object() const;
    bool can_fix_through_netfabb() const;
    bool can_split_to_objects() const;
    bool can_split_to_volumes() const;
    bool can_arrange() const;
    bool can_layers_editing() const;
    bool can_paste_from_clipboard() const;
    bool can_copy_to_clipboard() const;
    bool can_undo() const;
    bool can_redo() const;
    bool can_reload_from_disk() const;

    void msw_rescale();
    void sys_color_changed();

    bool init_view_toolbar();
#if ENABLE_GCODE_VIEWER
    void enable_view_toolbar(bool enable);
#endif // ENABLE_GCODE_VIEWER
    bool init_collapse_toolbar();
#if ENABLE_GCODE_VIEWER
    void enable_collapse_toolbar(bool enable);
#endif // ENABLE_GCODE_VIEWER

    const Camera& get_camera() const;
    Camera& get_camera();

#if ENABLE_ENVIRONMENT_MAP
    void init_environment_texture();
    unsigned int get_environment_texture_id() const;
#endif // ENABLE_ENVIRONMENT_MAP

    const Bed3D& get_bed() const;
    Bed3D& get_bed();

    const GLToolbar& get_view_toolbar() const;
    GLToolbar& get_view_toolbar();

    const GLToolbar& get_collapse_toolbar() const;
    GLToolbar& get_collapse_toolbar();

#if ENABLE_GCODE_VIEWER
    void update_preview_bottom_toolbar();
    void update_preview_moves_slider();
    void enable_preview_moves_slider(bool enable);

    void reset_gcode_toolpaths();
    void reset_last_loaded_gcode() { m_last_loaded_gcode = ""; }
#endif // ENABLE_GCODE_VIEWER

    const Mouse3DController& get_mouse3d_controller() const;
    Mouse3DController& get_mouse3d_controller();

	void set_bed_shape() const;
#if ENABLE_GCODE_VIEWER
    void set_bed_shape(const Pointfs& shape, const std::string& custom_texture, const std::string& custom_model, bool force_as_custom = false) const;
#endif // ENABLE_GCODE_VIEWER
    
	const NotificationManager* get_notification_manager() const;
	NotificationManager* get_notification_manager();

<<<<<<< HEAD
	// ROII wrapper for suppressing the Undo / Redo snapshot to be taken.
=======
    void bring_instance_forward();

    // ROII wrapper for suppressing the Undo / Redo snapshot to be taken.
>>>>>>> bb79966d
	class SuppressSnapshots
	{
	public:
		SuppressSnapshots(Plater *plater) : m_plater(plater)
		{
			m_plater->suppress_snapshots();
		}
		~SuppressSnapshots()
		{
			m_plater->allow_snapshots();
		}
	private:
		Plater *m_plater;
	};

	// ROII wrapper for taking an Undo / Redo snapshot while disabling the snapshot taking by the methods called from inside this snapshot.
	class TakeSnapshot
	{
	public:
		TakeSnapshot(Plater *plater, const wxString &snapshot_name) : m_plater(plater)
		{
			m_plater->take_snapshot(snapshot_name);
			m_plater->suppress_snapshots();
		}
		~TakeSnapshot()
		{
			m_plater->allow_snapshots();
		}
	private:
		Plater *m_plater;
	};

    bool inside_snapshot_capture();

	// Wrapper around wxWindow::PopupMenu to suppress error messages popping out while tracking the popup menu.
	bool PopupMenu(wxMenu *menu, const wxPoint& pos = wxDefaultPosition);
    bool PopupMenu(wxMenu *menu, int x, int y) { return this->PopupMenu(menu, wxPoint(x, y)); }

private:
    struct priv;
    std::unique_ptr<priv> p;

    // Set true during PopupMenu() tracking to suppress immediate error message boxes.
    // The error messages are collected to m_tracking_popup_menu_error_message instead and these error messages
    // are shown after the pop-up dialog closes.
    bool 	 m_tracking_popup_menu = false;
    wxString m_tracking_popup_menu_error_message;

#if ENABLE_GCODE_VIEWER
    wxString m_last_loaded_gcode;
#endif // ENABLE_GCODE_VIEWER

    void suppress_snapshots();
    void allow_snapshots();

    friend class SuppressBackgroundProcessingUpdate;
};

class SuppressBackgroundProcessingUpdate
{
public:
    SuppressBackgroundProcessingUpdate();
    ~SuppressBackgroundProcessingUpdate();
private:
    bool m_was_scheduled;
};

} // namespace GUI
} // namespace Slic3r

#endif<|MERGE_RESOLUTION|>--- conflicted
+++ resolved
@@ -24,7 +24,8 @@
 class Model;
 class ModelObject;
 
-class ModelInstance;class PrintBase;
+class ModelInstance;
+class PrintBase;
 class Print;
 class SLAPrint;
 enum SLAPrintObjectStep : unsigned int;
@@ -336,13 +337,9 @@
 	const NotificationManager* get_notification_manager() const;
 	NotificationManager* get_notification_manager();
 
-<<<<<<< HEAD
+    void bring_instance_forward();
+
 	// ROII wrapper for suppressing the Undo / Redo snapshot to be taken.
-=======
-    void bring_instance_forward();
-
-    // ROII wrapper for suppressing the Undo / Redo snapshot to be taken.
->>>>>>> bb79966d
 	class SuppressSnapshots
 	{
 	public:
