#include "libslic3r/libslic3r.h"
#if !ENABLE_GCODE_VIEWER
#include "libslic3r/GCode/PreviewData.hpp"
#endif // !ENABLE_GCODE_VIEWER
#include "GUI_Preview.hpp"
#include "GUI_App.hpp"
#include "GUI.hpp"
#include "I18N.hpp"
#include "3DScene.hpp"
#include "BackgroundSlicingProcess.hpp"
#include "OpenGLManager.hpp"
#include "GLCanvas3D.hpp"
#include "PresetBundle.hpp"
#include "DoubleSlider.hpp"
#include "Plater.hpp"
#if ENABLE_GCODE_VIEWER_AS_STATE
#include "MainFrame.hpp"
#endif // ENABLE_GCODE_VIEWER_AS_STATE

#include <wx/notebook.h>
#include <wx/glcanvas.h>
#include <wx/sizer.h>
#include <wx/stattext.h>
#include <wx/choice.h>
#include <wx/combo.h>
#include <wx/checkbox.h>

// this include must follow the wxWidgets ones or it won't compile on Windows -> see http://trac.wxwidgets.org/ticket/2421
#include "libslic3r/Print.hpp"
#include "libslic3r/SLAPrint.hpp"

namespace Slic3r {
namespace GUI {

View3D::View3D(wxWindow* parent, Model* model, DynamicPrintConfig* config, BackgroundSlicingProcess* process)
    : m_canvas_widget(nullptr)
    , m_canvas(nullptr)
{
    init(parent, model, config, process);
}

View3D::~View3D()
{
    if (m_canvas != nullptr)
        delete m_canvas;

    if (m_canvas_widget != nullptr)
        delete m_canvas_widget;
}

bool View3D::init(wxWindow* parent, Model* model, DynamicPrintConfig* config, BackgroundSlicingProcess* process)
{
    if (!Create(parent, wxID_ANY, wxDefaultPosition, wxDefaultSize, 0 /* disable wxTAB_TRAVERSAL */))
        return false;

    m_canvas_widget = OpenGLManager::create_wxglcanvas(*this);
    if (m_canvas_widget == nullptr)
        return false;

    m_canvas = new GLCanvas3D(m_canvas_widget);
    m_canvas->set_context(wxGetApp().init_glcontext(*m_canvas_widget));
    m_canvas->bind_event_handlers();

    m_canvas->allow_multisample(OpenGLManager::can_multisample());
    // XXX: If have OpenGL
    m_canvas->enable_picking(true);
    m_canvas->enable_moving(true);
    // XXX: more config from 3D.pm
    m_canvas->set_model(model);
    m_canvas->set_process(process);
    m_canvas->set_config(config);
    m_canvas->enable_gizmos(true);
    m_canvas->enable_selection(true);
    m_canvas->enable_main_toolbar(true);
    m_canvas->enable_undoredo_toolbar(true);
    m_canvas->enable_labels(true);
#if ENABLE_SLOPE_RENDERING
    m_canvas->enable_slope(true);
#endif // ENABLE_SLOPE_RENDERING

    wxBoxSizer* main_sizer = new wxBoxSizer(wxVERTICAL);
    main_sizer->Add(m_canvas_widget, 1, wxALL | wxEXPAND, 0);

    SetSizer(main_sizer);
    SetMinSize(GetSize());
    GetSizer()->SetSizeHints(this);

    return true;
}

void View3D::set_as_dirty()
{
    if (m_canvas != nullptr)
        m_canvas->set_as_dirty();
}

void View3D::bed_shape_changed()
{
    if (m_canvas != nullptr)
        m_canvas->bed_shape_changed();
}

void View3D::select_view(const std::string& direction)
{
    if (m_canvas != nullptr)
        m_canvas->select_view(direction);
}

void View3D::select_all()
{
    if (m_canvas != nullptr)
        m_canvas->select_all();
}

void View3D::deselect_all()
{
    if (m_canvas != nullptr)
        m_canvas->deselect_all();
}

void View3D::delete_selected()
{
    if (m_canvas != nullptr)
        m_canvas->delete_selected();
}

void View3D::mirror_selection(Axis axis)
{
    if (m_canvas != nullptr)
        m_canvas->mirror_selection(axis);
}

int View3D::check_volumes_outside_state() const
{
    return (m_canvas != nullptr) ? m_canvas->check_volumes_outside_state() : false;
}

bool View3D::is_layers_editing_enabled() const
{
    return (m_canvas != nullptr) ? m_canvas->is_layers_editing_enabled() : false;
}

bool View3D::is_layers_editing_allowed() const
{
    return (m_canvas != nullptr) ? m_canvas->is_layers_editing_allowed() : false;
}

void View3D::enable_layers_editing(bool enable)
{
    if (m_canvas != nullptr)
        m_canvas->enable_layers_editing(enable);
}

bool View3D::is_dragging() const
{
    return (m_canvas != nullptr) ? m_canvas->is_dragging() : false;
}

bool View3D::is_reload_delayed() const
{
    return (m_canvas != nullptr) ? m_canvas->is_reload_delayed() : false;
}

void View3D::reload_scene(bool refresh_immediately, bool force_full_scene_refresh)
{
    if (m_canvas != nullptr)
        m_canvas->reload_scene(refresh_immediately, force_full_scene_refresh);
}

void View3D::render()
{
    if (m_canvas != nullptr)
        //m_canvas->render();
        m_canvas->set_as_dirty();
}

#if ENABLE_GCODE_VIEWER
Preview::Preview(
    wxWindow* parent, Model* model, DynamicPrintConfig* config,
    BackgroundSlicingProcess* process, GCodeProcessor::Result* gcode_result, std::function<void()> schedule_background_process_func)
#else
Preview::Preview(
    wxWindow* parent, Model* model, DynamicPrintConfig* config,
    BackgroundSlicingProcess* process, GCodePreviewData* gcode_preview_data, std::function<void()> schedule_background_process_func)
#endif // ENABLE_GCODE_VIEWER
    : m_canvas_widget(nullptr)
    , m_canvas(nullptr)
#if ENABLE_GCODE_VIEWER
    , m_layers_slider_sizer(nullptr)
    , m_bottom_toolbar_panel(nullptr)
#else
    , m_double_slider_sizer(nullptr)
#endif // ENABLE_GCODE_VIEWER
    , m_label_view_type(nullptr)
    , m_choice_view_type(nullptr)
    , m_label_show(nullptr)
    , m_combochecklist_features(nullptr)
#if ENABLE_GCODE_VIEWER
    , m_combochecklist_features_pos(0)
    , m_combochecklist_options(nullptr)
#else
    , m_checkbox_travel(nullptr)
    , m_checkbox_retractions(nullptr)
    , m_checkbox_unretractions(nullptr)
    , m_checkbox_shells(nullptr)
    , m_checkbox_legend(nullptr)
#endif // ENABLE_GCODE_VIEWER
    , m_config(config)
    , m_process(process)
#if ENABLE_GCODE_VIEWER
    , m_gcode_result(gcode_result)
#else
    , m_gcode_preview_data(gcode_preview_data)
#endif // ENABLE_GCODE_VIEWER
    , m_number_extruders(1)
    , m_preferred_color_mode("feature")
    , m_loaded(false)
#if !ENABLE_GCODE_VIEWER
    , m_enabled(false)
#endif // !ENABLE_GCODE_VIEWER
    , m_schedule_background_process(schedule_background_process_func)
#ifdef __linux__
    , m_volumes_cleanup_required(false)
#endif // __linux__
{
    if (init(parent, model))
    {
#if !ENABLE_GCODE_VIEWER
        show_hide_ui_elements("none");
#endif // !ENABLE_GCODE_VIEWER
        load_print();
    }
}

bool Preview::init(wxWindow* parent, Model* model)
{
    if (!Create(parent, wxID_ANY, wxDefaultPosition, wxDefaultSize, 0 /* disable wxTAB_TRAVERSAL */))
        return false;

    m_canvas_widget = OpenGLManager::create_wxglcanvas(*this);
    if (m_canvas_widget == nullptr)
        return false;

    m_canvas = new GLCanvas3D(m_canvas_widget);
    m_canvas->set_context(wxGetApp().init_glcontext(*m_canvas_widget));
    m_canvas->bind_event_handlers();
    m_canvas->allow_multisample(OpenGLManager::can_multisample());
    m_canvas->set_config(m_config);
    m_canvas->set_model(model);
    m_canvas->set_process(m_process);
    m_canvas->enable_legend_texture(true);
    m_canvas->enable_dynamic_background(true);

#if ENABLE_GCODE_VIEWER
    m_layers_slider_sizer = create_layers_slider_sizer();

    m_bottom_toolbar_panel = new wxPanel(this);

    m_label_view_type = new wxStaticText(m_bottom_toolbar_panel, wxID_ANY, _L("View"));

    m_choice_view_type = new wxChoice(m_bottom_toolbar_panel, wxID_ANY);
#else
    m_double_slider_sizer = new wxBoxSizer(wxHORIZONTAL);
    create_double_slider();

    m_label_view_type = new wxStaticText(this, wxID_ANY, _L("View"));

    m_choice_view_type = new wxChoice(this, wxID_ANY);
#endif // ENABLE_GCODE_VIEWER
    m_choice_view_type->Append(_L("Feature type"));
    m_choice_view_type->Append(_L("Height"));
    m_choice_view_type->Append(_L("Width"));
    m_choice_view_type->Append(_L("Speed"));
    m_choice_view_type->Append(_L("Fan speed"));
    m_choice_view_type->Append(_L("Volumetric flow rate"));
    m_choice_view_type->Append(_L("Tool"));
    m_choice_view_type->Append(_L("Color Print"));
    m_choice_view_type->SetSelection(0);

#if ENABLE_GCODE_VIEWER
    m_label_show = new wxStaticText(m_bottom_toolbar_panel, wxID_ANY, _L("Show"));
#else
    m_label_show = new wxStaticText(this, wxID_ANY, _L("Show"));
#endif // ENABLE_GCODE_VIEWER

    m_combochecklist_features = new wxComboCtrl();
#if ENABLE_GCODE_VIEWER
    m_combochecklist_features->Create(m_bottom_toolbar_panel, wxID_ANY, _L("Feature types"), wxDefaultPosition, wxDefaultSize, wxCB_READONLY);
#else
    m_combochecklist_features->Create(this, wxID_ANY, _L("Feature types"), wxDefaultPosition, wxDefaultSize, wxCB_READONLY);
#endif // ENABLE_GCODE_VIEWER
    std::string feature_items = GUI::into_u8(
#if ENABLE_GCODE_VIEWER
        _L("Unknown") + "|1|" +
#endif // ENABLE_GCODE_VIEWER
        _L("Perimeter") + "|1|" +
        _L("External perimeter") + "|1|" +
        _L("Overhang perimeter") + "|1|" +
        _L("Internal infill") + "|1|" +
        _L("Solid infill") + "|1|" +
        _L("Top solid infill") + "|1|" +
        _L("Ironing") + "|1|" +
        _L("Bridge infill") + "|1|" +
        _L("Gap fill") + "|1|" +
        _L("Skirt") + "|1|" +
        _L("Support material") + "|1|" +
        _L("Support material interface") + "|1|" +
        _L("Wipe tower") + "|1|" +
        _L("Custom") + "|1"
    );
    Slic3r::GUI::create_combochecklist(m_combochecklist_features, GUI::into_u8(_L("Feature types")), feature_items);

#if ENABLE_GCODE_VIEWER
    m_combochecklist_options = new wxComboCtrl();
    m_combochecklist_options->Create(m_bottom_toolbar_panel, wxID_ANY, _L("Options"), wxDefaultPosition, wxDefaultSize, wxCB_READONLY);
    std::string options_items = GUI::into_u8(
        get_option_type_string(OptionType::Travel) + "|0|" +
        get_option_type_string(OptionType::Retractions) + "|0|" +
        get_option_type_string(OptionType::Unretractions) + "|0|" +
        get_option_type_string(OptionType::ToolChanges) + "|0|" +
        get_option_type_string(OptionType::ColorChanges) + "|0|" +
        get_option_type_string(OptionType::PausePrints) + "|0|" +
        get_option_type_string(OptionType::CustomGCodes) + "|0|" +
        get_option_type_string(OptionType::Shells) + "|0|" +
        get_option_type_string(OptionType::ToolMarker) + "|0|" +
        get_option_type_string(OptionType::Legend) + "|1"
    );
    Slic3r::GUI::create_combochecklist(m_combochecklist_options, GUI::into_u8(_L("Options")), options_items);
#else
    m_checkbox_travel = new wxCheckBox(this, wxID_ANY, _(L("Travel")));
    m_checkbox_retractions = new wxCheckBox(this, wxID_ANY, _(L("Retractions")));
    m_checkbox_unretractions = new wxCheckBox(this, wxID_ANY, _(L("Unretractions")));
    m_checkbox_shells = new wxCheckBox(this, wxID_ANY, _(L("Shells")));
    m_checkbox_legend = new wxCheckBox(this, wxID_ANY, _(L("Legend")));
    m_checkbox_legend->SetValue(true);
#endif // ENABLE_GCODE_VIEWER

    wxBoxSizer* top_sizer = new wxBoxSizer(wxHORIZONTAL);
    top_sizer->Add(m_canvas_widget, 1, wxALL | wxEXPAND, 0);
#if ENABLE_GCODE_VIEWER
    top_sizer->Add(m_layers_slider_sizer, 0, wxEXPAND, 0);
#else
    top_sizer->Add(m_double_slider_sizer, 0, wxEXPAND, 0);
#endif // ENABLE_GCODE_VIEWER

#if ENABLE_GCODE_VIEWER
    m_moves_slider = new DoubleSlider::Control(m_bottom_toolbar_panel, wxID_ANY, 0, 0, 0, 100, wxDefaultPosition, wxSize(-1, 3 * GetTextExtent("m").y), wxSL_HORIZONTAL);
    m_moves_slider->SetDrawMode(DoubleSlider::dmSequentialGCodeView);

    wxBoxSizer* bottom_toolbar_sizer = new wxBoxSizer(wxHORIZONTAL);
    bottom_toolbar_sizer->AddSpacer(5);
    bottom_toolbar_sizer->Add(m_label_view_type, 0, wxALIGN_CENTER_VERTICAL | wxRIGHT, 5);
    bottom_toolbar_sizer->Add(m_choice_view_type, 0, wxALIGN_CENTER_VERTICAL, 0);
    bottom_toolbar_sizer->AddSpacer(5);
    bottom_toolbar_sizer->Add(m_label_show, 0, wxALIGN_CENTER_VERTICAL | wxLEFT | wxRIGHT, 5);
    bottom_toolbar_sizer->Add(m_combochecklist_options, 0, wxALIGN_CENTER_VERTICAL, 0);
    // change the following number if editing the layout of the bottom toolbar sizer. It is used into update_bottom_toolbar()
    m_combochecklist_features_pos = 6;
    bottom_toolbar_sizer->Add(m_combochecklist_features, 0, wxALIGN_CENTER_VERTICAL | wxLEFT, 5);
    bottom_toolbar_sizer->Hide(m_combochecklist_features);
    bottom_toolbar_sizer->AddSpacer(5);
    bottom_toolbar_sizer->Add(m_moves_slider, 1, wxALL | wxEXPAND, 0);
    m_bottom_toolbar_panel->SetSizer(bottom_toolbar_sizer);
#else
    wxBoxSizer* bottom_sizer = new wxBoxSizer(wxHORIZONTAL);
    bottom_sizer->Add(m_label_view_type, 0, wxALIGN_CENTER_VERTICAL, 5);
    bottom_sizer->Add(m_choice_view_type, 0, wxEXPAND | wxALL, 5);
    bottom_sizer->AddSpacer(10);
    bottom_sizer->Add(m_label_show, 0, wxALIGN_CENTER_VERTICAL, 5);
    bottom_sizer->Add(m_combochecklist_features, 0, wxEXPAND | wxALL, 5);
    bottom_sizer->AddSpacer(20);
    bottom_sizer->Add(m_checkbox_travel, 0, wxEXPAND | wxALL, 5);
    bottom_sizer->AddSpacer(10);
    bottom_sizer->Add(m_checkbox_retractions, 0, wxEXPAND | wxALL, 5);
    bottom_sizer->AddSpacer(10);
    bottom_sizer->Add(m_checkbox_unretractions, 0, wxEXPAND | wxALL, 5);
    bottom_sizer->AddSpacer(10);
    bottom_sizer->Add(m_checkbox_shells, 0, wxEXPAND | wxALL, 5);
    bottom_sizer->AddSpacer(20);
    bottom_sizer->Add(m_checkbox_legend, 0, wxEXPAND | wxALL, 5);
#endif // ENABLE_GCODE_VIEWER

    wxBoxSizer* main_sizer = new wxBoxSizer(wxVERTICAL);
    main_sizer->Add(top_sizer, 1, wxALL | wxEXPAND, 0);
#if ENABLE_GCODE_VIEWER
    main_sizer->Add(m_bottom_toolbar_panel, 0, wxALL | wxEXPAND, 0);
    main_sizer->Hide(m_bottom_toolbar_panel);
#else
    main_sizer->Add(bottom_sizer, 0, wxALL | wxEXPAND, 0);
#endif // ENABLE_GCODE_VIEWER
    SetSizer(main_sizer);
    SetMinSize(GetSize());
    GetSizer()->SetSizeHints(this);

    bind_event_handlers();
    
#if !ENABLE_GCODE_VIEWER
    // sets colors for gcode preview extrusion roles
    std::vector<std::string> extrusion_roles_colors = {
        "Perimeter", "FFFF66",
        "External perimeter", "FFA500",
        "Overhang perimeter", "0000FF",
        "Internal infill", "B1302A",
        "Solid infill", "D732D7",
        "Top solid infill", "FF1A1A",
        "Bridge infill", "9999FF",
        "Gap fill", "FFFFFF",
        "Skirt", "845321",
        "Support material", "00FF00",
        "Support material interface", "008000",
        "Wipe tower", "B3E3AB",
        "Custom", "28CC94"
    };
    m_gcode_preview_data->set_extrusion_paths_colors(extrusion_roles_colors);
#endif // !ENABLE_GCODE_VIEWER

    return true;
}

Preview::~Preview()
{
    unbind_event_handlers();

    if (m_canvas != nullptr)
        delete m_canvas;

    if (m_canvas_widget != nullptr)
        delete m_canvas_widget;
}

void Preview::set_as_dirty()
{
    if (m_canvas != nullptr)
        m_canvas->set_as_dirty();
}

void Preview::set_number_extruders(unsigned int number_extruders)
{
    if (m_number_extruders != number_extruders)
    {
        m_number_extruders = number_extruders;
        int tool_idx = m_choice_view_type->FindString(_(L("Tool")));
        int type = (number_extruders > 1) ? tool_idx /* color by a tool number */  : 0; // color by a feature type
        m_choice_view_type->SetSelection(type);
#if ENABLE_GCODE_VIEWER
        if ((0 <= type) && (type < static_cast<int>(GCodeViewer::EViewType::Count)))
            m_canvas->set_gcode_view_preview_type(static_cast<GCodeViewer::EViewType>(type));
#else
        if ((0 <= type) && (type < (int)GCodePreviewData::Extrusion::Num_View_Types))
            m_gcode_preview_data->extrusion.view_type = (GCodePreviewData::Extrusion::EViewType)type;
#endif // ENABLE_GCODE_VIEWER

        m_preferred_color_mode = (type == tool_idx) ? "tool_or_feature" : "feature";
    }
}

#if !ENABLE_GCODE_VIEWER
void Preview::set_enabled(bool enabled)
{
    m_enabled = enabled;
}
#endif // !ENABLE_GCODE_VIEWER

void Preview::bed_shape_changed()
{
    if (m_canvas != nullptr)
        m_canvas->bed_shape_changed();
}

void Preview::select_view(const std::string& direction)
{
    m_canvas->select_view(direction);
}

void Preview::set_drop_target(wxDropTarget* target)
{
    if (target != nullptr)
        SetDropTarget(target);
}

void Preview::load_print(bool keep_z_range)
{
    PrinterTechnology tech = m_process->current_printer_technology();
    if (tech == ptFFF)
        load_print_as_fff(keep_z_range);
    else if (tech == ptSLA)
        load_print_as_sla();

#if ENABLE_GCODE_VIEWER
    update_bottom_toolbar();
#endif // ENABLE_GCODE_VIEWER
    Layout();
}

void Preview::reload_print(bool keep_volumes)
{
#ifdef __linux__
    // We are getting mysterious crashes on Linux in gtk due to OpenGL context activation GH #1874 #1955.
    // So we are applying a workaround here: a delayed release of OpenGL vertex buffers.
    if (!IsShown())
    {
        m_volumes_cleanup_required = !keep_volumes;
        return;
    }
#endif /* __linux __ */
    if (
#ifdef __linux__
        m_volumes_cleanup_required || 
#endif /* __linux__ */
        !keep_volumes)
    {
        m_canvas->reset_volumes();
#if ENABLE_GCODE_VIEWER
        m_canvas->reset_gcode_toolpaths();
#else
        m_canvas->reset_legend_texture();
#endif // ENABLE_GCODE_VIEWER
        m_loaded = false;
#ifdef __linux__
        m_volumes_cleanup_required = false;
#endif /* __linux__ */
    }

    load_print();
}

void Preview::refresh_print()
{
    m_loaded = false;

    if (!IsShown())
        return;

    load_print(true);
}

void Preview::msw_rescale()
{
    // rescale slider
#if ENABLE_GCODE_VIEWER
    if (m_layers_slider != nullptr) m_layers_slider->msw_rescale();
    if (m_moves_slider != nullptr) m_moves_slider->msw_rescale();
#else
    if (m_slider) m_slider->msw_rescale();
#endif // ENABLE_GCODE_VIEWER

    // rescale warning legend on the canvas
    get_canvas3d()->msw_rescale();

    // rescale legend
    refresh_print();
}

#if ENABLE_GCODE_VIEWER
void Preview::move_layers_slider(wxKeyEvent& evt)
{
    if (m_layers_slider != nullptr) m_layers_slider->OnKeyDown(evt);
}
#else
void Preview::move_double_slider(wxKeyEvent& evt)
{
    if (m_slider)
        m_slider->OnKeyDown(evt);
}
#endif // ENABLE_GCODE_VIEWER

#if ENABLE_GCODE_VIEWER
void Preview::edit_layers_slider(wxKeyEvent& evt)
{
    if (m_layers_slider != nullptr) m_layers_slider->OnChar(evt);
}
#else
void Preview::edit_double_slider(wxKeyEvent& evt)
{
    if (m_slider)
        m_slider->OnChar(evt);
}
#endif // ENABLE_GCODE_VIEWER

void Preview::bind_event_handlers()
{
    this->Bind(wxEVT_SIZE, &Preview::on_size, this);
    m_choice_view_type->Bind(wxEVT_CHOICE, &Preview::on_choice_view_type, this);
    m_combochecklist_features->Bind(wxEVT_CHECKLISTBOX, &Preview::on_combochecklist_features, this);
#if ENABLE_GCODE_VIEWER
    m_combochecklist_options->Bind(wxEVT_CHECKLISTBOX, &Preview::on_combochecklist_options, this);
    m_moves_slider->Bind(wxEVT_SCROLL_CHANGED, &Preview::on_moves_slider_scroll_changed, this);
#else
    m_checkbox_travel->Bind(wxEVT_CHECKBOX, &Preview::on_checkbox_travel, this);
    m_checkbox_retractions->Bind(wxEVT_CHECKBOX, &Preview::on_checkbox_retractions, this);
    m_checkbox_unretractions->Bind(wxEVT_CHECKBOX, &Preview::on_checkbox_unretractions, this);
    m_checkbox_shells->Bind(wxEVT_CHECKBOX, &Preview::on_checkbox_shells, this);
    m_checkbox_legend->Bind(wxEVT_CHECKBOX, &Preview::on_checkbox_legend, this);
#endif // ENABLE_GCODE_VIEWER
}

void Preview::unbind_event_handlers()
{
    this->Unbind(wxEVT_SIZE, &Preview::on_size, this);
    m_choice_view_type->Unbind(wxEVT_CHOICE, &Preview::on_choice_view_type, this);
    m_combochecklist_features->Unbind(wxEVT_CHECKLISTBOX, &Preview::on_combochecklist_features, this);
#if ENABLE_GCODE_VIEWER
    m_combochecklist_options->Unbind(wxEVT_CHECKLISTBOX, &Preview::on_combochecklist_options, this);
    m_moves_slider->Unbind(wxEVT_SCROLL_CHANGED, &Preview::on_moves_slider_scroll_changed, this);
#else
    m_checkbox_travel->Unbind(wxEVT_CHECKBOX, &Preview::on_checkbox_travel, this);
    m_checkbox_retractions->Unbind(wxEVT_CHECKBOX, &Preview::on_checkbox_retractions, this);
    m_checkbox_unretractions->Unbind(wxEVT_CHECKBOX, &Preview::on_checkbox_unretractions, this);
    m_checkbox_shells->Unbind(wxEVT_CHECKBOX, &Preview::on_checkbox_shells, this);
    m_checkbox_legend->Unbind(wxEVT_CHECKBOX, &Preview::on_checkbox_legend, this);
#endif // ENABLE_GCODE_VIEWER
}

#if !ENABLE_GCODE_VIEWER
void Preview::show_hide_ui_elements(const std::string& what)
{
    bool enable = (what == "full");
    m_label_show->Enable(enable);
    m_combochecklist_features->Enable(enable);
    m_checkbox_travel->Enable(enable);
    m_checkbox_retractions->Enable(enable);
    m_checkbox_unretractions->Enable(enable);
    m_checkbox_shells->Enable(enable);
    m_checkbox_legend->Enable(enable);

    enable = (what != "none");
    m_label_view_type->Enable(enable);
    m_choice_view_type->Enable(enable);

    bool visible = (what != "none");
    m_label_show->Show(visible);
    m_combochecklist_features->Show(visible);
    m_checkbox_travel->Show(visible);
    m_checkbox_retractions->Show(visible);
    m_checkbox_unretractions->Show(visible);
    m_checkbox_shells->Show(visible);
    m_checkbox_legend->Show(visible);
    m_label_view_type->Show(visible);
    m_choice_view_type->Show(visible);
}
#endif // !ENABLE_GCODE_VIEWER

#if ENABLE_GCODE_VIEWER
void Preview::hide_layers_slider()
{
    m_layers_slider_sizer->Hide((size_t)0);
    Layout();
}
#else
void Preview::reset_sliders(bool reset_all)
{
    m_enabled = false;
    //    reset_double_slider();
    if (reset_all)
        m_double_slider_sizer->Hide((size_t)0);
    else
        m_double_slider_sizer->GetItem(size_t(0))->GetSizer()->Hide(1);
}
#endif // ENABLE_GCODE_VIEWER

#if !ENABLE_GCODE_VIEWER
void Preview::update_sliders(const std::vector<double>& layers_z, bool keep_z_range)
{
    m_enabled = true;
    update_double_slider(layers_z, keep_z_range);

    m_double_slider_sizer->Show((size_t)0);

    Layout();
}
#endif // !ENABLE_GCODE_VIEWER

void Preview::on_size(wxSizeEvent& evt)
{
    evt.Skip();
    Refresh();
}

void Preview::on_choice_view_type(wxCommandEvent& evt)
{
    m_preferred_color_mode = (m_choice_view_type->GetStringSelection() == L("Tool")) ? "tool" : "feature";
    int selection = m_choice_view_type->GetCurrentSelection();
#if ENABLE_GCODE_VIEWER
    if (0 <= selection && selection < static_cast<int>(GCodeViewer::EViewType::Count))
        m_canvas->set_toolpath_view_type(static_cast<GCodeViewer::EViewType>(selection));

    refresh_print();
#else
    if ((0 <= selection) && (selection < (int)GCodePreviewData::Extrusion::Num_View_Types))
        m_gcode_preview_data->extrusion.view_type = (GCodePreviewData::Extrusion::EViewType)selection;

    reload_print();
#endif // ENABLE_GCODE_VIEWER
}

void Preview::on_combochecklist_features(wxCommandEvent& evt)
{
    unsigned int flags = Slic3r::GUI::combochecklist_get_flags(m_combochecklist_features);
#if ENABLE_GCODE_VIEWER
    m_canvas->set_toolpath_role_visibility_flags(flags);
#else
    m_gcode_preview_data->extrusion.role_flags = flags;
#endif // ENABLE_GCODE_VIEWER
    refresh_print();
}

#if ENABLE_GCODE_VIEWER
void Preview::on_combochecklist_options(wxCommandEvent& evt)
{
    auto xored = [](unsigned int flags1, unsigned int flags2, unsigned int flag) {
        auto is_flag_set = [](unsigned int flags, unsigned int flag) {
            return (flags & (1 << flag)) != 0;
        };
        return !is_flag_set(flags1, flag) != !is_flag_set(flags2, flag);
    };

    unsigned int curr_flags = m_canvas->get_gcode_options_visibility_flags();
    unsigned int new_flags = Slic3r::GUI::combochecklist_get_flags(m_combochecklist_options);
    if (curr_flags == new_flags)
        return;

    m_canvas->set_gcode_options_visibility_from_flags(new_flags);

    bool skip_refresh = xored(curr_flags, new_flags, static_cast<unsigned int>(OptionType::Shells)) ||
        xored(curr_flags, new_flags, static_cast<unsigned int>(OptionType::ToolMarker));

    if (!skip_refresh)
        refresh_print();
    else
        m_canvas->set_as_dirty();
}
#else
void Preview::on_checkbox_travel(wxCommandEvent& evt)
{
    m_gcode_preview_data->travel.is_visible = m_checkbox_travel->IsChecked();
    m_gcode_preview_data->ranges.feedrate.set_mode(GCodePreviewData::FeedrateKind::TRAVEL, m_gcode_preview_data->travel.is_visible);
    // Rather than refresh, reload print so that speed color ranges get recomputed (affected by travel visibility)
    reload_print();
}

void Preview::on_checkbox_retractions(wxCommandEvent& evt)
{
    m_gcode_preview_data->retraction.is_visible = m_checkbox_retractions->IsChecked();
    refresh_print();
}

void Preview::on_checkbox_unretractions(wxCommandEvent& evt)
{
    m_gcode_preview_data->unretraction.is_visible = m_checkbox_unretractions->IsChecked();
    refresh_print();
}

void Preview::on_checkbox_shells(wxCommandEvent& evt)
{
    m_gcode_preview_data->shell.is_visible = m_checkbox_shells->IsChecked();
    refresh_print();
}

void Preview::on_checkbox_legend(wxCommandEvent& evt)
{
    m_canvas->enable_legend_texture(m_checkbox_legend->IsChecked());
    m_canvas_widget->Refresh();
}
#endif // ENABLE_GCODE_VIEWER

void Preview::update_view_type(bool slice_completed)
{
    const DynamicPrintConfig& config = wxGetApp().preset_bundle->project_config;

    const wxString& choice = !wxGetApp().plater()->model().custom_gcode_per_print_z.gcodes.empty() /*&&
                             (wxGetApp().extruders_edited_cnt()==1 || !slice_completed) */? 
                                _L("Color Print") :
                                config.option<ConfigOptionFloats>("wiping_volumes_matrix")->values.size() > 1 ?
                                    _L("Tool") : 
                                    _L("Feature type");

    int type = m_choice_view_type->FindString(choice);
    if (m_choice_view_type->GetSelection() != type) {
        m_choice_view_type->SetSelection(type);
#if ENABLE_GCODE_VIEWER
        if ((0 <= type) && (type < static_cast<int>(GCodeViewer::EViewType::Count)))
            m_canvas->set_gcode_view_preview_type(static_cast<GCodeViewer::EViewType>(type));
#else
        if (0 <= type && type < (int)GCodePreviewData::Extrusion::Num_View_Types)
            m_gcode_preview_data->extrusion.view_type = (GCodePreviewData::Extrusion::EViewType)type;
#endif // ENABLE_GCODE_VIEWER
        m_preferred_color_mode = "feature";
    }

    reload_print();
}

#if ENABLE_GCODE_VIEWER
void Preview::update_bottom_toolbar()
{
    combochecklist_set_flags(m_combochecklist_features, m_canvas->get_toolpath_role_visibility_flags());
    combochecklist_set_flags(m_combochecklist_options, m_canvas->get_gcode_options_visibility_flags());

    // updates visibility of features combobox
    if (m_bottom_toolbar_panel->IsShown())
    {
        wxSizer* sizer = m_bottom_toolbar_panel->GetSizer();
        bool show = !m_canvas->is_gcode_legend_enabled() || m_canvas->get_gcode_view_type() != GCodeViewer::EViewType::FeatureType;

        if (show)
        {
            if (sizer->GetItem(m_combochecklist_features) == nullptr)
            {
                sizer->Insert(m_combochecklist_features_pos, m_combochecklist_features, 0, wxALIGN_CENTER_VERTICAL | wxLEFT, 5);
                sizer->Show(m_combochecklist_features);
                sizer->Layout();
                Refresh();
            }
        }
        else
        {
            if (sizer->GetItem(m_combochecklist_features) != nullptr)
            {
                sizer->Hide(m_combochecklist_features);
                sizer->Detach(m_combochecklist_features);
                sizer->Layout();
                Refresh();
            }
        }
    }
}
#endif // ENABLE_GCODE_VIEWER

#if ENABLE_GCODE_VIEWER
wxBoxSizer* Preview::create_layers_slider_sizer()
{
    wxBoxSizer* sizer = new wxBoxSizer(wxHORIZONTAL);
    m_layers_slider = new DoubleSlider::Control(this, wxID_ANY, 0, 0, 0, 100);

    m_layers_slider->SetDrawMode(wxGetApp().preset_bundle->printers.get_edited_preset().printer_technology() == ptSLA,
        wxGetApp().preset_bundle->prints.get_edited_preset().config.opt_bool("complete_objects"));

    sizer->Add(m_layers_slider, 0, wxEXPAND, 0);

    // sizer, m_canvas_widget
    m_canvas_widget->Bind(wxEVT_KEY_DOWN, &Preview::update_layers_slider_from_canvas, this);
    m_canvas_widget->Bind(wxEVT_KEY_UP, [this](wxKeyEvent& event) {
        if (event.GetKeyCode() == WXK_SHIFT)
            m_layers_slider->UseDefaultColors(true);
        event.Skip();
        });

    m_layers_slider->Bind(wxEVT_SCROLL_CHANGED, &Preview::on_layers_slider_scroll_changed, this);

    Bind(DoubleSlider::wxCUSTOMEVT_TICKSCHANGED, [this](wxEvent&) {
        Model& model = wxGetApp().plater()->model();
        model.custom_gcode_per_print_z = m_layers_slider->GetTicksValues();
        m_schedule_background_process();

        update_view_type(false);

        reload_print();
        });

    return sizer;
}
#else
void Preview::create_double_slider()
{
    m_slider = new DoubleSlider::Control(this, wxID_ANY, 0, 0, 0, 100);

    bool sla_print_technology = wxGetApp().preset_bundle->printers.get_edited_preset().printer_technology() == ptSLA;
    bool sequential_print = wxGetApp().preset_bundle->prints.get_edited_preset().config.opt_bool("complete_objects");
    m_slider->SetDrawMode(sla_print_technology, sequential_print);

    m_double_slider_sizer->Add(m_slider, 0, wxEXPAND, 0);


    // sizer, m_canvas_widget
    m_canvas_widget->Bind(wxEVT_KEY_DOWN, &Preview::update_double_slider_from_canvas, this);
    m_canvas_widget->Bind(wxEVT_KEY_UP, [this](wxKeyEvent& event) {
        if (event.GetKeyCode() == WXK_SHIFT)
            m_slider->UseDefaultColors(true);
        event.Skip();
        });

    m_slider->Bind(wxEVT_SCROLL_CHANGED, &Preview::on_sliders_scroll_changed, this);

    Bind(DoubleSlider::wxCUSTOMEVT_TICKSCHANGED, [this](wxEvent&) {
        Model& model = wxGetApp().plater()->model();
        model.custom_gcode_per_print_z = m_slider->GetTicksValues();
        m_schedule_background_process();

        update_view_type(false);
<<<<<<< HEAD

        reload_print();
        });
=======
    });
>>>>>>> 1c95ceae
}
#endif // ENABLE_GCODE_VIEWER

// Find an index of a value in a sorted vector, which is in <z-eps, z+eps>.
// Returns -1 if there is no such member.
static int find_close_layer_idx(const std::vector<double>& zs, double &z, double eps)
{
    if (zs.empty())
        return -1;
    auto it_h = std::lower_bound(zs.begin(), zs.end(), z);
    if (it_h == zs.end()) {
        auto it_l = it_h;
        -- it_l;
        if (z - *it_l < eps)
            return int(zs.size() - 1);
    } else if (it_h == zs.begin()) {
        if (*it_h - z < eps)
            return 0;
    } else {
        auto it_l = it_h;
        -- it_l;
        double dist_l = z - *it_l;
        double dist_h = *it_h - z;
        if (std::min(dist_l, dist_h) < eps) {
            return (dist_l < dist_h) ? int(it_l - zs.begin()) : int(it_h - zs.begin());
        }
    }
    return -1;
}

#if ENABLE_GCODE_VIEWER
void Preview::check_layers_slider_values(std::vector<CustomGCode::Item>& ticks_from_model, const std::vector<double>& layers_z)
#else
void Preview::check_slider_values(std::vector<CustomGCode::Item>& ticks_from_model,
                                  const std::vector<double>& layers_z)
#endif // ENABLE_GCODE_VIEWER
{
    // All ticks that would end up outside the slider range should be erased.
    // TODO: this should be placed into more appropriate part of code,
    // this function is e.g. not called when the last object is deleted
    unsigned int old_size = ticks_from_model.size();
    ticks_from_model.erase(std::remove_if(ticks_from_model.begin(), ticks_from_model.end(),
                     [layers_z](CustomGCode::Item val)
        {
            auto it = std::lower_bound(layers_z.begin(), layers_z.end(), val.print_z - DoubleSlider::epsilon());
            return it == layers_z.end();
        }),
        ticks_from_model.end());
    if (ticks_from_model.size() != old_size)
        m_schedule_background_process();
}

#if ENABLE_GCODE_VIEWER
void Preview::update_layers_slider(const std::vector<double>& layers_z, bool keep_z_range)
{
    // Save the initial slider span.
    double z_low = m_layers_slider->GetLowerValueD();
    double z_high = m_layers_slider->GetHigherValueD();
    bool   was_empty = m_layers_slider->GetMaxValue() == 0;

    bool force_sliders_full_range = was_empty;
    if (!keep_z_range)
    {
        bool span_changed = layers_z.empty() || std::abs(layers_z.back() - m_layers_slider->GetMaxValueD()) > DoubleSlider::epsilon()/*1e-6*/;
        force_sliders_full_range |= span_changed;
    }
    bool   snap_to_min = force_sliders_full_range || m_layers_slider->is_lower_at_min();
    bool   snap_to_max = force_sliders_full_range || m_layers_slider->is_higher_at_max();

    // Detect and set manipulation mode for double slider
    update_layers_slider_mode();

    CustomGCode::Info& ticks_info_from_model = wxGetApp().plater()->model().custom_gcode_per_print_z;
    check_layers_slider_values(ticks_info_from_model.gcodes, layers_z);

    m_layers_slider->SetSliderValues(layers_z);
    assert(m_layers_slider->GetMinValue() == 0);
    m_layers_slider->SetMaxValue(layers_z.empty() ? 0 : layers_z.size() - 1);

    int idx_low = 0;
    int idx_high = m_layers_slider->GetMaxValue();
    if (!layers_z.empty()) {
        if (!snap_to_min) {
            int idx_new = find_close_layer_idx(layers_z, z_low, DoubleSlider::epsilon()/*1e-6*/);
            if (idx_new != -1)
                idx_low = idx_new;
        }
        if (!snap_to_max) {
            int idx_new = find_close_layer_idx(layers_z, z_high, DoubleSlider::epsilon()/*1e-6*/);
            if (idx_new != -1)
                idx_high = idx_new;
        }
    }
    m_layers_slider->SetSelectionSpan(idx_low, idx_high);
    m_layers_slider->SetTicksValues(ticks_info_from_model);

    bool sla_print_technology = wxGetApp().plater()->printer_technology() == ptSLA;
    bool sequential_print = wxGetApp().preset_bundle->prints.get_edited_preset().config.opt_bool("complete_objects");
    m_layers_slider->SetDrawMode(sla_print_technology, sequential_print);
    m_layers_slider->SetExtruderColors(wxGetApp().plater()->get_extruder_colors_from_plater_config());

    m_layers_slider_sizer->Show((size_t)0);
    Layout();
}
#else
void Preview::update_double_slider(const std::vector<double> & layers_z, bool keep_z_range)
{
    // Save the initial slider span.
    double z_low        = m_slider->GetLowerValueD();
    double z_high       = m_slider->GetHigherValueD();
    bool   was_empty    = m_slider->GetMaxValue() == 0;

    bool force_sliders_full_range = was_empty;
    if (!keep_z_range)
    {
        bool span_changed = layers_z.empty() || std::abs(layers_z.back() - m_slider->GetMaxValueD()) > DoubleSlider::epsilon()/*1e-6*/;
        force_sliders_full_range |= span_changed;
    }
    bool   snap_to_min = force_sliders_full_range || m_slider->is_lower_at_min();
    bool   snap_to_max = force_sliders_full_range || m_slider->is_higher_at_max();

    // Detect and set manipulation mode for double slider
    update_double_slider_mode();

    CustomGCode::Info& ticks_info_from_model = wxGetApp().plater()->model().custom_gcode_per_print_z;
    check_slider_values(ticks_info_from_model.gcodes, layers_z);

    m_slider->SetSliderValues(layers_z);
    assert(m_slider->GetMinValue() == 0);
    m_slider->SetMaxValue(layers_z.empty() ? 0 : layers_z.size() - 1);

    int idx_low = 0;
    int idx_high = m_slider->GetMaxValue();
    if (!layers_z.empty()) {
        if (!snap_to_min) {
            int idx_new = find_close_layer_idx(layers_z, z_low, DoubleSlider::epsilon()/*1e-6*/);
            if (idx_new != -1)
                idx_low = idx_new;
        }
        if (!snap_to_max) {
            int idx_new = find_close_layer_idx(layers_z, z_high, DoubleSlider::epsilon()/*1e-6*/);
            if (idx_new != -1)
                idx_high = idx_new;
        }
    }
    m_slider->SetSelectionSpan(idx_low, idx_high);

    m_slider->SetTicksValues(ticks_info_from_model);

    bool sla_print_technology = wxGetApp().plater()->printer_technology() == ptSLA;
    bool sequential_print = wxGetApp().preset_bundle->prints.get_edited_preset().config.opt_bool("complete_objects");
    m_slider->SetDrawMode(sla_print_technology, sequential_print);

    m_slider->SetExtruderColors(wxGetApp().plater()->get_extruder_colors_from_plater_config());
}
#endif // ENABLE_GCODE_VIEWER

#if ENABLE_GCODE_VIEWER
void Preview::update_layers_slider_mode()
#else
void Preview::update_double_slider_mode()
#endif // ENABLE_GCODE_VIEWER
{
    //    true  -> single-extruder printer profile OR 
    //             multi-extruder printer profile , but whole model is printed by only one extruder
    //    false -> multi-extruder printer profile , and model is printed by several extruders
    bool    one_extruder_printed_model = true;

    // extruder used for whole model for multi-extruder printer profile
    int     only_extruder = -1; 

    if (wxGetApp().extruders_edited_cnt() > 1)
    {
        const ModelObjectPtrs& objects = wxGetApp().plater()->model().objects;

        // check if whole model uses just only one extruder
        if (!objects.empty())
        {
            const int extruder = objects[0]->config.has("extruder") ?
                                 objects[0]->config.option("extruder")->getInt() : 0;

            auto is_one_extruder_printed_model = [objects, extruder]()
            {
                for (ModelObject* object : objects)
                {
                    if (object->config.has("extruder") &&
                        object->config.option("extruder")->getInt() != extruder)
                        return false;

                    if (object->volumes.size() > 1)
                        for (ModelVolume* volume : object->volumes)
                            if (volume->config.has("extruder") &&
                                volume->config.option("extruder")->getInt() != extruder)
                                return false;

                    for (const auto& range : object->layer_config_ranges)
                        if (range.second.has("extruder") &&
                            range.second.option("extruder")->getInt() != extruder)
                            return false;
                }
                return true;
            };

            if (is_one_extruder_printed_model())
                only_extruder = extruder;
            else
                one_extruder_printed_model = false;
        }
    }

#if ENABLE_GCODE_VIEWER
    m_layers_slider->SetModeAndOnlyExtruder(one_extruder_printed_model, only_extruder);
#else
    m_slider->SetModeAndOnlyExtruder(one_extruder_printed_model, only_extruder);
#endif // ENABLE_GCODE_VIEWER
}

#if ENABLE_GCODE_VIEWER
void Preview::reset_layers_slider()
{
    m_layers_slider->SetHigherValue(0);
    m_layers_slider->SetLowerValue(0);
}
#else
void Preview::reset_double_slider()
{
    m_slider->SetHigherValue(0);
    m_slider->SetLowerValue(0);
}
#endif // ENABLE_GCODE_VIEWER

#if ENABLE_GCODE_VIEWER
void Preview::update_layers_slider_from_canvas(wxKeyEvent& event)
{
    if (event.HasModifiers()) {
        event.Skip();
        return;
    }

    const auto key = event.GetKeyCode();

    if (key == 'U' || key == 'D') {
        const int new_pos = key == 'U' ? m_layers_slider->GetHigherValue() + 1 : m_layers_slider->GetHigherValue() - 1;
        m_layers_slider->SetHigherValue(new_pos);
        if (event.ShiftDown() || m_layers_slider->is_one_layer()) m_layers_slider->SetLowerValue(m_layers_slider->GetHigherValue());
    }
    else if (key == 'S')
        m_layers_slider->ChangeOneLayerLock();
    else if (key == WXK_SHIFT)
        m_layers_slider->UseDefaultColors(false);
    else
        event.Skip();
}

void Preview::update_moves_slider()
{
    const GCodeViewer::SequentialView& view = m_canvas->get_gcode_sequential_view();
    // this should not be needed, but it is here to try to prevent rambling crashes on Mac Asan
    if (view.endpoints.last < view.endpoints.first)
        return;

    std::vector<double> values(view.endpoints.last - view.endpoints.first + 1);
    unsigned int count = 0;
    for (unsigned int i = view.endpoints.first; i <= view.endpoints.last; ++i)
    {
        values[count++] = static_cast<double>(i + 1);
    }

    m_moves_slider->SetSliderValues(values);
    m_moves_slider->SetMaxValue(view.endpoints.last - view.endpoints.first);
    m_moves_slider->SetSelectionSpan(view.current.first - view.endpoints.first, view.current.last - view.endpoints.first);
}
#else
void Preview::update_double_slider_from_canvas(wxKeyEvent & event)
{
    if (event.HasModifiers()) {
        event.Skip();
        return;
    }

    const auto key = event.GetKeyCode();

    if (key == 'U' || key == 'D') {
        const int new_pos = key == 'U' ? m_slider->GetHigherValue() + 1 : m_slider->GetHigherValue() - 1;
        m_slider->SetHigherValue(new_pos);
		if (event.ShiftDown() || m_slider->is_one_layer()) m_slider->SetLowerValue(m_slider->GetHigherValue());
    }
    else if (key == 'L') {
        m_checkbox_legend->SetValue(!m_checkbox_legend->GetValue());
        auto evt = wxCommandEvent();
        on_checkbox_legend(evt);
    }
    else if (key == 'S')
        m_slider->ChangeOneLayerLock();
    else if (key == WXK_SHIFT)
        m_slider->UseDefaultColors(false);
    else
        event.Skip();
}
#endif // ENABLE_GCODE_VIEWER

void Preview::load_print_as_fff(bool keep_z_range)
{
#if ENABLE_GCODE_VIEWER_AS_STATE
    if (wxGetApp().mainframe == nullptr)
        // avoid proessing while mainframe is being constructed
        return;
#endif // ENABLE_GCODE_VIEWER_AS_STATE

    if (m_loaded || m_process->current_printer_technology() != ptFFF)
        return;

    // we require that there's at least one object and the posSlice step
    // is performed on all of them(this ensures that _shifted_copies was
    // populated and we know the number of layers)
    bool has_layers = false;
    const Print *print = m_process->fff_print();
    if (print->is_step_done(posSlice)) {
        for (const PrintObject* print_object : print->objects())
            if (! print_object->layers().empty()) {
                has_layers = true;
                break;
            }
    }
	if (print->is_step_done(posSupportMaterial)) {
        for (const PrintObject* print_object : print->objects())
            if (! print_object->support_layers().empty()) {
                has_layers = true;
                break;
            }
    }

#if ENABLE_GCODE_VIEWER_AS_STATE
    if (wxGetApp().mainframe->get_mode() != MainFrame::EMode::GCodeViewer && !has_layers)
#else
    if (! has_layers)
#endif // ENABLE_GCODE_VIEWER_AS_STATE
    {
#if ENABLE_GCODE_VIEWER
        hide_layers_slider();
        GetSizer()->Hide(m_bottom_toolbar_panel);
        GetSizer()->Layout();
        Refresh();
#else
        reset_sliders(true);
        m_canvas->reset_legend_texture();
#endif // ENABLE_GCODE_VIEWER
        m_canvas_widget->Refresh();
        return;
    }

    if (m_preferred_color_mode == "tool_or_feature")
    {
        // It is left to Slic3r to decide whether the print shall be colored by the tool or by the feature.
        // Color by feature if it is a single extruder print.
        unsigned int number_extruders = (unsigned int)print->extruders().size();
        int tool_idx = m_choice_view_type->FindString(_(L("Tool")));
        int type = (number_extruders > 1) ? tool_idx /* color by a tool number */ : 0; // color by a feature type
        m_choice_view_type->SetSelection(type);
#if ENABLE_GCODE_VIEWER
        if (0 <= type && type < static_cast<int>(GCodeViewer::EViewType::Count))
            m_canvas->set_gcode_view_preview_type(static_cast<GCodeViewer::EViewType>(type));
#else
        if ((0 <= type) && (type < (int)GCodePreviewData::Extrusion::Num_View_Types))
            m_gcode_preview_data->extrusion.view_type = (GCodePreviewData::Extrusion::EViewType)type;
#endif // ENABLE_GCODE_VIEWER
        // If the->SetSelection changed the following line, revert it to "decide yourself".
        m_preferred_color_mode = "tool_or_feature";
    }

#if ENABLE_GCODE_VIEWER
    GCodeViewer::EViewType gcode_view_type = m_canvas->get_gcode_view_preview_type();
#if ENABLE_GCODE_VIEWER_AS_STATE
    bool gcode_preview_data_valid = !m_gcode_result->moves.empty();
#else
    bool gcode_preview_data_valid = print->is_step_done(psGCodeExport);
#endif // ENABLE_GCODE_VIEWER_AS_STATE
#else
    bool gcode_preview_data_valid = print->is_step_done(psGCodeExport) && ! m_gcode_preview_data->empty();
#endif // ENABLE_GCODE_VIEWER
    // Collect colors per extruder.
    std::vector<std::string> colors;
    std::vector<CustomGCode::Item> color_print_values = {};
    // set color print values, if it si selected "ColorPrint" view type
#if ENABLE_GCODE_VIEWER
    if (gcode_view_type == GCodeViewer::EViewType::ColorPrint)
#else
    if (m_gcode_preview_data->extrusion.view_type == GCodePreviewData::Extrusion::ColorPrint)
#endif // ENABLE_GCODE_VIEWER
    {
        colors = wxGetApp().plater()->get_colors_for_color_print();
#if !ENABLE_GCODE_VIEWER
        colors.push_back("#808080"); // gray color for pause print or custom G-code 
#endif // !ENABLE_GCODE_VIEWER

        if (!gcode_preview_data_valid)
            color_print_values = wxGetApp().plater()->model().custom_gcode_per_print_z.gcodes;
    }
#if ENABLE_GCODE_VIEWER
    else if (gcode_preview_data_valid || gcode_view_type == GCodeViewer::EViewType::Tool)
#else
    else if (gcode_preview_data_valid || (m_gcode_preview_data->extrusion.view_type == GCodePreviewData::Extrusion::Tool) )
#endif // ENABLE_GCODE_VIEWER
    {
        colors = wxGetApp().plater()->get_extruder_colors_from_plater_config();
        color_print_values.clear();
    }

    if (IsShown())
    {
#if ENABLE_GCODE_VIEWER
        std::vector<double> zs;
#endif // ENABLE_GCODE_VIEWER

        m_canvas->set_selected_extruder(0);
        if (gcode_preview_data_valid) {
            // Load the real G-code preview.
#if ENABLE_GCODE_VIEWER
            m_canvas->load_gcode_preview(*m_gcode_result);
            m_canvas->refresh_gcode_preview(*m_gcode_result, colors);
            GetSizer()->Show(m_bottom_toolbar_panel); 
            GetSizer()->Layout();
            Refresh();
            zs = m_canvas->get_gcode_layers_zs();
#else
            m_canvas->load_gcode_preview(*m_gcode_preview_data, colors);
#endif // ENABLE_GCODE_VIEWER
            m_loaded = true;
        } else {
            // Load the initial preview based on slices, not the final G-code.
            m_canvas->load_preview(colors, color_print_values);
#if ENABLE_GCODE_VIEWER
            GetSizer()->Hide(m_bottom_toolbar_panel);
            GetSizer()->Layout();
            Refresh();
            zs = m_canvas->get_volumes_print_zs(true);
#endif // ENABLE_GCODE_VIEWER
        }
#if !ENABLE_GCODE_VIEWER
        show_hide_ui_elements(gcode_preview_data_valid ? "full" : "simple");
        std::vector<double> zs = m_canvas->get_current_print_zs(true);
#endif // !ENABLE_GCODE_VIEWER
        if (zs.empty()) {
            // all layers filtered out
#if ENABLE_GCODE_VIEWER
            hide_layers_slider();
#else
            reset_sliders(true);
#endif // ENABLE_GCODE_VIEWER
            m_canvas_widget->Refresh();
        } else
#if ENABLE_GCODE_VIEWER
            update_layers_slider(zs, keep_z_range);
#else
            update_sliders(zs, keep_z_range);
#endif // ENABLE_GCODE_VIEWER
    }
}

void Preview::load_print_as_sla()
{
    if (m_loaded || (m_process->current_printer_technology() != ptSLA))
        return;

    unsigned int n_layers = 0;
    const SLAPrint* print = m_process->sla_print();

    std::vector<double> zs;
    double initial_layer_height = print->material_config().initial_layer_height.value;
    for (const SLAPrintObject* obj : print->objects())
        if (obj->is_step_done(slaposSliceSupports) && !obj->get_slice_index().empty())
        {
            auto low_coord = obj->get_slice_index().front().print_level();
            for (auto& rec : obj->get_slice_index())
                zs.emplace_back(initial_layer_height + (rec.print_level() - low_coord) * SCALING_FACTOR);
        }
    sort_remove_duplicates(zs);

    m_canvas->reset_clipping_planes_cache();

    n_layers = (unsigned int)zs.size();
    if (n_layers == 0)
    {
#if ENABLE_GCODE_VIEWER
        hide_layers_slider();
#else
        reset_sliders(true);
#endif // ENABLE_GCODE_VIEWER
        m_canvas_widget->Refresh();
    }

    if (IsShown())
    {
        m_canvas->load_sla_preview();
#if ENABLE_GCODE_VIEWER
        GetSizer()->Hide(m_bottom_toolbar_panel); 
        GetSizer()->Layout();
        Refresh();
#else
        show_hide_ui_elements("none");
#endif // ENABLE_GCODE_VIEWER

        if (n_layers > 0)
#if ENABLE_GCODE_VIEWER
            update_layers_slider(zs);
#else
            update_sliders(zs);
#endif // ENABLE_GCODE_VIEWER

        m_loaded = true;
    }
}

#if ENABLE_GCODE_VIEWER
void Preview::on_layers_slider_scroll_changed(wxCommandEvent& event)
#else
void Preview::on_sliders_scroll_changed(wxCommandEvent& event)
#endif // ENABLE_GCODE_VIEWER
{
    if (IsShown())
    {
        PrinterTechnology tech = m_process->current_printer_technology();
        if (tech == ptFFF)
        {
#if ENABLE_GCODE_VIEWER
            m_canvas->set_toolpaths_z_range({ m_layers_slider->GetLowerValueD(), m_layers_slider->GetHigherValueD() });
            m_canvas->set_as_dirty();
#else
            m_canvas->set_toolpaths_range(m_slider->GetLowerValueD() - 1e-6, m_slider->GetHigherValueD() + 1e-6);
            m_canvas->render();
            m_canvas->set_use_clipping_planes(false);
#endif // ENABLE_GCODE_VIEWER
        }
        else if (tech == ptSLA)
        {
#if ENABLE_GCODE_VIEWER
            m_canvas->set_clipping_plane(0, ClippingPlane(Vec3d::UnitZ(), -m_layers_slider->GetLowerValueD()));
            m_canvas->set_clipping_plane(1, ClippingPlane(-Vec3d::UnitZ(), m_layers_slider->GetHigherValueD()));
            m_canvas->set_use_clipping_planes(m_layers_slider->GetHigherValue() != 0);
#else
            m_canvas->set_clipping_plane(0, ClippingPlane(Vec3d::UnitZ(), -m_slider->GetLowerValueD()));
            m_canvas->set_clipping_plane(1, ClippingPlane(-Vec3d::UnitZ(), m_slider->GetHigherValueD()));
            m_canvas->set_use_clipping_planes(m_slider->GetHigherValue() != 0);
#endif // ENABLE_GCODE_VIEWER
            m_canvas->render();
        }
    }
}

#if ENABLE_GCODE_VIEWER
void Preview::on_moves_slider_scroll_changed(wxCommandEvent& event)
{
    m_canvas->update_gcode_sequential_view_current(static_cast<unsigned int>(m_moves_slider->GetLowerValueD()), static_cast<unsigned int>(m_moves_slider->GetHigherValueD()));
    m_canvas->render();
}

wxString Preview::get_option_type_string(OptionType type) const
{
    switch (type)
    {
    case OptionType::Travel:        { return _L("Travel"); }
    case OptionType::Retractions:   { return _L("Retractions"); }
    case OptionType::Unretractions: { return _L("Unretractions"); }
    case OptionType::ToolChanges:   { return _L("Tool changes"); }
    case OptionType::ColorChanges:  { return _L("Color changes"); }
    case OptionType::PausePrints:   { return _L("Pause prints"); }
    case OptionType::CustomGCodes:  { return _L("Custom GCodes"); }
    case OptionType::Shells:        { return _L("Shells"); }
    case OptionType::ToolMarker:    { return _L("Tool marker"); }
    case OptionType::Legend:        { return _L("Legend"); }
    default:                        { return ""; }
    }
}

#endif // ENABLE_GCODE_VIEWER

} // namespace GUI
} // namespace Slic3r<|MERGE_RESOLUTION|>--- conflicted
+++ resolved
@@ -853,8 +853,6 @@
         m_schedule_background_process();
 
         update_view_type(false);
-
-        reload_print();
         });
 
     return sizer;
@@ -887,13 +885,7 @@
         m_schedule_background_process();
 
         update_view_type(false);
-<<<<<<< HEAD
-
-        reload_print();
-        });
-=======
     });
->>>>>>> 1c95ceae
 }
 #endif // ENABLE_GCODE_VIEWER
 
