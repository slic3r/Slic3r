#include "libslic3r/libslic3r.h"
#if !ENABLE_GCODE_VIEWER
#include "libslic3r/GCode/PreviewData.hpp"
#endif // !ENABLE_GCODE_VIEWER
#include "GUI_Preview.hpp"
#include "GUI_App.hpp"
#include "GUI.hpp"
#include "I18N.hpp"
#include "3DScene.hpp"
#include "BackgroundSlicingProcess.hpp"
#include "OpenGLManager.hpp"
#include "GLCanvas3D.hpp"
#include "libslic3r/PresetBundle.hpp"
#include "DoubleSlider.hpp"

#include "BitmapCache.hpp"
#include "Plater.hpp"
#if ENABLE_GCODE_VIEWER
#include "MainFrame.hpp"
#endif // ENABLE_GCODE_VIEWER

#include <wx/notebook.h>
#include <wx/glcanvas.h>
#include <wx/sizer.h>
#include <wx/stattext.h>
#include <wx/choice.h>
#include <wx/combo.h>
#include <wx/checkbox.h>
#include <wx/display.h>

#include <boost/locale.hpp>
#include <boost/locale/generator.hpp>
#include <boost/filesystem.hpp>
#include <boost/filesystem/path.hpp>
#include <boost/nowide/fstream.hpp>
#include <boost/property_tree/ini_parser.hpp>
#include <boost/property_tree/ptree.hpp>

// this include must follow the wxWidgets ones or it won't compile on Windows -> see http://trac.wxwidgets.org/ticket/2421
#include "libslic3r/Print.hpp"
#include "libslic3r/SLAPrint.hpp"
#include "libslic3r/FileParserError.hpp"

namespace Slic3r {
namespace GUI {

View3D::View3D(wxWindow* parent, Model* model, DynamicPrintConfig* config, BackgroundSlicingProcess* process)
    : m_canvas_widget(nullptr)
    , m_canvas(nullptr)
{
    init(parent, model, config, process);
}

View3D::~View3D()
{
    if (m_canvas != nullptr)
        delete m_canvas;

    if (m_canvas_widget != nullptr)
        delete m_canvas_widget;
}

bool View3D::init(wxWindow* parent, Model* model, DynamicPrintConfig* config, BackgroundSlicingProcess* process)
{
    if (!Create(parent, wxID_ANY, wxDefaultPosition, wxDefaultSize, 0 /* disable wxTAB_TRAVERSAL */))
        return false;

    m_canvas_widget = OpenGLManager::create_wxglcanvas(*this);
    if (m_canvas_widget == nullptr)
        return false;

    m_canvas = new GLCanvas3D(m_canvas_widget);
    m_canvas->set_context(wxGetApp().init_glcontext(*m_canvas_widget));

    m_canvas->allow_multisample(OpenGLManager::can_multisample());
    // XXX: If have OpenGL
    m_canvas->enable_picking(true);
    m_canvas->enable_moving(true);
    // XXX: more config from 3D.pm
    m_canvas->set_model(model);
    m_canvas->set_process(process);
    m_canvas->set_config(config);
    m_canvas->enable_gizmos(true);
    m_canvas->enable_selection(true);
    m_canvas->enable_main_toolbar(true);
    m_canvas->enable_undoredo_toolbar(true);
    m_canvas->enable_labels(true);
    m_canvas->enable_slope(true);

    wxBoxSizer* main_sizer = new wxBoxSizer(wxVERTICAL);
    main_sizer->Add(m_canvas_widget, 1, wxALL | wxEXPAND, 0);

    SetSizer(main_sizer);
    SetMinSize(GetSize());
    GetSizer()->SetSizeHints(this);

    return true;
}

void View3D::set_as_dirty()
{
    if (m_canvas != nullptr)
        m_canvas->set_as_dirty();
}

void View3D::bed_shape_changed()
{
    if (m_canvas != nullptr)
        m_canvas->bed_shape_changed();
}

void View3D::select_view(const std::string& direction)
{
    if (m_canvas != nullptr)
        m_canvas->select_view(direction);
}

void View3D::select_all()
{
    if (m_canvas != nullptr)
        m_canvas->select_all();
}

void View3D::deselect_all()
{
    if (m_canvas != nullptr)
        m_canvas->deselect_all();
}

void View3D::delete_selected()
{
    if (m_canvas != nullptr)
        m_canvas->delete_selected();
}

void View3D::mirror_selection(Axis axis)
{
    if (m_canvas != nullptr)
        m_canvas->mirror_selection(axis);
}

int View3D::check_volumes_outside_state() const
{
    return (m_canvas != nullptr) ? m_canvas->check_volumes_outside_state() : false;
}

bool View3D::is_layers_editing_enabled() const
{
    return (m_canvas != nullptr) ? m_canvas->is_layers_editing_enabled() : false;
}

bool View3D::is_layers_editing_allowed() const
{
    return (m_canvas != nullptr) ? m_canvas->is_layers_editing_allowed() : false;
}

void View3D::enable_layers_editing(bool enable)
{
    if (m_canvas != nullptr)
        m_canvas->enable_layers_editing(enable);
}

bool View3D::is_dragging() const
{
    return (m_canvas != nullptr) ? m_canvas->is_dragging() : false;
}

bool View3D::is_reload_delayed() const
{
    return (m_canvas != nullptr) ? m_canvas->is_reload_delayed() : false;
}

void View3D::reload_scene(bool refresh_immediately, bool force_full_scene_refresh)
{
    if (m_canvas != nullptr)
        m_canvas->reload_scene(refresh_immediately, force_full_scene_refresh);
}

void View3D::render()
{
    if (m_canvas != nullptr)
        //m_canvas->render();
        m_canvas->set_as_dirty();
}

#if ENABLE_GCODE_VIEWER
Preview::Preview(
    wxWindow* parent, Model* model, DynamicPrintConfig* config,
    BackgroundSlicingProcess* process, GCodeProcessor::Result* gcode_result, std::function<void()> schedule_background_process_func)
#else
Preview::Preview(
    wxWindow* parent, Model* model, DynamicPrintConfig* config,
    BackgroundSlicingProcess* process, GCodePreviewData* gcode_preview_data, std::function<void()> schedule_background_process_func)
#endif // ENABLE_GCODE_VIEWER
    : m_canvas_widget(nullptr)
    , m_canvas(nullptr)
#if ENABLE_GCODE_VIEWER
    , m_left_sizer(nullptr)
    , m_layers_slider_sizer(nullptr)
    , m_bottom_toolbar_panel(nullptr)
#else
    , m_double_slider_sizer(nullptr)
#endif // ENABLE_GCODE_VIEWER
    , m_label_view_type(nullptr)
    , m_choice_view_type(nullptr)
    , m_label_show(nullptr)
    , m_combochecklist_features(nullptr)
#if ENABLE_GCODE_VIEWER
    , m_combochecklist_features_pos(0)
    , m_combochecklist_options(nullptr)
#else
    , m_checkbox_travel(nullptr)
    , m_checkbox_retractions(nullptr)
    , m_checkbox_unretractions(nullptr)
    , m_checkbox_shells(nullptr)
    , m_checkbox_legend(nullptr)
#endif // ENABLE_GCODE_VIEWER
    , m_config(config)
    , m_process(process)
#if ENABLE_GCODE_VIEWER
    , m_gcode_result(gcode_result)
#else
    , m_gcode_preview_data(gcode_preview_data)
#endif // ENABLE_GCODE_VIEWER
    , m_number_extruders(1)
    , m_preferred_color_mode("feature")
    , m_loaded(false)
#if !ENABLE_GCODE_VIEWER
    , m_enabled(false)
#endif // !ENABLE_GCODE_VIEWER
    , m_schedule_background_process(schedule_background_process_func)
#ifdef __linux__
    , m_volumes_cleanup_required(false)
#endif // __linux__
{
    if (init(parent, model)) {
#if !ENABLE_GCODE_VIEWER
        show_hide_ui_elements("none");
#endif // !ENABLE_GCODE_VIEWER
        load_print();
    }
}

enum ScreenWidth {
    large,
    medium,
    tiny
};

bool Preview::init(wxWindow* parent, Model* model)
{
    if (!Create(parent, wxID_ANY, wxDefaultPosition, wxDefaultSize, 0 /* disable wxTAB_TRAVERSAL */))
        return false;

#if ENABLE_GCODE_VIEWER
    // to match the background of the sliders
#ifdef _WIN32 
    SetBackgroundColour(wxSystemSettings::GetColour(wxSYS_COLOUR_WINDOW));
#else
    SetBackgroundColour(GetParent()->GetBackgroundColour());
#endif // _WIN32 
#endif // ENABLE_GCODE_VIEWER

    //get display size to see if we have to compress the labels
    const auto idx = wxDisplay::GetFromWindow(parent);
    wxDisplay display(idx != wxNOT_FOUND ? idx : 0u);
    wxRect screen = display.GetClientArea();
    ScreenWidth width_screen = ScreenWidth::large;
    if (screen.width < 1900)
        width_screen = ScreenWidth::medium;
    if (screen.width < 1600)
        width_screen = ScreenWidth::tiny;

    m_canvas_widget = OpenGLManager::create_wxglcanvas(*this);
    if (m_canvas_widget == nullptr)
        return false;

    m_canvas = new GLCanvas3D(m_canvas_widget);
    m_canvas->set_context(wxGetApp().init_glcontext(*m_canvas_widget));
    m_canvas->allow_multisample(OpenGLManager::can_multisample());
    m_canvas->set_config(m_config);
    m_canvas->set_model(model);
    m_canvas->set_process(m_process);
    m_canvas->enable_legend_texture(true);
    m_canvas->enable_dynamic_background(true);

#if ENABLE_GCODE_VIEWER
    m_layers_slider_sizer = create_layers_slider_sizer();

    m_bottom_toolbar_panel = new wxPanel(this);
    m_label_view_type = new wxStaticText(m_bottom_toolbar_panel, wxID_ANY, _L("View"));
    m_choice_view_type = new wxChoice(m_bottom_toolbar_panel, wxID_ANY);
#else
    m_double_slider_sizer = new wxBoxSizer(wxHORIZONTAL);
    create_double_slider();

    m_label_view_type = new wxStaticText(this, wxID_ANY, _L("View"));

    m_choice_view_type = new wxChoice(this, wxID_ANY);
#endif // ENABLE_GCODE_VIEWER
    m_choice_view_type->Append(_L(width_screen == tiny ? "Feature": "Feature type"));
    m_choice_view_type->Append(_L("Height"));
    m_choice_view_type->Append(_L("Width"));
    m_choice_view_type->Append(_L("Speed"));
    m_choice_view_type->Append(_L(width_screen == tiny ? "Fan" : "Fan speed"));
    m_choice_view_type->Append(_L(width_screen == tiny ? "time" : "Layer time"));
    m_choice_view_type->Append(_L(width_screen == tiny ? "Log time" : "Layer time (log)"));
    m_choice_view_type->Append(_L(width_screen == tiny ? "Chrono" : "Chronology"));
    m_choice_view_type->Append(_L(width_screen == tiny ? "Vol. flow" :"Volumetric flow rate"));
    m_choice_view_type->Append(_L("Tool"));
    m_choice_view_type->Append(_L("Filament"));
    m_choice_view_type->Append(_L(width_screen == tiny ? "Color":"Color Print"));
    m_choice_view_type->Append(_L((width_screen == tiny ? "Temp" : "Temperature")));
    m_choice_view_type->SetSelection(0);

#if ENABLE_GCODE_VIEWER
    m_label_show = new wxStaticText(m_bottom_toolbar_panel, wxID_ANY, _L("Show"));
#else
    m_label_show = new wxStaticText(this, wxID_ANY, _L("Show"));
#endif // ENABLE_GCODE_VIEWER
    m_combochecklist_features = new wxComboCtrl();
#if ENABLE_GCODE_VIEWER
    m_combochecklist_features->Create(m_bottom_toolbar_panel, wxID_ANY, _L("Feature types"), wxDefaultPosition,
        wxSize((width_screen == large ? 35: (width_screen == medium ?20:15)) * wxGetApp().em_unit(), -1), wxCB_READONLY);
#else
    m_combochecklist_features->Create(this, wxID_ANY, _L("Feature types"), wxDefaultPosition,
        wxSize((width_screen == large ? 35: (width_screen == medium ?20:15)) * wxGetApp().em_unit(), -1), wxCB_READONLY);
#endif // ENABLE_GCODE_VIEWER
    std::string feature_items = GUI::into_u8(
<<<<<<< HEAD
#if ENABLE_GCODE_VIEWER
        _L("Unknown") + "|1|" +
#endif // ENABLE_GCODE_VIEWER        _L("Perimeter") + "|" +
        _L("External perimeter") + "|" +
        _L("Overhang perimeter") + "|" +
        _L("Internal infill") + "|" +
        _L("Solid infill") + "|" +
        _L("Top solid infill") + "|" +
        _L("Bridge infill") + "|" +
        _L("Thin wall") + "|" +
        _L("Gap fill") + "|" +
        _L("Skirt") + "|" +
        _L("Support material") + "|" +
        _L(width_screen == large? "Support material interface": "Sup. mat. interface") + "|" +
        _L("Wipe tower") + "|" +
        _L("Mill") + "|" +
        _L("Custom")
=======
        _(L("Perimeter")) + "|" +
        _(L("External perimeter")) + "|" +
        _(L("Overhang perimeter")) + "|" +
        _(L("Internal infill")) + "|" +
        _(L("Solid infill")) + "|" +
        _(L("Top solid infill")) + "|" +
        _(L("Bridge infill")) + "|" +
        _(L("Internal Bridge infill")) + "|" +
        _(L("Thin wall")) + "|" +
        _(L("Gap fill")) + "|" +
        _(L("Skirt")) + "|" +
        _(L("Support material")) + "|" +
        _(L(width_screen == large? "Support material interface": "Sup. mat. interface")) + "|" +
        _(L("Wipe tower")) + "|" +
        _(L("Mill")) + "|" +
        _(L("Custom"))
>>>>>>> 27196d34
    );
    Slic3r::GUI::create_combochecklist(m_combochecklist_features, GUI::into_u8(_L("Feature types")), feature_items);

#if ENABLE_GCODE_VIEWER
    m_combochecklist_options = new wxComboCtrl();
    m_combochecklist_options->Create(m_bottom_toolbar_panel, wxID_ANY, _L("Options"), wxDefaultPosition, wxDefaultSize, wxCB_READONLY);
    std::string options_items = GUI::into_u8(
        get_option_type_string(OptionType::Travel) + "|0|" +
        get_option_type_string(OptionType::Retractions) + "|0|" +
        get_option_type_string(OptionType::Unretractions) + "|0|" +
        get_option_type_string(OptionType::ToolChanges) + "|0|" +
        get_option_type_string(OptionType::ColorChanges) + "|0|" +
        get_option_type_string(OptionType::PausePrints) + "|0|" +
        get_option_type_string(OptionType::CustomGCodes) + "|0|" +
        get_option_type_string(OptionType::Shells) + "|0|" +
        get_option_type_string(OptionType::ToolMarker) + "|1|" +
        get_option_type_string(OptionType::Legend) + "|1"
);
    Slic3r::GUI::create_combochecklist(m_combochecklist_options, GUI::into_u8(_L("Options")), options_items);
#else
    m_checkbox_travel = new wxCheckBox(this, wxID_ANY, _(L("Travel")));
    m_checkbox_retractions = new wxCheckBox(this, wxID_ANY, _(L(width_screen == tiny ? "Retr." : "Retractions")));
    m_checkbox_unretractions = new wxCheckBox(this, wxID_ANY, _(L(width_screen == tiny ? "Dere." : "Deretractions")));
    m_checkbox_shells = new wxCheckBox(this, wxID_ANY, _(L("Shells")));
    m_checkbox_legend = new wxCheckBox(this, wxID_ANY, _(L("Legend")));
    m_checkbox_legend->SetValue(true);
#endif // ENABLE_GCODE_VIEWER

#if ENABLE_GCODE_VIEWER
    m_left_sizer = new wxBoxSizer(wxVERTICAL);
    m_left_sizer->Add(m_canvas_widget, 1, wxALL | wxEXPAND, 0);

    wxBoxSizer* right_sizer = new wxBoxSizer(wxVERTICAL);
    right_sizer->Add(m_layers_slider_sizer, 1, wxEXPAND, 0);

    m_moves_slider = new DoubleSlider::Control(m_bottom_toolbar_panel, wxID_ANY, 0, 0, 0, 100, wxDefaultPosition, wxSize(-1, 3 * GetTextExtent("m").y), wxSL_HORIZONTAL);
    m_moves_slider->SetDrawMode(DoubleSlider::dmSequentialGCodeView);

    wxBoxSizer* bottom_toolbar_sizer = new wxBoxSizer(wxHORIZONTAL);
    bottom_toolbar_sizer->AddSpacer(5);
    bottom_toolbar_sizer->Add(m_label_view_type, 0, wxALIGN_CENTER_VERTICAL | wxRIGHT, 5);
    bottom_toolbar_sizer->Add(m_choice_view_type, 0, wxALIGN_CENTER_VERTICAL, 0);
    bottom_toolbar_sizer->AddSpacer(5);
    bottom_toolbar_sizer->Add(m_label_show, 0, wxALIGN_CENTER_VERTICAL | wxLEFT | wxRIGHT, 5);
    bottom_toolbar_sizer->Add(m_combochecklist_options, 0, wxALIGN_CENTER_VERTICAL, 0);
    // change the following number if editing the layout of the bottom toolbar sizer. It is used into update_bottom_toolbar()
    m_combochecklist_features_pos = 6;
    bottom_toolbar_sizer->Add(m_combochecklist_features, 0, wxALIGN_CENTER_VERTICAL | wxLEFT, 5);
    bottom_toolbar_sizer->Hide(m_combochecklist_features);
    bottom_toolbar_sizer->AddSpacer(5);
    bottom_toolbar_sizer->Add(m_moves_slider, 1, wxALL | wxEXPAND, 0);
    m_bottom_toolbar_panel->SetSizer(bottom_toolbar_sizer);

    m_left_sizer->Add(m_bottom_toolbar_panel, 0, wxALL | wxEXPAND, 0);
    m_left_sizer->Hide(m_bottom_toolbar_panel);

    wxBoxSizer* main_sizer = new wxBoxSizer(wxHORIZONTAL);
    main_sizer->Add(m_left_sizer, 1, wxALL | wxEXPAND, 0);
    main_sizer->Add(right_sizer, 0, wxALL | wxEXPAND, 0);
#else
    wxBoxSizer* top_sizer = new wxBoxSizer(wxHORIZONTAL);
    top_sizer->Add(m_canvas_widget, 1, wxALL | wxEXPAND, 0);
    top_sizer->Add(m_double_slider_sizer, 0, wxEXPAND, 0);

    wxBoxSizer* bottom_sizer = new wxBoxSizer(wxHORIZONTAL);
    bottom_sizer->Add(m_label_view_type, 0, wxALIGN_CENTER_VERTICAL, 5);
    bottom_sizer->Add(m_choice_view_type, 0, wxEXPAND | wxALL, 5);
    bottom_sizer->AddSpacer(10);
    bottom_sizer->Add(m_label_show, 0, wxALIGN_CENTER_VERTICAL, 5);
    bottom_sizer->Add(m_combochecklist_features, 0, wxEXPAND | wxALL, 5);
    bottom_sizer->AddSpacer(20);
    bottom_sizer->Add(m_checkbox_travel, 0, wxEXPAND | wxALL, 5);
    bottom_sizer->AddSpacer(10);
    bottom_sizer->Add(m_checkbox_retractions, 0, wxEXPAND | wxALL, 5);
    bottom_sizer->AddSpacer(10);
    bottom_sizer->Add(m_checkbox_unretractions, 0, wxEXPAND | wxALL, 5);
    bottom_sizer->AddSpacer(10);
    bottom_sizer->Add(m_checkbox_shells, 0, wxEXPAND | wxALL, 5);
    bottom_sizer->AddSpacer(20);
    bottom_sizer->Add(m_checkbox_legend, 0, wxEXPAND | wxALL, 5);

    wxBoxSizer* main_sizer = new wxBoxSizer(wxVERTICAL);
    main_sizer->Add(top_sizer, 1, wxALL | wxEXPAND, 0);
    main_sizer->Add(bottom_sizer, 0, wxALL | wxEXPAND, 0);
#endif // ENABLE_GCODE_VIEWER

    SetSizer(main_sizer);
    SetMinSize(GetSize());
    GetSizer()->SetSizeHints(this);

    bind_event_handlers();
    
#if !ENABLE_GCODE_VIEWER
    // sets colors for gcode preview extrusion roles
    std::vector<std::string> extrusion_roles_colors = {
        "Perimeter", "FFFF66",
        "External perimeter", "FFA500",
        "Overhang perimeter", "0000FF",
        "Internal infill", "B1302A",
        "Solid infill", "D732D7",
        "Top solid infill", "FF1A1A",
        "Bridge infill", "9999FF",
        "Internal Bridge infill", "9999EE",
        "Thin wall", "FFB000",
        "Gap fill", "FFFFFF",
        "Skirt", "845321",
        "Support material", "00FF00",
        "Support material interface", "008000",
        "Wipe tower", "B3E3AB",
        "Mill", "B3B3B3",
        "Custom", "28CC94"
    };

    //try to laod colors from ui file
    boost::property_tree::ptree tree_colors;
    boost::filesystem::path path_colors = boost::filesystem::path(resources_dir()) / "ui_layout" / "colors.ini";
    try {
        boost::nowide::ifstream ifs;
        ifs.imbue(boost::locale::generator()("en_US.UTF-8"));
        ifs.open(path_colors.string());
        boost::property_tree::read_ini(ifs, tree_colors);
    } catch (const std::ifstream::failure &err) {
        throw file_parser_error(std::string("The color file cannot be loaded. Reason: ") + err.what(), path_colors.string());
    } catch (const std::runtime_error &err) {
        throw file_parser_error(std::string("Failed loading the color file. Reason: ") + err.what(), path_colors.string());
    }

    for (int i = 0; i < extrusion_roles_colors.size(); i += 2) {
        std::string color_code = tree_colors.get<std::string>(extrusion_roles_colors[i]);
        extrusion_roles_colors[i + 1] = color_code;
    }

    m_gcode_preview_data->set_extrusion_paths_colors(extrusion_roles_colors);
#endif // !ENABLE_GCODE_VIEWER

    return true;
}

Preview::~Preview()
{
    unbind_event_handlers();

    if (m_canvas != nullptr)
        delete m_canvas;

    if (m_canvas_widget != nullptr)
        delete m_canvas_widget;
}

void Preview::set_as_dirty()
{
    if (m_canvas != nullptr)
        m_canvas->set_as_dirty();
}

void Preview::set_number_extruders(unsigned int number_extruders)
{
    if (m_number_extruders != number_extruders)
    {
        m_number_extruders = number_extruders;
#if ENABLE_GCODE_VIEWER
        int type = (number_extruders > 1) ? (int)GCodeViewer::EViewType::Tool /* color by a tool number */ : 0; // color by a feature type
        m_choice_view_type->SetSelection(type);
        if ((0 <= type) && (type < static_cast<int>(GCodeViewer::EViewType::Count)))
            m_canvas->set_gcode_view_preview_type(static_cast<GCodeViewer::EViewType>(type));
#else
        int type = (number_extruders > 1) ? (int)GCodePreviewData::Extrusion::Tool /* color by a tool number */ : 0; // color by a feature type
        m_choice_view_type->SetSelection(type);
        if ((0 <= type) && (type < (int)GCodePreviewData::Extrusion::Num_View_Types))
            m_gcode_preview_data->extrusion.view_type = (GCodePreviewData::Extrusion::EViewType)type;
#endif // ENABLE_GCODE_VIEWER

        //m_preferred_color_mode = (type == tool_idx) ? "tool_or_feature" : "feature";
    }
}

#if !ENABLE_GCODE_VIEWER
void Preview::set_enabled(bool enabled)
{
    m_enabled = enabled;
}
#endif // !ENABLE_GCODE_VIEWER

void Preview::bed_shape_changed()
{
    if (m_canvas != nullptr)
        m_canvas->bed_shape_changed();
}

void Preview::select_view(const std::string& direction)
{
    m_canvas->select_view(direction);
}

void Preview::set_drop_target(wxDropTarget* target)
{
    if (target != nullptr)
        SetDropTarget(target);
}

void Preview::load_print(bool keep_z_range)
{
    PrinterTechnology tech = m_process->current_printer_technology();
    if (tech == ptFFF)
        load_print_as_fff(keep_z_range);
    else if (tech == ptSLA)
        load_print_as_sla();

#if ENABLE_GCODE_VIEWER
    update_bottom_toolbar();
#endif // ENABLE_GCODE_VIEWER
    Layout();
}

void Preview::reload_print(bool keep_volumes)
{
#ifdef __linux__
    // We are getting mysterious crashes on Linux in gtk due to OpenGL context activation GH #1874 #1955.
    // So we are applying a workaround here: a delayed release of OpenGL vertex buffers.
    if (!IsShown())
    {
        m_volumes_cleanup_required = !keep_volumes;
        return;
    }
#endif /* __linux __ */
    if (
#ifdef __linux__
        m_volumes_cleanup_required || 
#endif /* __linux__ */
        !keep_volumes)
    {
        m_canvas->reset_volumes();
#if !ENABLE_GCODE_VIEWER
        m_canvas->reset_legend_texture();
#endif // !ENABLE_GCODE_VIEWER
        m_loaded = false;
#ifdef __linux__
        m_volumes_cleanup_required = false;
#endif /* __linux__ */
    }

    load_print();
}

void Preview::refresh_print()
{
    m_loaded = false;

    if (!IsShown())
        return;

    load_print(true);
}

void Preview::msw_rescale()
{
    // rescale slider
#if ENABLE_GCODE_VIEWER
    if (m_layers_slider != nullptr) m_layers_slider->msw_rescale();
    if (m_moves_slider != nullptr) m_moves_slider->msw_rescale();
#else
    if (m_slider) m_slider->msw_rescale();
#endif // ENABLE_GCODE_VIEWER

    // rescale warning legend on the canvas
    get_canvas3d()->msw_rescale();

    // rescale legend
    refresh_print();
}

void Preview::jump_layers_slider(wxKeyEvent& evt)
{
#if ENABLE_GCODE_VIEWER
    if (m_layers_slider) m_layers_slider->OnChar(evt);
#else
    if (m_slider)
        m_slider->OnKeyDown(evt);
#endif // ENABLE_GCODE_VIEWER
}

#if ENABLE_GCODE_VIEWER
void Preview::move_layers_slider(wxKeyEvent& evt)
{
    if (m_layers_slider != nullptr) m_layers_slider->OnKeyDown(evt);
}
#else
void Preview::move_double_slider(wxKeyEvent& evt)
{
    if (m_slider)
        m_slider->OnKeyDown(evt);
}
#endif // ENABLE_GCODE_VIEWER

#if ENABLE_GCODE_VIEWER
void Preview::edit_layers_slider(wxKeyEvent& evt)
{
    if (m_layers_slider != nullptr) m_layers_slider->OnChar(evt);
}
#else
void Preview::edit_double_slider(wxKeyEvent& evt)
{
    if (m_slider)
        m_slider->OnChar(evt);
}
#endif // ENABLE_GCODE_VIEWER

void Preview::bind_event_handlers()
{
    this->Bind(wxEVT_SIZE, &Preview::on_size, this);
    m_choice_view_type->Bind(wxEVT_CHOICE, &Preview::on_choice_view_type, this);
    m_combochecklist_features->Bind(wxEVT_CHECKLISTBOX, &Preview::on_combochecklist_features, this);
#if ENABLE_GCODE_VIEWER
    m_combochecklist_options->Bind(wxEVT_CHECKLISTBOX, &Preview::on_combochecklist_options, this);
    m_moves_slider->Bind(wxEVT_SCROLL_CHANGED, &Preview::on_moves_slider_scroll_changed, this);
#else
    m_checkbox_travel->Bind(wxEVT_CHECKBOX, &Preview::on_checkbox_travel, this);
    m_checkbox_retractions->Bind(wxEVT_CHECKBOX, &Preview::on_checkbox_retractions, this);
    m_checkbox_unretractions->Bind(wxEVT_CHECKBOX, &Preview::on_checkbox_unretractions, this);
    m_checkbox_shells->Bind(wxEVT_CHECKBOX, &Preview::on_checkbox_shells, this);
    m_checkbox_legend->Bind(wxEVT_CHECKBOX, &Preview::on_checkbox_legend, this);
#endif // ENABLE_GCODE_VIEWER
}

void Preview::unbind_event_handlers()
{
    this->Unbind(wxEVT_SIZE, &Preview::on_size, this);
    m_choice_view_type->Unbind(wxEVT_CHOICE, &Preview::on_choice_view_type, this);
    m_combochecklist_features->Unbind(wxEVT_CHECKLISTBOX, &Preview::on_combochecklist_features, this);
#if ENABLE_GCODE_VIEWER
    m_combochecklist_options->Unbind(wxEVT_CHECKLISTBOX, &Preview::on_combochecklist_options, this);
    m_moves_slider->Unbind(wxEVT_SCROLL_CHANGED, &Preview::on_moves_slider_scroll_changed, this);
#else
    m_checkbox_travel->Unbind(wxEVT_CHECKBOX, &Preview::on_checkbox_travel, this);
    m_checkbox_retractions->Unbind(wxEVT_CHECKBOX, &Preview::on_checkbox_retractions, this);
    m_checkbox_unretractions->Unbind(wxEVT_CHECKBOX, &Preview::on_checkbox_unretractions, this);
    m_checkbox_shells->Unbind(wxEVT_CHECKBOX, &Preview::on_checkbox_shells, this);
    m_checkbox_legend->Unbind(wxEVT_CHECKBOX, &Preview::on_checkbox_legend, this);
#endif // ENABLE_GCODE_VIEWER
}

#if !ENABLE_GCODE_VIEWER
void Preview::show_hide_ui_elements(const std::string& what)
{
    bool enable = (what == "full");
    m_label_show->Enable(enable);
    m_combochecklist_features->Enable(enable);
    m_checkbox_travel->Enable(enable);
    m_checkbox_retractions->Enable(enable);
    m_checkbox_unretractions->Enable(enable);
    m_checkbox_shells->Enable(enable);
    m_checkbox_legend->Enable(enable);

    enable = (what != "none");
    m_label_view_type->Enable(enable);
    m_choice_view_type->Enable(enable);

    bool visible = (what != "none");
    m_label_show->Show(visible);
    m_combochecklist_features->Show(visible);
    m_checkbox_travel->Show(visible);
    m_checkbox_retractions->Show(visible);
    m_checkbox_unretractions->Show(visible);
    m_checkbox_shells->Show(visible);
    m_checkbox_legend->Show(visible);
    m_label_view_type->Show(visible);
    m_choice_view_type->Show(visible);
}
#endif // !ENABLE_GCODE_VIEWER

#if ENABLE_GCODE_VIEWER
void Preview::hide_layers_slider()
{
    m_layers_slider_sizer->Hide((size_t)0);
    Layout();
}
#else
void Preview::reset_sliders(bool reset_all)
{
    m_enabled = false;
    //    reset_double_slider();
    if (reset_all)
        m_double_slider_sizer->Hide((size_t)0);
    else
        m_double_slider_sizer->GetItem(size_t(0))->GetSizer()->Hide(1);
}
#endif // ENABLE_GCODE_VIEWER

#if !ENABLE_GCODE_VIEWER
void Preview::update_sliders(const std::vector<double>& layers_z, bool keep_z_range)
{
    m_enabled = true;
    update_double_slider(layers_z, keep_z_range);

    m_double_slider_sizer->Show((size_t)0);

    Layout();
}
#endif // !ENABLE_GCODE_VIEWER

void Preview::on_size(wxSizeEvent& evt)
{
    evt.Skip();
    Refresh();
}

void Preview::on_choice_view_type(wxCommandEvent& evt)
{
    //m_preferred_color_mode = (m_choice_view_type->GetStringSelection() == L("Tool")) ? "tool" : "feature";
    int selection = m_choice_view_type->GetCurrentSelection();
#if ENABLE_GCODE_VIEWER
    if (0 <= selection && selection < static_cast<int>(GCodeViewer::EViewType::Count)) {
        this->m_last_choice = static_cast<GCodeViewer::EViewType>(selection);
        m_canvas->set_toolpath_view_type(this->m_last_choice);
    }

    refresh_print();
#else
    if ((0 <= selection) && (selection < (int)GCodePreviewData::Extrusion::Num_View_Types)) {
        m_last_choice = (GCodePreviewData::Extrusion::EViewType)selection;
        m_gcode_preview_data->extrusion.view_type = m_last_choice;
    }

    reload_print();
#endif // ENABLE_GCODE_VIEWER
}

void Preview::on_combochecklist_features(wxCommandEvent& evt)
{
    unsigned int flags = Slic3r::GUI::combochecklist_get_flags(m_combochecklist_features);
#if ENABLE_GCODE_VIEWER
    m_canvas->set_toolpath_role_visibility_flags(flags);
#else
    m_gcode_preview_data->extrusion.role_flags = flags;
#endif // ENABLE_GCODE_VIEWER
    refresh_print();
}

#if ENABLE_GCODE_VIEWER
void Preview::on_combochecklist_options(wxCommandEvent& evt)
{
    auto xored = [](unsigned int flags1, unsigned int flags2, unsigned int flag) {
        auto is_flag_set = [](unsigned int flags, unsigned int flag) {
            return (flags & (1 << flag)) != 0;
        };
        return !is_flag_set(flags1, flag) != !is_flag_set(flags2, flag);
    };

    unsigned int curr_flags = m_canvas->get_gcode_options_visibility_flags();
    unsigned int new_flags = Slic3r::GUI::combochecklist_get_flags(m_combochecklist_options);
    if (curr_flags == new_flags)
        return;

    m_canvas->set_gcode_options_visibility_from_flags(new_flags);

    bool skip_refresh = xored(curr_flags, new_flags, static_cast<unsigned int>(OptionType::Shells)) ||
        xored(curr_flags, new_flags, static_cast<unsigned int>(OptionType::ToolMarker));

    if (!skip_refresh)
        refresh_print();
    else
        m_canvas->set_as_dirty();
}
#else
void Preview::on_checkbox_travel(wxCommandEvent& evt)
{
    m_gcode_preview_data->travel.is_visible = m_checkbox_travel->IsChecked();
    m_gcode_preview_data->ranges.feedrate.set_mode(GCodePreviewData::FeedrateKind::TRAVEL, m_gcode_preview_data->travel.is_visible);
    // Rather than refresh, reload print so that speed color ranges get recomputed (affected by travel visibility)
    reload_print();
}

void Preview::on_checkbox_retractions(wxCommandEvent& evt)
{
    m_gcode_preview_data->retraction.is_visible = m_checkbox_retractions->IsChecked();
    refresh_print();
}

void Preview::on_checkbox_unretractions(wxCommandEvent& evt)
{
    m_gcode_preview_data->unretraction.is_visible = m_checkbox_unretractions->IsChecked();
    refresh_print();
}

void Preview::on_checkbox_shells(wxCommandEvent& evt)
{
    m_gcode_preview_data->shell.is_visible = m_checkbox_shells->IsChecked();
    refresh_print();
}

void Preview::on_checkbox_legend(wxCommandEvent& evt)
{
    m_canvas->enable_legend_texture(m_checkbox_legend->IsChecked());
    m_canvas_widget->Refresh();
}
#endif // ENABLE_GCODE_VIEWER

void Preview::update_view_type(bool keep_volumes)
{
    const DynamicPrintConfig& config = wxGetApp().preset_bundle->project_config;
    bool has_color_print = !wxGetApp().plater()->model().custom_gcode_per_print_z.gcodes.empty()/*&&
                             (wxGetApp().extruders_edited_cnt()==1 || !slice_completed) */;
     bool has_multi_tool = config.option<ConfigOptionFloats>("wiping_volumes_matrix")->values.size() > 1;
#if ENABLE_GCODE_VIEWER
     if (!m_has_switched_to_color && has_color_print) {
         m_last_choice = GCodeViewer::EViewType::ColorPrint;
         m_has_switched_to_color = true;
     } else if (!m_has_switched_to_extruders && has_multi_tool) {
         m_last_choice = GCodeViewer::EViewType::Tool;
         m_has_switched_to_extruders = true;
     }
     if (m_last_choice != m_canvas->get_gcode_view_preview_type()) {
         m_canvas->set_gcode_view_preview_type(m_last_choice);
         m_choice_view_type->SetSelection((int)m_last_choice);
     }
#else
    if (!m_has_switched_to_color && has_color_print) {
        m_last_choice = GCodePreviewData::Extrusion::ColorPrint;
        m_has_switched_to_color = true;
    } else if (!m_has_switched_to_extruders && has_multi_tool) {
        m_last_choice = GCodePreviewData::Extrusion::Tool;
        m_has_switched_to_extruders = true;
     }
    if (m_last_choice != m_gcode_preview_data->extrusion.view_type) {
        m_gcode_preview_data->extrusion.view_type = m_last_choice;
        m_choice_view_type->SetSelection(m_last_choice);
    }
#endif // ENABLE_GCODE_VIEWER
     //m_preferred_color_mode = "feature";

#if ENABLE_GCODE_VIEWER
    reload_print(keep_volumes);
#else
    reload_print();
#endif // ENABLE_GCODE_VIEWER}
}

#if ENABLE_GCODE_VIEWER
void Preview::update_bottom_toolbar()
{
    combochecklist_set_flags(m_combochecklist_features, m_canvas->get_toolpath_role_visibility_flags());
    combochecklist_set_flags(m_combochecklist_options, m_canvas->get_gcode_options_visibility_flags());

    // updates visibility of features combobox
    if (m_bottom_toolbar_panel->IsShown())
    {
        wxSizer* sizer = m_bottom_toolbar_panel->GetSizer();
        bool show = !m_canvas->is_gcode_legend_enabled() || m_canvas->get_gcode_view_type() != GCodeViewer::EViewType::FeatureType;

        if (show)
        {
            if (sizer->GetItem(m_combochecklist_features) == nullptr)
            {
                sizer->Insert(m_combochecklist_features_pos, m_combochecklist_features, 0, wxALIGN_CENTER_VERTICAL | wxLEFT, 5);
                sizer->Show(m_combochecklist_features);
                sizer->Layout();
                Refresh();
            }
        }
        else
        {
            if (sizer->GetItem(m_combochecklist_features) != nullptr)
            {
                sizer->Hide(m_combochecklist_features);
                sizer->Detach(m_combochecklist_features);
                sizer->Layout();
                Refresh();
            }
        }
    }
}
#endif // ENABLE_GCODE_VIEWER

#if ENABLE_GCODE_VIEWER
wxBoxSizer* Preview::create_layers_slider_sizer()
{
    wxBoxSizer* sizer = new wxBoxSizer(wxHORIZONTAL);
    m_layers_slider = new DoubleSlider::Control(this, wxID_ANY, 0, 0, 0, 100);

    m_layers_slider->SetDrawMode(wxGetApp().preset_bundle->printers.get_edited_preset().printer_technology() == ptSLA,
        wxGetApp().preset_bundle->prints.get_edited_preset().config.opt_bool("complete_objects"));
    m_layers_slider->enable_action_icon(wxGetApp().is_editor());

    sizer->Add(m_layers_slider, 0, wxEXPAND, 0);

    // sizer, m_canvas_widget
    m_canvas_widget->Bind(wxEVT_KEY_DOWN, &Preview::update_layers_slider_from_canvas, this);
    m_canvas_widget->Bind(wxEVT_KEY_UP, [this](wxKeyEvent& event) {
        if (event.GetKeyCode() == WXK_SHIFT)
            m_layers_slider->UseDefaultColors(true);
        event.Skip();
        });

    m_layers_slider->Bind(wxEVT_SCROLL_CHANGED, &Preview::on_layers_slider_scroll_changed, this);

    Bind(DoubleSlider::wxCUSTOMEVT_TICKSCHANGED, [this](wxEvent&) {
        Model& model = wxGetApp().plater()->model();
        model.custom_gcode_per_print_z = m_layers_slider->GetTicksValues();
        m_schedule_background_process();

        update_view_type(false);
        });

    return sizer;
}
#else
void Preview::create_double_slider()
{
    m_slider = new DoubleSlider::Control(this, wxID_ANY, 0, 0, 0, 100);

    bool sla_print_technology = wxGetApp().preset_bundle->printers.get_edited_preset().printer_technology() == ptSLA;
    bool sequential_print = wxGetApp().preset_bundle->prints.get_edited_preset().config.opt_bool("complete_objects");
    m_slider->SetDrawMode(sla_print_technology, sequential_print);

    m_double_slider_sizer->Add(m_slider, 0, wxEXPAND, 0);


    // sizer, m_canvas_widget
    m_canvas_widget->Bind(wxEVT_KEY_DOWN, &Preview::update_double_slider_from_canvas, this);
    m_canvas_widget->Bind(wxEVT_KEY_UP, [this](wxKeyEvent& event) {
        if (event.GetKeyCode() == WXK_SHIFT)
            m_slider->UseDefaultColors(true);
        event.Skip();
    });

    m_slider->Bind(wxEVT_SCROLL_CHANGED, &Preview::on_sliders_scroll_changed, this);

    Bind(DoubleSlider::wxCUSTOMEVT_TICKSCHANGED, [this](wxEvent&) {
        Model& model = wxGetApp().plater()->model();
        model.custom_gcode_per_print_z = m_slider->GetTicksValues();
        m_schedule_background_process();

        update_view_type(false);
    });
}
#endif // ENABLE_GCODE_VIEWER

// Find an index of a value in a sorted vector, which is in <z-eps, z+eps>.
// Returns -1 if there is no such member.
static int find_close_layer_idx(const std::vector<double>& zs, double &z, double eps)
{
    if (zs.empty())
        return -1;
    auto it_h = std::lower_bound(zs.begin(), zs.end(), z);
    if (it_h == zs.end()) {
        auto it_l = it_h;
        -- it_l;
        if (z - *it_l < eps)
            return int(zs.size() - 1);
    } else if (it_h == zs.begin()) {
        if (*it_h - z < eps)
            return 0;
    } else {
        auto it_l = it_h;
        -- it_l;
        double dist_l = z - *it_l;
        double dist_h = *it_h - z;
        if (std::min(dist_l, dist_h) < eps) {
            return (dist_l < dist_h) ? int(it_l - zs.begin()) : int(it_h - zs.begin());
        }
    }
    return -1;
}

#if ENABLE_GCODE_VIEWER
void Preview::check_layers_slider_values(std::vector<CustomGCode::Item>& ticks_from_model, const std::vector<double>& layers_z)
#else
void Preview::check_slider_values(std::vector<CustomGCode::Item>& ticks_from_model,
                                  const std::vector<double>& layers_z)
#endif // ENABLE_GCODE_VIEWER
{
    // All ticks that would end up outside the slider range should be erased.
    // TODO: this should be placed into more appropriate part of code,
    // this function is e.g. not called when the last object is deleted
    unsigned int old_size = ticks_from_model.size();
    ticks_from_model.erase(std::remove_if(ticks_from_model.begin(), ticks_from_model.end(),
                     [layers_z](CustomGCode::Item val)
        {
            auto it = std::lower_bound(layers_z.begin(), layers_z.end(), val.print_z - DoubleSlider::epsilon());
            return it == layers_z.end();
        }),
        ticks_from_model.end());
    if (ticks_from_model.size() != old_size)
        m_schedule_background_process();
}

#if ENABLE_GCODE_VIEWER
void Preview::update_layers_slider(const std::vector<double>& layers_z, bool keep_z_range)
{
    // Save the initial slider span.
    double z_low = m_layers_slider->GetLowerValueD();
    double z_high = m_layers_slider->GetHigherValueD();
    bool   was_empty = m_layers_slider->GetMaxValue() == 0;

    bool force_sliders_full_range = was_empty;
    if (!keep_z_range)
    {
        bool span_changed = layers_z.empty() || std::abs(layers_z.back() - m_layers_slider->GetMaxValueD()) > DoubleSlider::epsilon()/*1e-6*/;
        force_sliders_full_range |= span_changed;
    }
    bool   snap_to_min = force_sliders_full_range || m_layers_slider->is_lower_at_min();
    bool   snap_to_max = force_sliders_full_range || m_layers_slider->is_higher_at_max();

    // Detect and set manipulation mode for double slider
    update_layers_slider_mode();

    CustomGCode::Info& ticks_info_from_model = wxGetApp().plater()->model().custom_gcode_per_print_z;
    check_layers_slider_values(ticks_info_from_model.gcodes, layers_z);

    m_layers_slider->SetSliderValues(layers_z);
    assert(m_layers_slider->GetMinValue() == 0);
    m_layers_slider->SetMaxValue(layers_z.empty() ? 0 : layers_z.size() - 1);

    int idx_low = 0;
    int idx_high = m_layers_slider->GetMaxValue();
    if (!layers_z.empty()) {
        if (!snap_to_min) {
            int idx_new = find_close_layer_idx(layers_z, z_low, DoubleSlider::epsilon()/*1e-6*/);
            if (idx_new != -1)
                idx_low = idx_new;
        }
        if (!snap_to_max) {
            int idx_new = find_close_layer_idx(layers_z, z_high, DoubleSlider::epsilon()/*1e-6*/);
            if (idx_new != -1)
                idx_high = idx_new;
        }
    }
    m_layers_slider->SetSelectionSpan(idx_low, idx_high);
    m_layers_slider->SetTicksValues(ticks_info_from_model);

    bool sla_print_technology = wxGetApp().plater()->printer_technology() == ptSLA;
    bool sequential_print = wxGetApp().preset_bundle->prints.get_edited_preset().config.opt_bool("complete_objects");
    m_layers_slider->SetDrawMode(sla_print_technology, sequential_print);
    m_layers_slider->SetExtruderColors(wxGetApp().plater()->get_extruder_colors_from_plater_config());

    m_layers_slider_sizer->Show((size_t)0);
    Layout();
}
#else
void Preview::update_double_slider(const std::vector<double> & layers_z, bool keep_z_range)
{
    // Save the initial slider span.
    double z_low        = m_slider->GetLowerValueD();
    double z_high       = m_slider->GetHigherValueD();
    bool   was_empty    = m_slider->GetMaxValue() == 0;

    bool force_sliders_full_range = was_empty;
    if (!keep_z_range)
    {
        bool span_changed = layers_z.empty() || std::abs(layers_z.back() - m_slider->GetMaxValueD()) > DoubleSlider::epsilon()/*1e-6*/;
        force_sliders_full_range |= span_changed;
    }
    bool   snap_to_min = force_sliders_full_range || m_slider->is_lower_at_min();
	bool   snap_to_max  = force_sliders_full_range || m_slider->is_higher_at_max();

    // Detect and set manipulation mode for double slider
    update_double_slider_mode();

    CustomGCode::Info& ticks_info_from_model = wxGetApp().plater()->model().custom_gcode_per_print_z;
    check_slider_values(ticks_info_from_model.gcodes, layers_z);

    m_slider->SetSliderValues(layers_z);
    assert(m_slider->GetMinValue() == 0);
    m_slider->SetMaxValue(layers_z.empty() ? 0 : layers_z.size() - 1);

    int idx_low  = 0;
    int idx_high = m_slider->GetMaxValue();
    if (!layers_z.empty()) {
        if (!snap_to_min) {
            int idx_new = find_close_layer_idx(layers_z, z_low, DoubleSlider::epsilon()/*1e-6*/);
            if (idx_new != -1)
                idx_low = idx_new;
        }
        if (!snap_to_max) {
            int idx_new = find_close_layer_idx(layers_z, z_high, DoubleSlider::epsilon()/*1e-6*/);
            if (idx_new != -1)
                idx_high = idx_new;
        }
    }
    m_slider->SetSelectionSpan(idx_low, idx_high);

    m_slider->SetTicksValues(ticks_info_from_model);

    bool sla_print_technology = wxGetApp().plater()->printer_technology() == ptSLA;
    bool sequential_print = wxGetApp().preset_bundle->prints.get_edited_preset().config.opt_bool("complete_objects");
    m_slider->SetDrawMode(sla_print_technology, sequential_print);

    m_slider->SetExtruderColors(wxGetApp().plater()->get_extruder_colors_from_plater_config());
}
#endif // ENABLE_GCODE_VIEWER

#if ENABLE_GCODE_VIEWER
void Preview::update_layers_slider_mode()
#else
void Preview::update_double_slider_mode()
#endif // ENABLE_GCODE_VIEWER
{
    //    true  -> single-extruder printer profile OR 
    //             multi-extruder printer profile , but whole model is printed by only one extruder
    //    false -> multi-extruder printer profile , and model is printed by several extruders
    bool    one_extruder_printed_model = true;

    // extruder used for whole model for multi-extruder printer profile
    int     only_extruder = -1; 

    if (wxGetApp().extruders_edited_cnt() > 1)
    {
        const ModelObjectPtrs& objects = wxGetApp().plater()->model().objects;

        // check if whole model uses just only one extruder
        if (!objects.empty())
        {
            const int extruder = objects[0]->config.has("extruder") ?
                                 objects[0]->config.option("extruder")->getInt() : 0;

            auto is_one_extruder_printed_model = [objects, extruder]()
            {
                for (ModelObject* object : objects)
                {
                    if (object->config.has("extruder") &&
                        object->config.option("extruder")->getInt() != extruder)
                        return false;

                    if (object->volumes.size() > 1)
                        for (ModelVolume* volume : object->volumes)
                            if (volume->config.has("extruder") &&
                                volume->config.option("extruder")->getInt() != extruder)
                                return false;

                    for (const auto& range : object->layer_config_ranges)
                        if (range.second.has("extruder") &&
                            range.second.option("extruder")->getInt() != extruder)
                            return false;
                }
                return true;
            };

            if (is_one_extruder_printed_model())
                only_extruder = extruder;
            else
                one_extruder_printed_model = false;
        }
    }

#if ENABLE_GCODE_VIEWER
    m_layers_slider->SetModeAndOnlyExtruder(one_extruder_printed_model, only_extruder);
#else
    m_slider->SetModeAndOnlyExtruder(one_extruder_printed_model, only_extruder);
#endif // ENABLE_GCODE_VIEWER
}

#if ENABLE_GCODE_VIEWER
void Preview::reset_layers_slider()
{
    m_layers_slider->SetHigherValue(0);
    m_layers_slider->SetLowerValue(0);
}
#else
void Preview::reset_double_slider()
{
    m_slider->SetHigherValue(0);
    m_slider->SetLowerValue(0);
}
#endif // ENABLE_GCODE_VIEWER

#if ENABLE_GCODE_VIEWER
void Preview::update_layers_slider_from_canvas(wxKeyEvent& event)
{
    if (event.HasModifiers()) {
        event.Skip();
        return;
    }

    const auto key = event.GetKeyCode();

    if (key == 'U' || key == 'D') {
        const int new_pos = key == 'U' ? m_layers_slider->GetHigherValue() + 1 : m_layers_slider->GetHigherValue() - 1;
        m_layers_slider->SetHigherValue(new_pos);
        if (event.ShiftDown() || m_layers_slider->is_one_layer()) m_layers_slider->SetLowerValue(m_layers_slider->GetHigherValue());
    }
    else if (key == 'S')
        m_layers_slider->ChangeOneLayerLock();
    else if (key == WXK_SHIFT)
        m_layers_slider->UseDefaultColors(false);
    else
        event.Skip();
}

void Preview::update_moves_slider()
{
    const GCodeViewer::SequentialView& view = m_canvas->get_gcode_sequential_view();
    // this should not be needed, but it is here to try to prevent rambling crashes on Mac Asan
    if (view.endpoints.last < view.endpoints.first)
        return;

    std::vector<double> values(view.endpoints.last - view.endpoints.first + 1);
    unsigned int count = 0;
    for (unsigned int i = view.endpoints.first; i <= view.endpoints.last; ++i) {
        values[count++] = static_cast<double>(i + 1);
    }

    m_moves_slider->SetSliderValues(values);
    m_moves_slider->SetMaxValue(view.endpoints.last - view.endpoints.first);
    m_moves_slider->SetSelectionSpan(view.current.first - view.endpoints.first, view.current.last - view.endpoints.first);
}

void Preview::enable_moves_slider(bool enable)
{
    bool render_as_disabled = !enable;
    if (m_moves_slider != nullptr && m_moves_slider->is_rendering_as_disabled() != render_as_disabled) {
        m_moves_slider->set_render_as_disabled(render_as_disabled);
        m_moves_slider->Refresh();
    }
}
#else
void Preview::update_double_slider_from_canvas(wxKeyEvent & event)
{
    if (event.HasModifiers()) {
        event.Skip();
        return;
    }

    const auto key = event.GetKeyCode();

    if (key == 'U' || key == 'D') {
        const int new_pos = key == 'U' ? m_slider->GetHigherValue() + 1 : m_slider->GetHigherValue() - 1;
        m_slider->SetHigherValue(new_pos);
		if (event.ShiftDown() || m_slider->is_one_layer()) m_slider->SetLowerValue(m_slider->GetHigherValue());
    }
    else if (key == 'L') {
        m_checkbox_legend->SetValue(!m_checkbox_legend->GetValue());
        auto evt = wxCommandEvent();
        on_checkbox_legend(evt);
    }
    else if (key == 'S')
        m_slider->ChangeOneLayerLock();
    else if (key == WXK_SHIFT)
        m_slider->UseDefaultColors(false);
    else
        event.Skip();
}
#endif // ENABLE_GCODE_VIEWER

void Preview::load_print_as_fff(bool keep_z_range)
{
#if ENABLE_GCODE_VIEWER
    if (wxGetApp().mainframe == nullptr || wxGetApp().is_recreating_gui())
        // avoid processing while mainframe is being constructed
        return;
#endif // ENABLE_GCODE_VIEWER

    if (m_loaded || m_process->current_printer_technology() != ptFFF)
        return;

    // we require that there's at least one object and the posSlice step
    // is performed on all of them(this ensures that _shifted_copies was
    // populated and we know the number of layers)
    bool has_layers = false;
    const Print *print = m_process->fff_print();
    if (print->is_step_done(posSlice)) {
        for (const PrintObject* print_object : print->objects())
            if (! print_object->layers().empty()) {
                has_layers = true;
                break;
            }
    }
	if (print->is_step_done(posSupportMaterial)) {
        for (const PrintObject* print_object : print->objects())
            if (! print_object->support_layers().empty()) {
                has_layers = true;
                break;
            }
    }

#if ENABLE_GCODE_VIEWER
    if (wxGetApp().is_editor() && !has_layers) {
        hide_layers_slider();
        m_left_sizer->Hide(m_bottom_toolbar_panel);
        m_left_sizer->Layout();
        Refresh();
#else
    if (! has_layers) {
        reset_sliders(true);
        m_canvas->reset_legend_texture();
#endif // ENABLE_GCODE_VIEWER
        m_canvas_widget->Refresh();
        return;
    }

    if (m_preferred_color_mode == "tool_or_feature") {
        // It is left to Slic3r to decide whether the print shall be colored by the tool or by the feature.
        // Color by feature if it is a single extruder print.
        unsigned int number_extruders = (unsigned int)print->extruders().size();
        int tool_idx = m_choice_view_type->FindString(_L("Tool"));
        int type = (number_extruders > 1) ? tool_idx /* color by a tool number */ : 0; // color by a feature type
        m_choice_view_type->SetSelection(type);
#if ENABLE_GCODE_VIEWER
        if (0 <= type && type < static_cast<int>(GCodeViewer::EViewType::Count))
            m_canvas->set_gcode_view_preview_type(static_cast<GCodeViewer::EViewType>(type));
#else
        if ((0 <= type) && (type < (int)GCodePreviewData::Extrusion::Num_View_Types))
            m_gcode_preview_data->extrusion.view_type = (GCodePreviewData::Extrusion::EViewType)type;
#endif // ENABLE_GCODE_VIEWER
        // If the->SetSelection changed the following line, revert it to "decide yourself".
        m_preferred_color_mode = "tool_or_feature";
    }

#if ENABLE_GCODE_VIEWER
    GCodeViewer::EViewType gcode_view_type = m_canvas->get_gcode_view_preview_type();
    bool gcode_preview_data_valid = !m_gcode_result->moves.empty();
#else
    bool gcode_preview_data_valid = print->is_step_done(psGCodeExport) && ! m_gcode_preview_data->empty();
#endif // ENABLE_GCODE_VIEWER
    // Collect colors per extruder.
    std::vector<std::string> colors;
    std::vector<CustomGCode::Item> color_print_values = {};
    // set color print values, if it si selected "ColorPrint" view type
#if ENABLE_GCODE_VIEWER
    if (gcode_view_type == GCodeViewer::EViewType::ColorPrint) {
#else
    if (m_gcode_preview_data->extrusion.view_type == GCodePreviewData::Extrusion::ColorPrint) {
#endif // ENABLE_GCODE_VIEWER
        colors = wxGetApp().plater()->get_colors_for_color_print();
#if !ENABLE_GCODE_VIEWER
        colors.push_back("#808080"); // gray color for pause print or custom G-code 
#endif // !ENABLE_GCODE_VIEWER

        if (!gcode_preview_data_valid) {
            color_print_values = wxGetApp().plater()->model().custom_gcode_per_print_z.gcodes;
#if ENABLE_GCODE_VIEWER
            colors.push_back("#808080"); // gray color for pause print or custom G-code 
#endif // ENABLE_GCODE_VIEWER
    }
    }
#if ENABLE_GCODE_VIEWER
    else if (gcode_view_type == GCodeViewer::EViewType::Filament)
#else
    else if (m_gcode_preview_data->extrusion.view_type == GCodePreviewData::Extrusion::Filament)
#endif // ENABLE_GCODE_VIEWER
    {
        const ConfigOptionStrings* extruders_opt = dynamic_cast<const ConfigOptionStrings*>(m_config->option("extruder_colour"));
        const ConfigOptionStrings* filamemts_opt = dynamic_cast<const ConfigOptionStrings*>(m_config->option("filament_colour"));
        unsigned int colors_count = std::max((unsigned int)extruders_opt->values.size(), (unsigned int)filamemts_opt->values.size());

        unsigned char rgb[3];
        for (unsigned int i = 0; i < colors_count; ++i)
        {
            std::string color = m_config->opt_string("filament_colour", i);
            if (!BitmapCache::parse_color(color, rgb))
            {
                color = "#FFFFFF";
            }

            colors.emplace_back(color);
        }
        color_print_values.clear();
    }
#if ENABLE_GCODE_VIEWER
    else if (gcode_preview_data_valid || (gcode_view_type == GCodeViewer::EViewType::Tool))
#else
    else if (gcode_preview_data_valid || (m_gcode_preview_data->extrusion.view_type == GCodePreviewData::Extrusion::Tool))
#endif // ENABLE_GCODE_VIEWER
    {
        colors = wxGetApp().plater()->get_extruder_colors_from_plater_config();
        color_print_values.clear();
    }

    if (IsShown()) {
#if ENABLE_GCODE_VIEWER
        std::vector<double> zs;
#endif // ENABLE_GCODE_VIEWER

        m_canvas->set_selected_extruder(0);
        if (gcode_preview_data_valid) {
            // Load the real G-code preview.
#if ENABLE_GCODE_VIEWER
            m_canvas->load_gcode_preview(*m_gcode_result);
            m_canvas->refresh_gcode_preview(*m_gcode_result, colors);
            m_left_sizer->Show(m_bottom_toolbar_panel);
            m_left_sizer->Layout();
            Refresh();
            zs = m_canvas->get_gcode_layers_zs();
#else
            m_canvas->load_gcode_preview(*m_gcode_preview_data, colors);
#endif // ENABLE_GCODE_VIEWER
            m_loaded = true;
        } else {
            // Load the initial preview based on slices, not the final G-code.
            m_canvas->load_preview(colors, color_print_values);
#if ENABLE_GCODE_VIEWER
            m_left_sizer->Hide(m_bottom_toolbar_panel);
            m_left_sizer->Layout();
            Refresh();
            zs = m_canvas->get_volumes_print_zs(true);
#endif // ENABLE_GCODE_VIEWER
        }
#if !ENABLE_GCODE_VIEWER
        show_hide_ui_elements(gcode_preview_data_valid ? "full" : "simple");
        std::vector<double> zs = m_canvas->get_current_print_zs(true);
#endif // !ENABLE_GCODE_VIEWER
        if (zs.empty()) {
            // all layers filtered out
#if ENABLE_GCODE_VIEWER
            hide_layers_slider();
#else
            reset_sliders(true);
#endif // ENABLE_GCODE_VIEWER
            m_canvas_widget->Refresh();
        } else
#if ENABLE_GCODE_VIEWER
            update_layers_slider(zs, keep_z_range);
#else
            update_sliders(zs, keep_z_range);
#endif // ENABLE_GCODE_VIEWER
    }
}

void Preview::load_print_as_sla()
{
    if (m_loaded || (m_process->current_printer_technology() != ptSLA))
        return;

    unsigned int n_layers = 0;
    const SLAPrint* print = m_process->sla_print();

    std::vector<double> zs;
    double initial_layer_height = print->material_config().initial_layer_height.value;
    for (const SLAPrintObject* obj : print->objects())
        if (obj->is_step_done(slaposSliceSupports) && !obj->get_slice_index().empty())
        {
            auto low_coord = obj->get_slice_index().front().print_level();
            for (auto& rec : obj->get_slice_index())
                zs.emplace_back(initial_layer_height + (rec.print_level() - low_coord) * SCALING_FACTOR);
        }
    sort_remove_duplicates(zs);

    m_canvas->reset_clipping_planes_cache();

    n_layers = (unsigned int)zs.size();
    if (n_layers == 0)
    {
#if ENABLE_GCODE_VIEWER
        hide_layers_slider();
#else
        reset_sliders(true);
#endif // ENABLE_GCODE_VIEWER
        m_canvas_widget->Refresh();
    }

    if (IsShown())
    {
        m_canvas->load_sla_preview();
#if ENABLE_GCODE_VIEWER
        m_left_sizer->Hide(m_bottom_toolbar_panel);
        m_left_sizer->Hide(m_bottom_toolbar_panel);
        m_left_sizer->Layout();
        Refresh();
#else
        show_hide_ui_elements("none");
#endif // ENABLE_GCODE_VIEWER

        if (n_layers > 0)
#if ENABLE_GCODE_VIEWER
            update_layers_slider(zs);
#else
            update_sliders(zs);
#endif // ENABLE_GCODE_VIEWER

        m_loaded = true;
    }
}

#if ENABLE_GCODE_VIEWER
void Preview::on_layers_slider_scroll_changed(wxCommandEvent& event)
#else
void Preview::on_sliders_scroll_changed(wxCommandEvent& event)
#endif // ENABLE_GCODE_VIEWER
{
    if (IsShown())
    {
        PrinterTechnology tech = m_process->current_printer_technology();
        if (tech == ptFFF)
        {
#if ENABLE_GCODE_VIEWER
            m_canvas->set_toolpaths_z_range({ m_layers_slider->GetLowerValueD(), m_layers_slider->GetHigherValueD() });
            m_canvas->set_as_dirty();
#else
            m_canvas->set_toolpaths_range(m_slider->GetLowerValueD() - 1e-6, m_slider->GetHigherValueD() + 1e-6);
            m_canvas->render();
            m_canvas->set_use_clipping_planes(false);
#endif // ENABLE_GCODE_VIEWER
        }
        else if (tech == ptSLA)
        {
#if ENABLE_GCODE_VIEWER
            m_canvas->set_clipping_plane(0, ClippingPlane(Vec3d::UnitZ(), -m_layers_slider->GetLowerValueD()));
            m_canvas->set_clipping_plane(1, ClippingPlane(-Vec3d::UnitZ(), m_layers_slider->GetHigherValueD()));
            m_canvas->set_use_clipping_planes(m_layers_slider->GetHigherValue() != 0);
#else
            m_canvas->set_clipping_plane(0, ClippingPlane(Vec3d::UnitZ(), -m_slider->GetLowerValueD()));
            m_canvas->set_clipping_plane(1, ClippingPlane(-Vec3d::UnitZ(), m_slider->GetHigherValueD()));
            m_canvas->set_use_clipping_planes(m_slider->GetHigherValue() != 0);
#endif // ENABLE_GCODE_VIEWER
            m_canvas->render();
        }
    }
}

#if ENABLE_GCODE_VIEWER
void Preview::on_moves_slider_scroll_changed(wxCommandEvent& event)
{
    m_canvas->update_gcode_sequential_view_current(static_cast<unsigned int>(m_moves_slider->GetLowerValueD() - 1.0), static_cast<unsigned int>(m_moves_slider->GetHigherValueD() - 1.0));
    m_canvas->render();
}

wxString Preview::get_option_type_string(OptionType type) const
{
    switch (type)
    {
    case OptionType::Travel:        { return _L("Travel"); }
    case OptionType::Retractions:   { return _L("Retractions"); }
    case OptionType::Unretractions: { return _L("Deretractions"); }
    case OptionType::ToolChanges:   { return _L("Tool changes"); }
    case OptionType::ColorChanges:  { return _L("Color changes"); }
    case OptionType::PausePrints:   { return _L("Pause prints"); }
    case OptionType::CustomGCodes:  { return _L("Custom GCodes"); }
    case OptionType::Shells:        { return _L("Shells"); }
    case OptionType::ToolMarker:    { return _L("Tool marker"); }
    case OptionType::Legend:        { return _L("Legend/Estimated printing time"); }
    default:                        { return ""; }
    }
}
#endif // ENABLE_GCODE_VIEWER

} // namespace GUI
} // namespace Slic3r<|MERGE_RESOLUTION|>--- conflicted
+++ resolved
@@ -327,7 +327,6 @@
         wxSize((width_screen == large ? 35: (width_screen == medium ?20:15)) * wxGetApp().em_unit(), -1), wxCB_READONLY);
 #endif // ENABLE_GCODE_VIEWER
     std::string feature_items = GUI::into_u8(
-<<<<<<< HEAD
 #if ENABLE_GCODE_VIEWER
         _L("Unknown") + "|1|" +
 #endif // ENABLE_GCODE_VIEWER        _L("Perimeter") + "|" +
@@ -337,6 +336,7 @@
         _L("Solid infill") + "|" +
         _L("Top solid infill") + "|" +
         _L("Bridge infill") + "|" +
+        _L("Internal bridge infill") + "|" +
         _L("Thin wall") + "|" +
         _L("Gap fill") + "|" +
         _L("Skirt") + "|" +
@@ -345,24 +345,6 @@
         _L("Wipe tower") + "|" +
         _L("Mill") + "|" +
         _L("Custom")
-=======
-        _(L("Perimeter")) + "|" +
-        _(L("External perimeter")) + "|" +
-        _(L("Overhang perimeter")) + "|" +
-        _(L("Internal infill")) + "|" +
-        _(L("Solid infill")) + "|" +
-        _(L("Top solid infill")) + "|" +
-        _(L("Bridge infill")) + "|" +
-        _(L("Internal Bridge infill")) + "|" +
-        _(L("Thin wall")) + "|" +
-        _(L("Gap fill")) + "|" +
-        _(L("Skirt")) + "|" +
-        _(L("Support material")) + "|" +
-        _(L(width_screen == large? "Support material interface": "Sup. mat. interface")) + "|" +
-        _(L("Wipe tower")) + "|" +
-        _(L("Mill")) + "|" +
-        _(L("Custom"))
->>>>>>> 27196d34
     );
     Slic3r::GUI::create_combochecklist(m_combochecklist_features, GUI::into_u8(_L("Feature types")), feature_items);
 
@@ -465,7 +447,7 @@
         "Solid infill", "D732D7",
         "Top solid infill", "FF1A1A",
         "Bridge infill", "9999FF",
-        "Internal Bridge infill", "9999EE",
+        "Internal bridge infill", "9999EE",
         "Thin wall", "FFB000",
         "Gap fill", "FFFFFF",
         "Skirt", "845321",
