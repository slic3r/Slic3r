// #include "libslic3r/GCodeSender.hpp"
#include "ConfigManipulation.hpp"
#include "I18N.hpp"
#include "GUI_App.hpp"
#include "PresetBundle.hpp"

#include <wx/msgdlg.h>

namespace Slic3r {
namespace GUI {

void ConfigManipulation::apply(DynamicPrintConfig* config, DynamicPrintConfig* new_config)
{
    bool modified = false;
    for (auto opt_key : config->diff(*new_config)) {
        config->set_key_value(opt_key, new_config->option(opt_key)->clone());
        modified = true;
    }

    if (modified && load_config != nullptr)
        load_config();
}

void ConfigManipulation::toggle_field(const std::string& opt_key, const bool toggle, int opt_index/* = -1*/)
{
    if (local_config) {
        if (local_config->option(opt_key) == nullptr)
            return;
    }
    Field* field = get_field(opt_key, opt_index);
    if (field==nullptr) return;
    field->toggle(toggle);
}

void ConfigManipulation::update_print_fff_config(DynamicPrintConfig* config, const bool is_global_config)
{
    // #ys_FIXME_to_delete
    //! Temporary workaround for the correct updates of the TextCtrl (like "layer_height"):
    // KillFocus() for the wxSpinCtrl use CallAfter function. So,
    // to except the duplicate call of the update() after dialog->ShowModal(),
    // let check if this process is already started.
    if (is_msg_dlg_already_exist)
        return;

    // layer_height shouldn't be equal to zero
    if (config->opt_float("layer_height") < EPSILON)
    {
        const wxString msg_text = _(L("Zero layer height is not valid.\n\nThe layer height will be reset to 0.01."));
        wxMessageDialog dialog(nullptr, msg_text, _(L("Layer height")), wxICON_WARNING | wxOK);
        DynamicPrintConfig new_conf = *config;
        is_msg_dlg_already_exist = true;
        dialog.ShowModal();
        new_conf.set_key_value("layer_height", new ConfigOptionFloat(0.01));
        apply(config, &new_conf);
        is_msg_dlg_already_exist = false;
    }

    if (fabs(config->option<ConfigOptionFloatOrPercent>("first_layer_height")->value - 0) < EPSILON)
    {
        const wxString msg_text = _(L("Zero first layer height is not valid.\n\nThe first layer height will be reset to 0.01."));
        wxMessageDialog dialog(nullptr, msg_text, _(L("First layer height")), wxICON_WARNING | wxOK);
        DynamicPrintConfig new_conf = *config;
        is_msg_dlg_already_exist = true;
        dialog.ShowModal();
        new_conf.set_key_value("first_layer_height", new ConfigOptionFloatOrPercent(0.01, false));
        apply(config, &new_conf);
        is_msg_dlg_already_exist = false;
    }

    double fill_density = config->option<ConfigOptionPercent>("fill_density")->value;

    if (config->opt_bool("spiral_vase") && !(
        config->opt_int("perimeters") == 1
            && config->opt_int("top_solid_layers") == 0
            && fill_density == 0
            && config->opt_bool("support_material") == false
            && config->opt_int("support_material_enforce_layers") == 0
            && config->opt_bool("exact_last_layer_height") == false
            && config->opt_bool("ensure_vertical_shell_thickness") == false
            && config->opt_bool("infill_dense") == false
            && config->opt_bool("extra_perimeters") == false
            )) {
        wxString msg_text = _(L("The Spiral Vase mode requires:\n"
<<<<<<< HEAD
			"- one perimeter\n"
			"- no top solid layers\n"
			"- 0% fill density\n"
			"- no support material\n"
			"- no ensure_vertical_shell_thickness\n"
			"- unchecked 'exact last layer height'\n"
			"- unchecked 'dense infill'\n"
			"- unchecked 'extra perimeters'\n"));
=======
                                "- one perimeter\n"
                                "- no top solid layers\n"
                                "- 0% fill density\n"
                                "- no support material\n"
                                "- inactive Ensure vertical shell thickness"));
>>>>>>> 5e3e5492
        if (is_global_config)
            msg_text += "\n\n" + _(L("Shall I adjust those settings in order to enable Spiral Vase?"));
        wxMessageDialog dialog(nullptr, msg_text, _(L("Spiral Vase")),
                               wxICON_WARNING | (is_global_config ? wxYES | wxNO : wxOK));
        DynamicPrintConfig new_conf = *config;
        auto answer = dialog.ShowModal();
        if (!is_global_config || answer == wxID_YES) {
            new_conf.set_key_value("perimeters", new ConfigOptionInt(1));
            new_conf.set_key_value("top_solid_layers", new ConfigOptionInt(0));
            new_conf.set_key_value("fill_density", new ConfigOptionPercent(0));
            new_conf.set_key_value("support_material", new ConfigOptionBool(false));
            new_conf.set_key_value("support_material_enforce_layers", new ConfigOptionInt(0));
            new_conf.set_key_value("exact_last_layer_height", new ConfigOptionBool(false));
            new_conf.set_key_value("ensure_vertical_shell_thickness", new ConfigOptionBool(false));
            new_conf.set_key_value("infill_dense", new ConfigOptionBool(false));
            new_conf.set_key_value("extra_perimeters", new ConfigOptionBool(false));
            fill_density = 0;
        }
        else {
            new_conf.set_key_value("spiral_vase", new ConfigOptionBool(false));
        }
        apply(config, &new_conf);
        if (cb_value_change)
            cb_value_change("fill_density", fill_density);
    }

    if (config->opt_bool("wipe_tower") && config->opt_bool("support_material") &&
        ((ConfigOptionEnumGeneric*)config->option("support_material_contact_distance_type"))->value != zdNone &&
        (config->opt_int("support_material_extruder") != 0 || config->opt_int("support_material_interface_extruder") != 0)) {
        wxString msg_text = _(L("The Wipe Tower currently supports the non-soluble supports only\n"
                                "if they are printed with the current extruder without triggering a tool change.\n"
                                "(both support_material_extruder and support_material_interface_extruder need to be set to 0)."));
        if (is_global_config)
            msg_text += "\n\n" + _(L("Shall I adjust those settings in order to enable the Wipe Tower?"));
        wxMessageDialog dialog (nullptr, msg_text, _(L("Wipe Tower")),
                                wxICON_WARNING | (is_global_config ? wxYES | wxNO : wxOK));
        DynamicPrintConfig new_conf = *config;
        auto answer = dialog.ShowModal();
        if (!is_global_config || answer == wxID_YES) {
            new_conf.set_key_value("support_material_extruder", new ConfigOptionInt(0));
            new_conf.set_key_value("support_material_interface_extruder", new ConfigOptionInt(0));
        }
        else
            new_conf.set_key_value("wipe_tower", new ConfigOptionBool(false));
        apply(config, &new_conf);
    }

    if (config->opt_bool("wipe_tower") && config->opt_bool("support_material") &&
        ((ConfigOptionEnumGeneric*)config->option("support_material_contact_distance_type"))->value != zdNone &&
        !config->opt_bool("support_material_synchronize_layers")) {
        wxString msg_text = _(L("For the Wipe Tower to work with the soluble supports, the support layers\n"
                                "need to be synchronized with the object layers."));
        if (is_global_config)
            msg_text += "\n\n" + _(L("Shall I synchronize support layers in order to enable the Wipe Tower?"));
        wxMessageDialog dialog(nullptr, msg_text, _(L("Wipe Tower")),
                               wxICON_WARNING | (is_global_config ? wxYES | wxNO : wxOK));
        DynamicPrintConfig new_conf = *config;
        auto answer = dialog.ShowModal();
        if (!is_global_config || answer == wxID_YES) {
            new_conf.set_key_value("support_material_synchronize_layers", new ConfigOptionBool(true));
        }
        else
            new_conf.set_key_value("wipe_tower", new ConfigOptionBool(false));
        apply(config, &new_conf);
    }

    static bool support_material_overhangs_queried = false;

    if (config->opt_bool("support_material")) {
        // Ask only once.
        if (!support_material_overhangs_queried) {
            support_material_overhangs_queried = true;
            if (!config->opt_bool("overhangs")/* != 1*/) {
                wxString msg_text = _(L("Supports work better, if the following feature is enabled:\n"
                                        "- Detect bridging perimeters"));
                if (is_global_config)
                    msg_text += "\n\n" + _(L("Shall I adjust those settings for supports?"));
                wxMessageDialog dialog(nullptr, msg_text, _(L("Support Generator")),
                                       wxICON_WARNING | (is_global_config ? wxYES | wxNO | wxCANCEL : wxOK));
                DynamicPrintConfig new_conf = *config;
                auto answer = dialog.ShowModal();
                if (!is_global_config || answer == wxID_YES) {
                    // Enable "detect bridging perimeters".
                    new_conf.set_key_value("overhangs", new ConfigOptionBool(true));
                }
                else if (answer == wxID_NO) {
                    // Do nothing, leave supports on and "detect bridging perimeters" off.
                }
                else if (answer == wxID_CANCEL) {
                    // Disable supports.
                    new_conf.set_key_value("support_material", new ConfigOptionBool(false));
                    support_material_overhangs_queried = false;
                }
                apply(config, &new_conf);
            }
        }
    }
    else {
        support_material_overhangs_queried = false;
    }

    if (config->option<ConfigOptionPercent>("fill_density")->value == 100) {
        auto fill_pattern = config->option<ConfigOptionEnum<InfillPattern>>("fill_pattern")->value;
        std::string str_fill_pattern = "";
        t_config_enum_values map_names = config->option<ConfigOptionEnum<InfillPattern>>("fill_pattern")->get_enum_values();
        for (auto it : map_names) {
            if (fill_pattern == it.second) {
                str_fill_pattern = it.first;
                break;
            }
        }
        if (!str_fill_pattern.empty()) {
            const std::vector<std::string>& top_fill_pattern = config->def()->get("top_fill_pattern")->enum_values;
            bool correct_100p_fill = false;
            for (const std::string& fill : top_fill_pattern)
            {
                if (str_fill_pattern == fill)
                    correct_100p_fill = true;
            }
            const std::vector<std::string> bottom_fill_pattern = config->def()->get("bottom_fill_pattern")->enum_values;
            for (const std::string &fill : bottom_fill_pattern) {
                if (str_fill_pattern.compare(fill) == 0)
                    correct_100p_fill = true;
            }
            // get fill_pattern name from enum_labels for using this one at dialog_msg
            str_fill_pattern = _utf8(config->def()->get("fill_pattern")->enum_labels[fill_pattern]);
            if (!correct_100p_fill) {
                wxString msg_text = GUI::from_u8((boost::format(_utf8(L("The %1% infill pattern is not supposed to work at 100%% density."))) % str_fill_pattern).str());
                if (is_global_config)
                    msg_text += "\n\n" + _(L("Shall I switch to "+ str_fill_pattern +" fill pattern?"));
                wxMessageDialog dialog(nullptr, msg_text, _(L("Infill")),
                                                  wxICON_WARNING | (is_global_config ? wxYES | wxNO : wxOK) );
                DynamicPrintConfig new_conf = *config;
                auto answer = dialog.ShowModal();
                if (!is_global_config || answer == wxID_YES) {
                    new_conf.set_key_value("fill_pattern", new ConfigOptionEnum<InfillPattern>(ipRectilinear));
                    fill_density = 100;
                }
                else
                    fill_density = wxGetApp().preset_bundle->prints.get_selected_preset().config.option<ConfigOptionPercent>("fill_density")->value;
                new_conf.set_key_value("fill_density", new ConfigOptionPercent(fill_density));
                apply(config, &new_conf);
                if (cb_value_change)
                    cb_value_change("fill_density", fill_density);
            }
        }
    }
}

void ConfigManipulation::toggle_print_fff_options(DynamicPrintConfig* config)
{
    bool have_perimeters = config->opt_int("perimeters") > 0;
    for (auto el : { "extra_perimeters", "extra_perimeters_odd_layers", "only_one_perimeter_top", "ensure_vertical_shell_thickness", "thin_walls", "overhangs",
        "seam_position", "external_perimeters_first", "external_perimeters_vase", "external_perimeter_extrusion_width",
        "perimeter_speed", "small_perimeter_speed", "external_perimeter_speed", "perimeter_loop", "perimeter_loop_seam" })
        toggle_field(el, have_perimeters);

    for (auto el : { "external_perimeters_vase"})
        toggle_field(el, config->opt_bool("external_perimeters_first"));

    for (auto el : { "thin_walls_min_width", "thin_walls_overlap" })
        toggle_field(el, config->opt_bool("thin_walls"));

    toggle_field("perimeter_loop_seam", config->opt_bool("perimeter_loop"));


    bool have_infill = config->option<ConfigOptionPercent>("fill_density")->value > 0;
    // infill_extruder uses the same logic as in Print::extruders()
    for (auto el : { "fill_pattern", "infill_every_layers", "infill_only_where_needed",
                "solid_infill_every_layers", "solid_infill_below_area", "infill_extruder" })
        toggle_field(el, have_infill);

    bool can_have_infill_dense = config->option<ConfigOptionPercent>("fill_density")->value < 50;
    for (auto el : { "infill_dense" })
        toggle_field(el, can_have_infill_dense);

    bool have_infill_dense = config->opt_bool("infill_dense") && can_have_infill_dense;
    for (auto el : { "infill_dense_algo" })
        toggle_field(el, have_infill_dense);

    bool have_solid_infill = config->opt_int("top_solid_layers") > 0 || config->opt_int("bottom_solid_layers") > 0;
    // solid_infill_extruder uses the same logic as in Print::extruders()
    for (auto el : { "top_fill_pattern", "bottom_fill_pattern", "solid_fill_pattern", "enforce_full_fill_volume", "external_infill_margin",
        "infill_first", "solid_infill_extruder", "solid_infill_extrusion_width", "solid_infill_speed" })
        toggle_field(el, have_solid_infill);

    for (auto el : { "fill_angle", "bridge_angle", "infill_extrusion_width",
                    "infill_speed", "bridge_speed" })
        toggle_field(el, have_infill || have_solid_infill);

    // gap fill  can appear in infill
    //toggle_field("gap_fill_speed", have_perimeters && config->opt_bool("gap_fill"));

    for (auto el : {"fill_smooth_width, fill_smooth_distribution" })
        toggle_field(el, config->opt_enum<InfillPattern>("top_fill_pattern") == InfillPattern::ipSmooth);

    bool have_top_solid_infill = config->opt_int("top_solid_layers") > 0;
    for (auto el : { "top_infill_extrusion_width", "top_solid_infill_speed" })
        toggle_field(el, have_top_solid_infill);

    bool have_default_acceleration = config->opt_float("default_acceleration") > 0;
    for (auto el : { "perimeter_acceleration", "infill_acceleration",
                    "bridge_acceleration", "first_layer_acceleration" })
        toggle_field(el, have_default_acceleration);

    bool have_skirt = config->opt_int("skirts") > 0 || config->opt_float("min_skirt_length") > 0;
    for (auto el : { "skirt_distance", "skirt_height" })
        toggle_field(el, have_skirt);

    bool have_brim = config->opt_float("brim_width") > 0 || config->opt_float("brim_width_interior") > 0;
    // perimeter_extruder uses the same logic as in Print::extruders()
    toggle_field("perimeter_extruder", have_perimeters || have_brim);

    toggle_field("brim_ears", config->opt_float("brim_width") > 0);
    toggle_field("brim_inside_holes", config->opt_float("brim_width") > 0 && config->opt_float("brim_width_interior") == 0);
    toggle_field("brim_ears_max_angle", have_brim && config->opt_bool("brim_ears"));

    bool have_raft = config->opt_int("raft_layers") > 0;
    bool have_support_material = config->opt_bool("support_material") || have_raft;
    bool have_support_material_auto = have_support_material && config->opt_bool("support_material_auto");
    bool have_support_interface = config->opt_int("support_material_interface_layers") > 0;
    bool have_support_soluble = have_support_material && ((ConfigOptionEnumGeneric*)config->option("support_material_contact_distance_type"))->value == zdNone;
    for (auto el : { "support_material_pattern", "support_material_with_sheath",
                    "support_material_spacing", "support_material_angle", "support_material_interface_layers",
                    "dont_support_bridges", "support_material_extrusion_width",
                    "support_material_contact_distance_type",
                    "support_material_xy_spacing", "support_material_interface_pattern" })
        toggle_field(el, have_support_material);
    toggle_field("support_material_threshold", have_support_material_auto);

    for (auto el : { "support_material_contact_distance_top",
        "support_material_contact_distance_bottom" })
        toggle_field(el, have_support_material && !have_support_soluble);

    for (auto el : { "support_material_interface_spacing", "support_material_interface_extruder",
                    "support_material_interface_speed", "support_material_interface_contact_loops" })
        toggle_field(el, have_support_material && have_support_interface);
    toggle_field("support_material_synchronize_layers", have_support_soluble);

    toggle_field("perimeter_extrusion_width", have_perimeters || have_skirt || have_brim);
    toggle_field("support_material_extruder", have_support_material || have_skirt);
    toggle_field("support_material_speed", have_support_material || have_brim || have_skirt);

    bool have_sequential_printing = config->opt_bool("complete_objects");
    for (auto el : { "extruder_clearance_radius", "extruder_clearance_height" })
        toggle_field(el, have_sequential_printing);

    bool have_ooze_prevention = config->opt_bool("ooze_prevention");
    toggle_field("standby_temperature_delta", have_ooze_prevention);

    bool have_wipe_tower = config->opt_bool("wipe_tower");
    for (auto el : { "wipe_tower_x", "wipe_tower_y", "wipe_tower_width", "wipe_tower_rotation_angle", "wipe_tower_bridging" })
        toggle_field(el, have_wipe_tower);


    for (auto el : { "fill_smooth_width", "fill_smooth_distribution" })
        toggle_field(el, (have_solid_infill && (config->option<ConfigOptionEnum<InfillPattern>>("top_fill_pattern")->value == InfillPattern::ipSmooth
            || config->option<ConfigOptionEnum<InfillPattern>>("bottom_fill_pattern")->value == InfillPattern::ipSmooth
            || config->option<ConfigOptionEnum<InfillPattern>>("solid_fill_pattern")->value == InfillPattern::ipSmooth))
            || (config->option<ConfigOptionEnum<InfillPattern>>("support_material_interface_pattern")->value == InfillPattern::ipSmooth && have_support_material));
}

void ConfigManipulation::update_print_sla_config(DynamicPrintConfig* config, const bool is_global_config/* = false*/)
{
    double head_penetration = config->opt_float("support_head_penetration");
    double head_width = config->opt_float("support_head_width");
    if (head_penetration > head_width) {
        wxString msg_text = _(L("Head penetration should not be greater than the head width."));

        wxMessageDialog dialog(nullptr, msg_text, _(L("Invalid Head penetration")), wxICON_WARNING | wxOK);
        DynamicPrintConfig new_conf = *config;
        if (dialog.ShowModal() == wxID_OK) {
            new_conf.set_key_value("support_head_penetration", new ConfigOptionFloat(head_width));
            apply(config, &new_conf);
        }
    }

    double pinhead_d = config->opt_float("support_head_front_diameter");
    double pillar_d = config->opt_float("support_pillar_diameter");
    if (pinhead_d > pillar_d) {
        wxString msg_text = _(L("Pinhead diameter should be smaller than the pillar diameter."));

        wxMessageDialog dialog(nullptr, msg_text, _(L("Invalid pinhead diameter")), wxICON_WARNING | wxOK);

        DynamicPrintConfig new_conf = *config;
        if (dialog.ShowModal() == wxID_OK) {
            new_conf.set_key_value("support_head_front_diameter", new ConfigOptionFloat(pillar_d / 2.0));
            apply(config, &new_conf);
        }
    }
}

void ConfigManipulation::toggle_print_sla_options(DynamicPrintConfig* config)
{
    bool supports_en = config->opt_bool("supports_enable");

    toggle_field("support_head_front_diameter", supports_en);
    toggle_field("support_head_penetration", supports_en);
    toggle_field("support_head_width", supports_en);
    toggle_field("support_pillar_diameter", supports_en);
    toggle_field("support_pillar_connection_mode", supports_en);
    toggle_field("support_buildplate_only", supports_en);
    toggle_field("support_base_diameter", supports_en);
    toggle_field("support_base_height", supports_en);
    toggle_field("support_base_safety_distance", supports_en);
    toggle_field("support_critical_angle", supports_en);
    toggle_field("support_max_bridge_length", supports_en);
    toggle_field("support_max_pillar_link_distance", supports_en);
    toggle_field("support_points_density_relative", supports_en);
    toggle_field("support_points_minimal_distance", supports_en);

    bool pad_en = config->opt_bool("pad_enable");

    toggle_field("pad_wall_thickness", pad_en);
    toggle_field("pad_wall_height", pad_en);
    toggle_field("pad_brim_size", pad_en);
    toggle_field("pad_max_merge_distance", pad_en);
 // toggle_field("pad_edge_radius", supports_en);
    toggle_field("pad_wall_slope", pad_en);
    toggle_field("pad_around_object", pad_en);
    toggle_field("pad_around_object_everywhere", pad_en);

    bool zero_elev = config->opt_bool("pad_around_object") && pad_en;

    toggle_field("support_object_elevation", supports_en && !zero_elev);
    toggle_field("pad_object_gap", zero_elev);
    toggle_field("pad_around_object_everywhere", zero_elev);
    toggle_field("pad_object_connector_stride", zero_elev);
    toggle_field("pad_object_connector_width", zero_elev);
    toggle_field("pad_object_connector_penetration", zero_elev);
}


} // GUI
} // Slic3r<|MERGE_RESOLUTION|>--- conflicted
+++ resolved
@@ -81,7 +81,6 @@
             && config->opt_bool("extra_perimeters") == false
             )) {
         wxString msg_text = _(L("The Spiral Vase mode requires:\n"
-<<<<<<< HEAD
 			"- one perimeter\n"
 			"- no top solid layers\n"
 			"- 0% fill density\n"
@@ -90,13 +89,6 @@
 			"- unchecked 'exact last layer height'\n"
 			"- unchecked 'dense infill'\n"
 			"- unchecked 'extra perimeters'\n"));
-=======
-                                "- one perimeter\n"
-                                "- no top solid layers\n"
-                                "- 0% fill density\n"
-                                "- no support material\n"
-                                "- inactive Ensure vertical shell thickness"));
->>>>>>> 5e3e5492
         if (is_global_config)
             msg_text += "\n\n" + _(L("Shall I adjust those settings in order to enable Spiral Vase?"));
         wxMessageDialog dialog(nullptr, msg_text, _(L("Spiral Vase")),
