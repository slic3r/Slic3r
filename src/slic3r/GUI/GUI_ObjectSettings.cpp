--- conflicted
+++ resolved
@@ -153,15 +153,11 @@
                 option.opt.label = option.opt.get_full_label();
                 //create the gui item
                 optgroup->append_single_option_line(option);
-<<<<<<< HEAD
-                //restore label, in case of it's ised afterwards.
+                //restore label, in case of it's used afterwards.
                 option.opt.label = label;
-
-=======
             }
             optgroup->activate();
             for (auto& opt : cat.second)
->>>>>>> f47ad1fd
                 optgroup->get_field(opt)->m_on_change = [optgroup](const std::string& opt_id, const boost::any& value) {
                     // first of all take a snapshot and then change value in configuration
                     wxGetApp().plater()->take_snapshot(from_u8((boost::format(_utf8(L("Change Option %s"))) % opt_id).str()));
