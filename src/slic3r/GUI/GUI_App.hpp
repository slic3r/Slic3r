--- conflicted
+++ resolved
@@ -121,7 +121,7 @@
 	wxFont			m_normal_font;
 	wxFont			m_code_font;
 
-    int             m_em_unit; // width of a "m"-symbol in pixels for current system font
+    int          m_em_unit; // width of a "m"-symbol in pixels for current system font
                                // Note: for 100% Scale m_em_unit = 10 -> it's a good enough coefficient for a size setting of controls
 
     std::unique_ptr<wxLocale> 	  m_wxLocale;
@@ -283,14 +283,9 @@
     PresetUpdater*  preset_updater{ nullptr };
     MainFrame*      mainframe{ nullptr };
     Plater*         plater_{ nullptr };
-<<<<<<< HEAD
-
-    AFTER_INIT_LOADS m_after_init_loads;
+    AfterInitLoads  after_init_loads;
     std::mutex      not_modal_dialog_mutex;
     wxDialog*       not_modal_dialog = nullptr;
-=======
-    AfterInitLoads  after_init_loads;
->>>>>>> bb79966d
 
 	PresetUpdater* get_preset_updater() { return preset_updater; }
 
