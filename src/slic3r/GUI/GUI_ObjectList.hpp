#ifndef slic3r_GUI_ObjectList_hpp_
#define slic3r_GUI_ObjectList_hpp_

#include <map>
#include <vector>

#include <wx/bitmap.h>
#include <wx/dataview.h>
#include <wx/menu.h>

#include "Event.hpp"
#include "wxExtensions.hpp"

class wxBoxSizer;
class wxMenuItem;
class PrusaObjectDataViewModel;
class PrusaMenu;

namespace Slic3r {
class ConfigOptionsGroup;
class DynamicPrintConfig;
class ModelObject;
class ModelVolume;
enum class ModelVolumeType : int;

// FIXME: broken build on mac os because of this is missing:
typedef std::vector<std::string>    t_config_option_keys;

typedef std::map<std::string, std::vector<std::string>> FreqSettingsBundle;

//				  category ->		vector 			 ( option	;  label )
typedef std::map< std::string, std::vector< std::pair<std::string, std::string> > > settings_menu_hierarchy;

typedef std::vector<ModelVolume*> ModelVolumePtrs;

namespace GUI {

wxDECLARE_EVENT(EVT_OBJ_LIST_OBJECT_SELECT, SimpleEvent);

struct ItemForDelete
{
    ItemType    type;
    int         obj_idx; 
    int         sub_obj_idx;

    ItemForDelete(ItemType type, int obj_idx, int sub_obj_idx)
        : type(type), obj_idx(obj_idx), sub_obj_idx(sub_obj_idx)
    {}

    bool operator==(const ItemForDelete& r) const 
    {
        return (type == r.type && obj_idx == r.obj_idx && sub_obj_idx == r.sub_obj_idx);
    }

    bool operator<(const ItemForDelete& r) const
    {
        if (obj_idx != r.obj_idx)
            return (obj_idx < r.obj_idx);
        return (sub_obj_idx < r.sub_obj_idx);
    }
};

class ObjectList : public wxDataViewCtrl
{
    enum SELECTION_MODE
    {
        smUndef,
        smVolume,
        smInstance
    } m_selection_mode {smUndef};

    struct dragged_item_data
    {
        void init(const int obj_idx, const int subobj_idx, const ItemType type) {
            m_obj_idx = obj_idx;
            m_type = type;
            if (m_type&itVolume)
                m_vol_idx = subobj_idx;
            else
                m_inst_idxs.insert(subobj_idx);
        }

        void init(const int obj_idx, const ItemType type) {
            m_obj_idx = obj_idx;
            m_type = type;
        }

        void clear() {
            m_obj_idx = -1;
            m_vol_idx = -1;
            m_inst_idxs.clear();
            m_type = itUndef;
        }

        int obj_idx() const  { return m_obj_idx; }
        int sub_obj_idx() const  { return m_vol_idx; }
        ItemType type() const { return m_type; }
        std::set<int>& inst_idxs() { return m_inst_idxs; }

    private:
        int m_obj_idx = -1;
        int m_vol_idx = -1;
        std::set<int> m_inst_idxs{};
        ItemType m_type = itUndef;

    } m_dragged_data;

    wxBoxSizer          *m_sizer {nullptr};
    wxWindow            *m_parent {nullptr};

    wxBitmap	m_bmp_modifiermesh;
    wxBitmap	m_bmp_solidmesh;
    wxBitmap	m_bmp_support_enforcer;
    wxBitmap	m_bmp_support_blocker;
    wxBitmap	m_bmp_manifold_warning;
    wxBitmap	m_bmp_cog;
    wxBitmap	m_bmp_split;

    PrusaMenu   m_menu_object;
    PrusaMenu   m_menu_part;
    PrusaMenu   m_menu_sla_object;
    PrusaMenu   m_menu_instance;
    wxMenuItem* m_menu_item_split { nullptr };
    wxMenuItem* m_menu_item_split_part { nullptr };
    wxMenuItem* m_menu_item_settings { nullptr };
    wxMenuItem* m_menu_item_split_instances { nullptr };

    std::vector<wxBitmap*> m_bmp_vector;

    int			m_selected_object_id = -1;
    bool		m_prevent_list_events = false;		// We use this flag to avoid circular event handling Select() 
                                                    // happens to fire a wxEVT_LIST_ITEM_SELECTED on OSX, whose event handler 
                                                    // calls this method again and again and again

    bool        m_prevent_update_extruder_in_config = false; // We use this flag to avoid updating of the extruder value in config 
                                                             // during updating of the extruder count.

    bool        m_prevent_canvas_selection_update = false; // This flag prevents changing selection on the canvas. See function
                                                           // update_settings_items - updating canvas selection is undesirable,
                                                           // because it would turn off the gizmos (mainly a problem for the SLA gizmo)

    bool        m_parts_changed = false;
    bool        m_part_settings_changed = false;

    int         m_selected_row = 0;
    wxDataViewItem m_last_selected_item {nullptr};

#if 0
    FreqSettingsBundle m_freq_settings_fff;
    FreqSettingsBundle m_freq_settings_sla;
#endif

public:
    ObjectList(wxWindow* parent);
    ~ObjectList();


    std::map<std::string, wxBitmap> CATEGORY_ICON;

    PrusaObjectDataViewModel	*m_objects_model{ nullptr };
    DynamicPrintConfig          *m_config {nullptr};

    std::vector<ModelObject*>   *m_objects{ nullptr };


    void                create_objects_ctrl();
    void                create_popup_menus();
    wxDataViewColumn*   create_objects_list_extruder_column(int extruders_count);
    void                update_objects_list_extruder_column(int extruders_count);
    // show/hide "Extruder" column for Objects List
    void                set_extruder_column_hidden(const bool hide) const;
    // update extruder in current config
    void                update_extruder_in_config(const wxDataViewItem& item);
    // update changed name in the object model
    void                update_name_in_model(const wxDataViewItem& item) const;
    void                update_extruder_values_for_items(const int max_extruder);

    void                init_icons();

    void                set_tooltip_for_item(const wxPoint& pt);

    void                selection_changed();
    void                show_context_menu();
    void                key_event(wxKeyEvent& event);

    void                get_settings_choice(const wxString& category_name);
    void                get_freq_settings_choice(const wxString& bundle_name);
    void                update_settings_item();

    void                append_menu_item_add_generic(wxMenuItem* menu, const ModelVolumeType type);
    void                append_menu_items_add_volume(wxMenu* menu);
    wxMenuItem*         append_menu_item_split(wxMenu* menu);
    wxMenuItem*         append_menu_item_settings(wxMenu* menu);
    wxMenuItem*         append_menu_item_change_type(wxMenu* menu);
    wxMenuItem*         append_menu_item_instance_to_object(wxMenu* menu);
    void                append_menu_items_osx(wxMenu* menu);
    void                append_menu_item_fix_through_netfabb(wxMenu* menu);
    void                append_menu_item_export_stl(wxMenu* menu) const ;
    void                append_menu_item_change_extruder(wxMenu* menu) const;
    void                append_menu_item_delete(wxMenu* menu);
    void                create_object_popupmenu(wxMenu *menu);
    void                create_sla_object_popupmenu(wxMenu*menu);
    void                create_part_popupmenu(wxMenu*menu);
    void                create_instance_popupmenu(wxMenu*menu);
    wxMenu*             create_settings_popupmenu(wxMenu *parent_menu);
    void                create_freq_settings_popupmenu(wxMenu *parent_menu);

    void                update_opt_keys(t_config_option_keys& t_optopt_keys);

    void                load_subobject(ModelVolumeType type);
    void                load_part(ModelObject* model_object, wxArrayString& part_names, ModelVolumeType type);
	void                load_generic_subobject(const std::string& type_name, const ModelVolumeType type);
    void                del_object(const int obj_idx);
    void                del_subobject_item(wxDataViewItem& item);
    void                del_settings_from_config();
    void                del_instances_from_object(const int obj_idx);
    bool                del_subobject_from_object(const int obj_idx, const int idx, const int type);
    void                split();
    bool                get_volume_by_item(const wxDataViewItem& item, ModelVolume*& volume);
    bool                is_splittable();
    bool                selected_instances_of_same_object();
    bool                can_split_instances();

    wxPoint             get_mouse_position_in_control();
    wxBoxSizer*         get_sizer() {return  m_sizer;}
    int                 get_selected_obj_idx() const;
    DynamicPrintConfig& get_item_config(const wxDataViewItem& item) const;
    bool                is_parts_changed() const { return m_parts_changed; }
    bool                is_part_settings_changed() const { return m_part_settings_changed; }
    void                part_settings_changed();

    void                parts_changed(int obj_idx);
    void                part_selection_changed();

    // Add object to the list
    void add_object_to_list(size_t obj_idx);
    // Delete object from the list
    void delete_object_from_list();
    void delete_object_from_list(const size_t obj_idx);
    void delete_volume_from_list(const size_t obj_idx, const size_t vol_idx);
    void delete_instance_from_list(const size_t obj_idx, const size_t inst_idx);
    void delete_from_model_and_list(const ItemType type, const int obj_idx, const int sub_obj_idx);
    void delete_from_model_and_list(const std::vector<ItemForDelete>& items_for_delete);
    // Delete all objects from the list
    void delete_all_objects_from_list();
    // Increase instances count
    void increase_object_instances(const size_t obj_idx, const size_t num);
    // Decrease instances count
    void decrease_object_instances(const size_t obj_idx, const size_t num);

    // #ys_FIXME_to_delete
    // Unselect all objects in the list on c++ side
    void unselect_objects();
    // Select current object in the list on c++ side
    void select_current_object(int idx);
    // Select current volume in the list on c++ side
    void select_current_volume(int idx, int vol_idx);

    // Remove objects/sub-object from the list
    void remove();

    void init_objects();
    bool multiple_selection() const ;
    bool is_selected(const ItemType type) const;
    void update_selections();
    void update_selections_on_canvas();
    void select_item(const wxDataViewItem& item);
    void select_items(const wxDataViewItemArray& sels);
    void select_all();
    void select_item_all_children();
    void update_selection_mode();
    bool check_last_selection(wxString& msg_str);
    // correct current selections to avoid of the possible conflicts
    void fix_multiselection_conflicts();

    ModelVolume* get_selected_model_volume();
    void change_part_type();

    void last_volume_is_deleted(const int obj_idx);
    bool has_multi_part_objects();
    void update_settings_items();
    void update_object_menu();

    void instances_to_separated_object(const int obj_idx, const std::set<int>& inst_idx);
    void instances_to_separated_objects(const int obj_idx);
    void split_instances();
    void rename_item();
    void fix_through_netfabb() const;
    void update_item_error_icon(const int obj_idx, int vol_idx) const ;

<<<<<<< HEAD
    void rescale();
=======
    void paste_volumes_into_list(int obj_idx, const ModelVolumePtrs& volumes);
    void paste_objects_into_list(const std::vector<size_t>& object_idxs);
>>>>>>> 44a61179

private:
    void OnChar(wxKeyEvent& event);
    void OnContextMenu(wxDataViewEvent &event);

    void OnBeginDrag(wxDataViewEvent &event);
    void OnDropPossible(wxDataViewEvent &event);
    void OnDrop(wxDataViewEvent &event);
    bool can_drop(const wxDataViewItem& item) const ;

    void ItemValueChanged(wxDataViewEvent &event);
    void OnEditingDone(wxDataViewEvent &event);

    void show_multi_selection_menu();
    void extruder_selection();
    void set_extruder_for_selected_items(const int extruder) const ;

    std::vector<std::string>        get_options(const bool is_part);
    const std::vector<std::string>& get_options_for_bundle(const wxString& bundle_name);
    void                            get_options_menu(settings_menu_hierarchy& settings_menu, const bool is_part);
};


}}

#endif //slic3r_GUI_ObjectList_hpp_<|MERGE_RESOLUTION|>--- conflicted
+++ resolved
@@ -288,12 +288,10 @@
     void fix_through_netfabb() const;
     void update_item_error_icon(const int obj_idx, int vol_idx) const ;
 
-<<<<<<< HEAD
-    void rescale();
-=======
     void paste_volumes_into_list(int obj_idx, const ModelVolumePtrs& volumes);
     void paste_objects_into_list(const std::vector<size_t>& object_idxs);
->>>>>>> 44a61179
+
+    void rescale();
 
 private:
     void OnChar(wxKeyEvent& event);
