--- conflicted
+++ resolved
@@ -88,54 +88,31 @@
     // see note in PresetBundle::load_compatible_bitmaps()
 
     // ptFFF
-    CATEGORY_ICON[OptionCategory::perimeter] = create_scaled_bitmap(nullptr, "shell");
-    CATEGORY_ICON[OptionCategory::slicing] = create_scaled_bitmap(nullptr, "layers");
-    CATEGORY_ICON[OptionCategory::infill] = create_scaled_bitmap(nullptr, "infill");
-    CATEGORY_ICON[OptionCategory::support] = create_scaled_bitmap(nullptr, "support");
-    CATEGORY_ICON[OptionCategory::speed] = create_scaled_bitmap(nullptr, "time");
-    CATEGORY_ICON[OptionCategory::extruders] = create_scaled_bitmap(nullptr, "funnel");
-    CATEGORY_ICON[OptionCategory::width] = create_scaled_bitmap(nullptr, "funnel");
-    CATEGORY_ICON[OptionCategory::wipe] = create_scaled_bitmap(nullptr, "funnel");
-    CATEGORY_ICON[OptionCategory::skirtBrim] = create_scaled_bitmap(nullptr, "skirt+brim");
-    CATEGORY_ICON[OptionCategory::width] = create_scaled_bitmap(nullptr, "width");
-    CATEGORY_ICON[OptionCategory::advanced] = create_scaled_bitmap(nullptr, "wrench");
-    CATEGORY_ICON[OptionCategory::output] = create_scaled_bitmap(nullptr, "output+page_white");
-    CATEGORY_ICON[OptionCategory::notes] = create_scaled_bitmap(nullptr, "note");
-    CATEGORY_ICON[OptionCategory::dependencies] = create_scaled_bitmap(nullptr, "wrench");
+    CATEGORY_ICON[OptionCategory::perimeter] = create_scaled_bitmap("shell");
+    CATEGORY_ICON[OptionCategory::slicing] = create_scaled_bitmap("layers");
+    CATEGORY_ICON[OptionCategory::infill] = create_scaled_bitmap("infill");
+    CATEGORY_ICON[OptionCategory::support] = create_scaled_bitmap("support");
+    CATEGORY_ICON[OptionCategory::speed] = create_scaled_bitmap("time");
+    CATEGORY_ICON[OptionCategory::extruders] = create_scaled_bitmap("funnel");
+    CATEGORY_ICON[OptionCategory::width] = create_scaled_bitmap("funnel");
+    CATEGORY_ICON[OptionCategory::wipe] = create_scaled_bitmap("funnel");
+    CATEGORY_ICON[OptionCategory::skirtBrim] = create_scaled_bitmap("skirt+brim");
+    CATEGORY_ICON[OptionCategory::width] = create_scaled_bitmap("width");
+    CATEGORY_ICON[OptionCategory::advanced] = create_scaled_bitmap("wrench");
+    CATEGORY_ICON[OptionCategory::output] = create_scaled_bitmap("output+page_white");
+    CATEGORY_ICON[OptionCategory::notes] = create_scaled_bitmap("note");
+    CATEGORY_ICON[OptionCategory::dependencies] = create_scaled_bitmap("wrench");
     // ptSLA
-    CATEGORY_ICON[OptionCategory::support] = create_scaled_bitmap(nullptr, "support"/*"sla_supports"*/);
-    CATEGORY_ICON[OptionCategory::pad] = create_scaled_bitmap(nullptr, "pad");
+    CATEGORY_ICON[OptionCategory::support] = create_scaled_bitmap("support"/*"sla_supports"*/);
+    CATEGORY_ICON[OptionCategory::pad] = create_scaled_bitmap("pad");
+    CATEGORY_ICON[OptionCategory::hollowing] = create_scaled_bitmap("hollowing");
 }
 
 ObjectList::ObjectList(wxWindow* parent) :
     wxDataViewCtrl(parent, wxID_ANY, wxDefaultPosition, wxDefaultSize, wxDV_MULTIPLE),
     m_parent(parent)
 {
-<<<<<<< HEAD
     fill_CATEGORY_ICON(CATEGORY_ICON);
-=======
-    // Fill CATEGORY_ICON
-    {
-        // Note: `this` isn't passed to create_scaled_bitmap() here because of bugs in the widget,
-        // see note in PresetBundle::load_compatible_bitmaps()
-
-        // ptFFF
-        CATEGORY_ICON[L("Layers and Perimeters")]    = create_scaled_bitmap("layers");
-        CATEGORY_ICON[L("Infill")]                   = create_scaled_bitmap("infill");
-        CATEGORY_ICON[L("Support material")]         = create_scaled_bitmap("support");
-        CATEGORY_ICON[L("Speed")]                    = create_scaled_bitmap("time");
-        CATEGORY_ICON[L("Extruders")]                = create_scaled_bitmap("funnel");
-        CATEGORY_ICON[L("Extrusion Width")]          = create_scaled_bitmap("funnel");
-        CATEGORY_ICON[L("Wipe options")]             = create_scaled_bitmap("funnel");
-//         CATEGORY_ICON[L("Skirt and brim")]          = create_scaled_bitmap("skirt+brim"); 
-//         CATEGORY_ICON[L("Speed > Acceleration")]    = create_scaled_bitmap("time");
-        CATEGORY_ICON[L("Advanced")]                 = create_scaled_bitmap("wrench");
-        // ptSLA
-        CATEGORY_ICON[L("Supports")]                 = create_scaled_bitmap("support"/*"sla_supports"*/);
-        CATEGORY_ICON[L("Pad")]                      = create_scaled_bitmap("pad");
-        CATEGORY_ICON[L("Hollowing")]                = create_scaled_bitmap("hollowing");
-    }
->>>>>>> d5bcddee
 
     // create control
     create_objects_ctrl();
@@ -642,26 +619,7 @@
 
 
     // Update CATEGORY_ICON according to new scale
-<<<<<<< HEAD
     fill_CATEGORY_ICON(CATEGORY_ICON);
-=======
-    {
-        // ptFFF
-        CATEGORY_ICON[L("Layers and Perimeters")]    = create_scaled_bitmap("layers");
-        CATEGORY_ICON[L("Infill")]                   = create_scaled_bitmap("infill");
-        CATEGORY_ICON[L("Support material")]         = create_scaled_bitmap("support");
-        CATEGORY_ICON[L("Speed")]                    = create_scaled_bitmap("time");
-        CATEGORY_ICON[L("Extruders")]                = create_scaled_bitmap("funnel");
-        CATEGORY_ICON[L("Extrusion Width")]          = create_scaled_bitmap("funnel");
-        CATEGORY_ICON[L("Wipe options")]             = create_scaled_bitmap("funnel");
-//         CATEGORY_ICON[L("Skirt and brim")]          = create_scaled_bitmap("skirt+brim"); 
-//         CATEGORY_ICON[L("Speed > Acceleration")]    = create_scaled_bitmap("time");
-        CATEGORY_ICON[L("Advanced")]                 = create_scaled_bitmap("wrench");
-        // ptSLA
-        CATEGORY_ICON[L("Supports")]                 = create_scaled_bitmap("support"/*"sla_supports"*/);
-        CATEGORY_ICON[L("Pad")]                      = create_scaled_bitmap("pad");
-    }
->>>>>>> d5bcddee
 }
 
 
