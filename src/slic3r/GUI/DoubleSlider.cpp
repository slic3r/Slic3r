#include "libslic3r/libslic3r.h"
#include "DoubleSlider.hpp"
#include "libslic3r/GCode.hpp"
#include "GUI.hpp"
#include "GUI_App.hpp"
#include "Plater.hpp"
#include "I18N.hpp"
#include "ExtruderSequenceDialog.hpp"
#include "libslic3r/Print.hpp"
#include "libslic3r/AppConfig.hpp"
#include "GUI_Utils.hpp"

#include <wx/button.h>
#include <wx/dialog.h>
#include <wx/sizer.h>
#include <wx/slider.h>
#include <wx/menu.h>
#include <wx/bmpcbox.h>
#include <wx/statline.h>
#include <wx/dcclient.h>
#include <wx/colordlg.h>

#include <cmath>
#include <boost/algorithm/string/replace.hpp>
#include "Field.hpp"
#include "format.hpp"
#include "NotificationManager.hpp"
#include "wxExtensions.hpp"

namespace Slic3r {

using GUI::from_u8;
using GUI::into_u8;
using GUI::format_wxstr;

namespace DoubleSlider {

wxDEFINE_EVENT(wxCUSTOMEVT_TICKSCHANGED, wxEvent);

static std::string gcode(Type type)
{
    const PrintConfig& config = GUI::wxGetApp().plater()->fff_print().config();
    switch (type) {
    case ColorChange: return config.color_change_gcode;
    case PausePrint:  return config.pause_print_gcode;
    case Template:    return config.template_custom_gcode;
    default:          return "";
    }
}

Control::Control( wxWindow *parent,
                  wxWindowID id,
                  int lowerValue, 
                  int higherValue, 
                  int minValue, 
                  int maxValue,
                  const wxPoint& pos,
                  const wxSize& size,
                  long style,
                  const wxValidator& val,
                  const wxString& name) : 
    wxControl(parent, id, pos, size, wxWANTS_CHARS | wxBORDER_NONE),
    m_lower_value(lowerValue), 
    m_higher_value (higherValue), 
    m_min_value(minValue), 
    m_max_value(maxValue),
    m_style(style == wxSL_HORIZONTAL || style == wxSL_VERTICAL ? style: wxSL_HORIZONTAL),
    m_extra_style(style == wxSL_VERTICAL ? wxSL_AUTOTICKS | wxSL_VALUE_LABEL : 0)
{
#ifdef __WXOSX__ 
    is_osx = true;
#endif //__WXOSX__
    if (!is_osx)
        SetDoubleBuffered(true);// SetDoubleBuffered exists on Win and Linux/GTK, but is missing on OSX

    m_bmp_thumb_higher = (style == wxSL_HORIZONTAL ? ScalableBitmap(this, "thumb_right") : ScalableBitmap(this, "thumb_up"));
    m_bmp_thumb_lower  = (style == wxSL_HORIZONTAL ? ScalableBitmap(this, "thumb_left")  : ScalableBitmap(this, "thumb_down"));
    m_thumb_size = m_bmp_thumb_lower.GetBmpSize();

    m_bmp_add_tick_on  = ScalableBitmap(this, "colorchange_add");
    m_bmp_add_tick_off = ScalableBitmap(this, "colorchange_add_f");
    m_bmp_del_tick_on  = ScalableBitmap(this, "colorchange_del");
    m_bmp_del_tick_off = ScalableBitmap(this, "colorchange_del_f");
    m_tick_icon_dim = m_bmp_add_tick_on.GetBmpWidth();

    m_bmp_one_layer_lock_on    = ScalableBitmap(this, "lock_closed");
    m_bmp_one_layer_lock_off   = ScalableBitmap(this, "lock_closed_f");
    m_bmp_one_layer_unlock_on  = ScalableBitmap(this, "lock_open");
    m_bmp_one_layer_unlock_off = ScalableBitmap(this, "lock_open_f");
    m_lock_icon_dim   = m_bmp_one_layer_lock_on.GetBmpWidth();

    m_bmp_revert               = ScalableBitmap(this, "undo");
    m_revert_icon_dim = m_bmp_revert.GetBmpWidth();
    m_bmp_cog                  = ScalableBitmap(this, "cog");
    m_cog_icon_dim    = m_bmp_cog.GetBmpWidth();

    m_selection = ssUndef;
    m_ticks.set_pause_print_msg(_utf8(L("Place bearings in slots and resume printing")));
    m_ticks.set_extruder_colors(&m_extruder_colors);

    // slider events
    this->Bind(wxEVT_PAINT,       &Control::OnPaint,    this);
    this->Bind(wxEVT_CHAR,        &Control::OnChar,     this);
    this->Bind(wxEVT_LEFT_DOWN,   &Control::OnLeftDown, this);
    this->Bind(wxEVT_MOTION,      &Control::OnMotion,   this);
    this->Bind(wxEVT_LEFT_UP,     &Control::OnLeftUp,   this);
    this->Bind(wxEVT_MOUSEWHEEL,  &Control::OnWheel,    this);
    this->Bind(wxEVT_ENTER_WINDOW,&Control::OnEnterWin, this);
    this->Bind(wxEVT_LEAVE_WINDOW,&Control::OnLeaveWin, this);
    this->Bind(wxEVT_KEY_DOWN,    &Control::OnKeyDown,  this);
    this->Bind(wxEVT_KEY_UP,      &Control::OnKeyUp,    this);
    this->Bind(wxEVT_RIGHT_DOWN,  &Control::OnRightDown,this);
    this->Bind(wxEVT_RIGHT_UP,    &Control::OnRightUp,  this);

    // control's view variables
    SLIDER_MARGIN     = 4 + GUI::wxGetApp().em_unit();
    
    //DARK_ORANGE_PEN   = wxPen(wxColour(237, 107, 33));
    //ORANGE_PEN        = wxPen(wxColour(253, 126, 66));
    //LIGHT_ORANGE_PEN  = wxPen(wxColour(254, 177, 139));

    //DARK_BLUE_PEN = wxPen(wxColour(32, 113, 234));
    //BLUE_PEN = wxPen(wxColour(66, 141, 253));
    //LIGHT_BLUE_PEN = wxPen(wxColour(139, 185, 254));

    uint32_t dark_color = color_from_hex(Slic3r::GUI::wxGetApp().app_config->get("color_dark"));
    uint32_t main_color = color_from_hex(Slic3r::GUI::wxGetApp().app_config->get("color"));
    uint32_t light_color = color_from_hex(Slic3r::GUI::wxGetApp().app_config->get("color_light"));

    DARK_COLOR_PEN = wxPen(wxColour(dark_color & 0xFF, (dark_color & 0xFF00) >> 8, (dark_color & 0xFF0000) >> 16));
    COLOR_PEN = wxPen(wxColour(main_color & 0xFF, (main_color & 0xFF00) >> 8, (main_color & 0xFF0000) >> 16));
    LIGHT_COLOR_PEN = wxPen(wxColour(light_color & 0xFF, (light_color & 0xFF00) >> 8, (light_color & 0xFF0000) >> 16));

    DARK_GREY_PEN     = wxPen(wxColour(128, 128, 128));
    GREY_PEN          = wxPen(wxColour(164, 164, 164));
    LIGHT_GREY_PEN    = wxPen(wxColour(204, 204, 204));

    m_line_pens = { &DARK_GREY_PEN, &GREY_PEN, &LIGHT_GREY_PEN };
    m_segm_pens = { &DARK_COLOR_PEN, &COLOR_PEN, &LIGHT_COLOR_PEN };

    m_font = GetFont();
    this->SetMinSize(get_min_size());
}

void Control::msw_rescale()
{
    m_font = GUI::wxGetApp().normal_font();

    m_bmp_thumb_higher.msw_rescale();
    m_bmp_thumb_lower .msw_rescale();
    m_thumb_size = m_bmp_thumb_lower.bmp().GetSize();

    m_bmp_add_tick_on .msw_rescale();
    m_bmp_add_tick_off.msw_rescale();
    m_bmp_del_tick_on .msw_rescale();
    m_bmp_del_tick_off.msw_rescale();
    m_tick_icon_dim = m_bmp_add_tick_on.bmp().GetSize().x;

    m_bmp_one_layer_lock_on   .msw_rescale();
    m_bmp_one_layer_lock_off  .msw_rescale();
    m_bmp_one_layer_unlock_on .msw_rescale();
    m_bmp_one_layer_unlock_off.msw_rescale();
    m_lock_icon_dim = m_bmp_one_layer_lock_on.bmp().GetSize().x;

    m_bmp_revert.msw_rescale();
    m_revert_icon_dim = m_bmp_revert.bmp().GetSize().x;
    m_bmp_cog.msw_rescale();
    m_cog_icon_dim = m_bmp_cog.bmp().GetSize().x;

    SLIDER_MARGIN = 4 + GUI::wxGetApp().em_unit();

    SetMinSize(get_min_size());
    GetParent()->Layout();
}

void Control::sys_color_changed()
{
    m_bmp_add_tick_on .msw_rescale();
    m_bmp_add_tick_off.msw_rescale();
    m_bmp_del_tick_on .msw_rescale();
    m_bmp_del_tick_off.msw_rescale();
    m_tick_icon_dim = m_bmp_add_tick_on.GetBmpWidth();

    m_bmp_one_layer_lock_on   .msw_rescale();
    m_bmp_one_layer_lock_off  .msw_rescale();
    m_bmp_one_layer_unlock_on .msw_rescale();
    m_bmp_one_layer_unlock_off.msw_rescale();
    m_lock_icon_dim = m_bmp_one_layer_lock_on.GetBmpWidth();

    m_bmp_revert.msw_rescale();
    m_revert_icon_dim = m_bmp_revert.GetBmpWidth();
    m_bmp_cog.msw_rescale();
    m_cog_icon_dim = m_bmp_cog.GetBmpWidth();
}

int Control::GetActiveValue() const
{
    return m_selection == ssLower ?
    m_lower_value : m_selection == ssHigher ?
                m_higher_value : -1;
}

wxSize Control::get_min_size() const
{
    const int min_side = GUI::wxGetApp().em_unit() * ( is_horizontal() ? 5 : 11 );
    return wxSize(min_side, min_side);
}

wxSize Control::DoGetBestSize() const
{
    const wxSize size = wxControl::DoGetBestSize();
    if (size.x > 1 && size.y > 1)
        return size;
    return get_min_size();
}

void Control::SetLowerValue(const int lower_val)
{
    m_selection = ssLower;
    m_lower_value = lower_val;
    correct_lower_value();
    Refresh();
    Update();

    wxCommandEvent e(wxEVT_SCROLL_CHANGED);
    e.SetEventObject(this);
    ProcessWindowEvent(e);
}

void Control::SetHigherValue(const int higher_val)
{
    m_selection = ssHigher;
    m_higher_value = higher_val;
    correct_higher_value();
    Refresh();
    Update();

    wxCommandEvent e(wxEVT_SCROLL_CHANGED);
    e.SetEventObject(this);
    ProcessWindowEvent(e);
}

void Control::SetSelectionSpan(const int lower_val, const int higher_val)
{
    m_lower_value  = std::max(lower_val, m_min_value);
    m_higher_value = std::max(std::min(higher_val, m_max_value), m_lower_value);
    if (m_lower_value < m_higher_value)
        m_is_one_layer = false;

    Refresh();
    Update();

    wxCommandEvent e(wxEVT_SCROLL_CHANGED);
    e.SetEventObject(this);
    ProcessWindowEvent(e);
}

void Control::SetMaxValue(const int max_value)
{
    m_max_value = max_value;
    Refresh();
    Update();
}

void Control::SetSliderValues(const std::vector<double>& values)
{
    m_values = values;
    m_ruler.count = std::count(m_values.begin(), m_values.end(), m_values.front());
}

void Control::draw_scroll_line(wxDC& dc, const int lower_pos, const int higher_pos)
{
    int width;
    int height;
    get_size(&width, &height);

    wxCoord line_beg_x = is_horizontal() ? SLIDER_MARGIN : width*0.5 - 1;
    wxCoord line_beg_y = is_horizontal() ? height*0.5 - 1 : SLIDER_MARGIN;
    wxCoord line_end_x = is_horizontal() ? width - SLIDER_MARGIN + 1 : width*0.5 - 1;
    wxCoord line_end_y = is_horizontal() ? height*0.5 - 1 : height - SLIDER_MARGIN + 1;

    wxCoord segm_beg_x = is_horizontal() ? lower_pos : width*0.5 - 1;
    wxCoord segm_beg_y = is_horizontal() ? height*0.5 - 1 : lower_pos/*-1*/;
    wxCoord segm_end_x = is_horizontal() ? higher_pos : width*0.5 - 1;
    wxCoord segm_end_y = is_horizontal() ? height*0.5 - 1 : higher_pos-1;

    for (size_t id = 0; id < m_line_pens.size(); id++) {
        dc.SetPen(*m_line_pens[id]);
        dc.DrawLine(line_beg_x, line_beg_y, line_end_x, line_end_y);
        dc.SetPen(*m_segm_pens[id]);
        dc.DrawLine(segm_beg_x, segm_beg_y, segm_end_x, segm_end_y);
        if (is_horizontal())
            line_beg_y = line_end_y = segm_beg_y = segm_end_y += 1;
        else
            line_beg_x = line_end_x = segm_beg_x = segm_end_x += 1;
    }
}

double Control::get_scroll_step()
{
    const wxSize sz = get_size();
    const int& slider_len = m_style == wxSL_HORIZONTAL ? sz.x : sz.y;
    return double(slider_len - SLIDER_MARGIN * 2) / (m_max_value - m_min_value);
}

// get position on the slider line from entered value
wxCoord Control::get_position_from_value(const int value)
{
    const double step = get_scroll_step();
    const int val = is_horizontal() ? value : m_max_value - value;
    return wxCoord(SLIDER_MARGIN + int(val*step + 0.5));
}

wxSize Control::get_size() const
{
    int w, h;
    get_size(&w, &h);
    return wxSize(w, h);
}

void Control::get_size(int* w, int* h) const
{
    GetSize(w, h);
    if (m_draw_mode == dmSequentialGCodeView)
        return; // we have no more icons for drawing
    is_horizontal() ? *w -= m_lock_icon_dim : *h -= m_lock_icon_dim;
}

double Control::get_double_value(const SelectedSlider& selection)
{
    if (m_values.empty() || m_lower_value<0)
        return 0.0;
    if (m_values.size() <= size_t(m_higher_value)) {
        correct_higher_value();
        return m_values.back();
    }
    return m_values[selection == ssLower ? m_lower_value : m_higher_value];
}

Info Control::GetTicksValues() const
{
    Info custom_gcode_per_print_z;
    std::vector<CustomGCode::Item>& values = custom_gcode_per_print_z.gcodes;

    const int val_size = m_values.size();
    if (!m_values.empty())
        for (const TickCode& tick : m_ticks.ticks) {
            if (tick.tick > val_size)
                break;
            values.emplace_back(CustomGCode::Item{ m_values[tick.tick], tick.type, tick.extruder, tick.color, tick.extra });
        }

    if (m_force_mode_apply)
        custom_gcode_per_print_z.mode = m_mode;

    return custom_gcode_per_print_z;
}

void Control::SetTicksValues(const Info& custom_gcode_per_print_z)
{
    if (m_values.empty()) {
        m_ticks.mode = m_mode;
        return;
    }

    const bool was_empty = m_ticks.empty();

    m_ticks.ticks.clear();
    const std::vector<CustomGCode::Item>& heights = custom_gcode_per_print_z.gcodes;
    for (auto h : heights) {
        auto it = std::lower_bound(m_values.begin(), m_values.end(), h.print_z - epsilon());

        if (it == m_values.end())
            continue;

        m_ticks.ticks.emplace(TickCode{int(it-m_values.begin()), h.type, h.extruder, h.color, h.extra});
    }
    
    if (!was_empty && m_ticks.empty())
        // Switch to the "Feature type"/"Tool" from the very beginning of a new object slicing after deleting of the old one
        post_ticks_changed_event();

    if (custom_gcode_per_print_z.mode)
        m_ticks.mode = custom_gcode_per_print_z.mode;

    Refresh();
    Update();
}

void Control::SetLayersTimes(const std::vector<float>& layers_times)
{ 
    m_layers_times.clear();
    if (layers_times.empty())
        return;
    m_layers_times.resize(layers_times.size(), 0.0);
    m_layers_times[0] = layers_times[0];
    for (size_t i = 1; i < layers_times.size(); i++)
        m_layers_times[i] = m_layers_times[i - 1] + layers_times[i];
}

void Control::SetLayersTimes(const std::vector<double>& layers_times)
{ 
    m_layers_times = layers_times;
    for (size_t i = 1; i < m_layers_times.size(); i++)
        m_layers_times[i] += m_layers_times[i - 1];
}

void Control::SetDrawMode(bool is_sla_print, bool is_sequential_print)
{ 
    m_draw_mode = is_sla_print          ? dmSlaPrint            : 
                  is_sequential_print   ? dmSequentialFffPrint  : 
                                          dmRegular; 
}

void Control::SetModeAndOnlyExtruder(const bool is_one_extruder_printed_model, const int only_extruder)
{
    m_mode = !is_one_extruder_printed_model ? MultiExtruder :
             only_extruder < 0              ? SingleExtruder :
                                              MultiAsSingle;
    if (!m_ticks.mode)
        m_ticks.mode = m_mode;
    m_only_extruder = only_extruder;

    UseDefaultColors(m_mode == SingleExtruder);
}

void Control::SetExtruderColors( const std::vector<std::string>& extruder_colors)
{
    m_extruder_colors = extruder_colors;
}

void Control::get_lower_and_higher_position(int& lower_pos, int& higher_pos)
{
    const double step = get_scroll_step();
    if (is_horizontal()) {
        lower_pos = SLIDER_MARGIN + int(m_lower_value*step + 0.5);
        higher_pos = SLIDER_MARGIN + int(m_higher_value*step + 0.5);
    }
    else {
        lower_pos = SLIDER_MARGIN + int((m_max_value - m_lower_value)*step + 0.5);
        higher_pos = SLIDER_MARGIN + int((m_max_value - m_higher_value)*step + 0.5);
    }
}

void Control::draw_focus_rect()
{
    if (!m_is_focused) 
        return;
    const wxSize sz = GetSize();
    wxPaintDC dc(this);
    const wxPen pen = wxPen(wxColour(128, 128, 10), 1, wxPENSTYLE_DOT);
    dc.SetPen(pen);
    dc.SetBrush(wxBrush(wxColour(0, 0, 0), wxBRUSHSTYLE_TRANSPARENT));
    dc.DrawRectangle(1, 1, sz.x - 2, sz.y - 2);
}

void Control::render()
{
#ifdef _WIN32 
    SetBackgroundColour(wxSystemSettings::GetColour(wxSYS_COLOUR_WINDOW));
#else
    SetBackgroundColour(GetParent()->GetBackgroundColour());
#endif // _WIN32 
    draw_focus_rect();

    wxPaintDC dc(this);
    dc.SetFont(m_font);

    const wxCoord lower_pos = get_position_from_value(m_lower_value);
    const wxCoord higher_pos = get_position_from_value(m_higher_value);

    // draw colored band on the background of a scroll line 
    // and only in a case of no-empty m_values
    draw_colored_band(dc);

    if (m_extra_style & wxSL_AUTOTICKS)
        draw_ruler(dc);

    if (!m_render_as_disabled) {
    // draw line
    draw_scroll_line(dc, lower_pos, higher_pos);

    // draw color print ticks
    draw_ticks(dc);

    // draw both sliders
    draw_thumbs(dc, lower_pos, higher_pos);

    // draw lock/unlock
    draw_one_layer_icon(dc);

    // draw revert bitmap (if it's shown)
    draw_revert_icon(dc);

    // draw cog bitmap (if it's shown)
    draw_cog_icon(dc);

    // draw mouse position
    draw_tick_on_mouse_position(dc);
    }
}

void Control::draw_action_icon(wxDC& dc, const wxPoint pt_beg, const wxPoint pt_end)
{
    const int tick = m_selection == ssLower ? m_lower_value : m_higher_value;

    if (!m_enable_action_icon)
        return;

    // suppress add tick on first layer
    if (tick == 0)
        return;

    wxBitmap* icon = m_focus == fiActionIcon ? &m_bmp_add_tick_off.bmp() : &m_bmp_add_tick_on.bmp();
    if (m_ticks.ticks.find(TickCode{tick}) != m_ticks.ticks.end())
        icon = m_focus == fiActionIcon ? &m_bmp_del_tick_off.bmp() : &m_bmp_del_tick_on.bmp();

    wxCoord x_draw, y_draw;
    is_horizontal() ? x_draw = pt_beg.x - 0.5*m_tick_icon_dim : y_draw = pt_beg.y - 0.5*m_tick_icon_dim;
    if (m_selection == ssLower)
        is_horizontal() ? y_draw = pt_end.y + 3 : x_draw = pt_beg.x - m_tick_icon_dim-2;
    else
        is_horizontal() ? y_draw = pt_beg.y - m_tick_icon_dim-2 : x_draw = pt_end.x + 3;

    dc.DrawBitmap(*icon, x_draw, y_draw);

    //update rect of the tick action icon
    m_rect_tick_action = wxRect(x_draw, y_draw, m_tick_icon_dim, m_tick_icon_dim);
}

void Control::draw_info_line_with_icon(wxDC& dc, const wxPoint& pos, const SelectedSlider selection)
{
    if (m_selection == selection) {
        //draw info line
        dc.SetPen(DARK_COLOR_PEN);
        const wxPoint pt_beg = is_horizontal() ? wxPoint(pos.x, pos.y - m_thumb_size.y) : wxPoint(pos.x - m_thumb_size.x, pos.y/* - 1*/);
        const wxPoint pt_end = is_horizontal() ? wxPoint(pos.x, pos.y + m_thumb_size.y) : wxPoint(pos.x + m_thumb_size.x, pos.y/* - 1*/);
        dc.DrawLine(pt_beg, pt_end);

        //draw action icon
        if (m_draw_mode == dmRegular)
            draw_action_icon(dc, pt_beg, pt_end);
    }
}

void Control::draw_tick_on_mouse_position(wxDC& dc)
{
    if (!m_is_focused || m_moving_pos == wxDefaultPosition)
        return;

    //calculate thumb position on slider line
    int width, height;
    get_size(&width, &height);

    int tick = get_tick_near_point(m_moving_pos);
    if (tick == m_higher_value || tick == m_lower_value)
        return ;

    auto draw_ticks = [this](wxDC& dc, wxPoint pos, int margin=0 )
    {
        wxPoint pt_beg = is_horizontal() ? wxPoint(pos.x+margin, pos.y - m_thumb_size.y) : wxPoint(pos.x - m_thumb_size.x          , pos.y+margin);
        wxPoint pt_end = is_horizontal() ? wxPoint(pos.x+margin, pos.y + m_thumb_size.y) : wxPoint(pos.x - 0.5 * m_thumb_size.x + 1, pos.y+margin);
        dc.DrawLine(pt_beg, pt_end);

        pt_beg = is_horizontal() ? wxPoint(pos.x + margin, pos.y - m_thumb_size.y) : wxPoint(pos.x + 0.5 * m_thumb_size.x, pos.y+margin);
        pt_end = is_horizontal() ? wxPoint(pos.x + margin, pos.y + m_thumb_size.y) : wxPoint(pos.x + m_thumb_size.x + 1,   pos.y+margin);
        dc.DrawLine(pt_beg, pt_end);
    };

    auto draw_touch = [this](wxDC& dc, wxPoint pos, int margin, bool right_side )
    {
        int mult = right_side ? 1 : -1;
        wxPoint pt_beg = is_horizontal() ? wxPoint(pos.x - margin, pos.y + mult * m_thumb_size.y) : wxPoint(pos.x + mult * m_thumb_size.x, pos.y - margin);
        wxPoint pt_end = is_horizontal() ? wxPoint(pos.x + margin, pos.y + mult * m_thumb_size.y) : wxPoint(pos.x + mult * m_thumb_size.x, pos.y + margin);
        dc.DrawLine(pt_beg, pt_end);
    };

    if (tick > 0) // this tick exists and should be marked as a focused
    {
        wxCoord new_pos = get_position_from_value(tick);
        const wxPoint pos = is_horizontal() ? wxPoint(new_pos, height * 0.5) : wxPoint(0.5 * width, new_pos);

        dc.SetPen(DARK_COLOR_PEN);

        draw_ticks(dc, pos, -2);
        draw_ticks(dc, pos, 2 );
        draw_touch(dc, pos, 2, true);
        draw_touch(dc, pos, 2, false);

        return;
    }

    tick = get_value_from_position(m_moving_pos);
    if (tick > m_max_value || tick < m_min_value || tick == m_higher_value || tick == m_lower_value)
        return;

    wxCoord new_pos = get_position_from_value(tick);
    const wxPoint pos = is_horizontal() ? wxPoint(new_pos, height * 0.5) : wxPoint(0.5 * width, new_pos);

    //draw info line
    dc.SetPen(LIGHT_GREY_PEN);
    draw_ticks(dc, pos);

    if (m_extra_style & wxSL_VALUE_LABEL) {
        wxColour old_clr = dc.GetTextForeground();
        dc.SetTextForeground(GREY_PEN.GetColour());
        draw_tick_text(dc, pos, tick, ltEstimatedTime, false);
        dc.SetTextForeground(old_clr);
    }
}

static std::string short_and_splitted_time(const std::string& time)
{
    // Parse the dhms time format.
    int days = 0;
    int hours = 0;
    int minutes = 0;
    int seconds = 0;
    if (time.find('d') != std::string::npos)
        ::sscanf(time.c_str(), "%dd %dh %dm %ds", &days, &hours, &minutes, &seconds);
    else if (time.find('h') != std::string::npos)
        ::sscanf(time.c_str(), "%dh %dm %ds", &hours, &minutes, &seconds);
    else if (time.find('m') != std::string::npos)
        ::sscanf(time.c_str(), "%dm %ds", &minutes, &seconds);
    else if (time.find('s') != std::string::npos)
        ::sscanf(time.c_str(), "%ds", &seconds);

    // Format the dhm time.
    char buffer[64];
    if (days > 0)
        ::sprintf(buffer, "%dd%dh\n%dm", days, hours, minutes);
    else if (hours > 0) {
        if (hours < 10 && minutes < 10 && seconds < 10)
            ::sprintf(buffer, "%dh%dm%ds", hours, minutes, seconds);
        else if (hours > 10 && minutes > 10 && seconds > 10)
            ::sprintf(buffer, "%dh\n%dm\n%ds", hours, minutes, seconds);
        else if ((minutes < 10 && seconds > 10) || (minutes > 10 && seconds < 10))
            ::sprintf(buffer, "%dh\n%dm%ds", hours, minutes, seconds);
        else
            ::sprintf(buffer, "%dh%dm\n%ds", hours, minutes, seconds);
    }
    else if (minutes > 0) {
        if (minutes > 10 && seconds > 10)
            ::sprintf(buffer, "%dm\n%ds", minutes, seconds);
        else
            ::sprintf(buffer, "%dm%ds", minutes, seconds);
    }
    else
        ::sprintf(buffer, "%ds", seconds);
    return buffer;
}

wxString Control::get_label(int tick, LabelType label_type/* = ltHeightWithLayer*/) const
{
    const size_t value = tick;

    if (m_label_koef == 1.0 && m_values.empty())
        return wxString::Format("%lu", static_cast<unsigned long>(value));
    if (value >= m_values.size())
        return "ErrVal";

    if (m_draw_mode == dmSequentialGCodeView)
        return wxString::Format("%lu", static_cast<unsigned long>(m_values[value]));
    else {
        if (label_type == ltEstimatedTime) {
            return (value < m_layers_times.size()) ? short_and_splitted_time(get_time_dhms(m_layers_times[value])) : "";
        }
        wxString str = m_values.empty() ?
            wxString::Format("%.*f", 2, m_label_koef * value) :
            wxString::Format("%.*f", 2, m_values[value]);
        if (label_type == ltHeight)
            return str;
        if (label_type == ltHeightWithLayer)
            return format_wxstr("%1%\n(%2%)", str, m_values.empty() ? value : value + 1);
    }

    return wxEmptyString;
}

void Control::draw_tick_text(wxDC& dc, const wxPoint& pos, int tick, LabelType label_type/* = ltHeight*/, bool right_side/*=true*/) const
{
    wxCoord text_width, text_height;
    const wxString label = get_label(tick, label_type);
    dc.GetMultiLineTextExtent(label, &text_width, &text_height);
    wxPoint text_pos;
    if (right_side) {
        if (is_horizontal()) {
            int width;
            int height;
            get_size(&width, &height);

            int x_right = pos.x + 1 + text_width;
            int xx = (x_right < width) ? pos.x + 1 : pos.x - text_width - 1;
            text_pos = wxPoint(xx, pos.y + m_thumb_size.x / 2 + 1);
        }
        else
            text_pos = wxPoint(pos.x + m_thumb_size.x + 1, pos.y - 0.5 * text_height - 1);
    }
    else {
        if (is_horizontal()) {
            int x = pos.x - text_width - 1;
            int xx = (x > 0) ? x : pos.x + 1;
            text_pos = wxPoint(xx, pos.y - m_thumb_size.x / 2 - text_height - 1);
        }
        else
            text_pos = wxPoint(std::max(2, pos.x - text_width - 1 - m_thumb_size.x), pos.y - 0.5 * text_height + 1);
    }

    if (label_type == ltEstimatedTime)
        dc.DrawLabel(label, wxRect(text_pos, wxSize(text_width, text_height)), wxALIGN_RIGHT);
    else
        dc.DrawText(label, text_pos);
}

void Control::draw_thumb_text(wxDC& dc, const wxPoint& pos, const SelectedSlider& selection) const
{
    draw_tick_text(dc, pos, selection == ssLower ? m_lower_value : m_higher_value, ltHeightWithLayer, selection == ssLower);
}

void Control::draw_thumb_item(wxDC& dc, const wxPoint& pos, const SelectedSlider& selection)
{
    wxCoord x_draw = pos.x - int(0.5 * m_thumb_size.x);
    wxCoord y_draw = pos.y - int(0.5 * m_thumb_size.y);
    dc.DrawBitmap(selection == ssLower ? m_bmp_thumb_lower.bmp() : m_bmp_thumb_higher.bmp(), x_draw, y_draw);

    // Update thumb rect
    update_thumb_rect(x_draw, y_draw, selection);
}

void Control::draw_thumb(wxDC& dc, const wxCoord& pos_coord, const SelectedSlider& selection)
{
    //calculate thumb position on slider line
    int width, height;
    get_size(&width, &height);
    const wxPoint pos = is_horizontal() ? wxPoint(pos_coord, height*0.5) : wxPoint(0.5*width, pos_coord);

    // Draw thumb
    draw_thumb_item(dc, pos, selection);

    // Draw info_line
    draw_info_line_with_icon(dc, pos, selection);

    // Draw thumb text
    draw_thumb_text(dc, pos, selection);
}

void Control::draw_thumbs(wxDC& dc, const wxCoord& lower_pos, const wxCoord& higher_pos)
{
    //calculate thumb position on slider line
    int width, height;
    get_size(&width, &height);
    const wxPoint pos_l = is_horizontal() ? wxPoint(lower_pos, height*0.5) : wxPoint(0.5*width, lower_pos);
    const wxPoint pos_h = is_horizontal() ? wxPoint(higher_pos, height*0.5) : wxPoint(0.5*width, higher_pos);

    // Draw lower thumb
    draw_thumb_item(dc, pos_l, ssLower);
    // Draw lower info_line
    draw_info_line_with_icon(dc, pos_l, ssLower);

    // Draw higher thumb
    draw_thumb_item(dc, pos_h, ssHigher);
    // Draw higher info_line
    draw_info_line_with_icon(dc, pos_h, ssHigher);
    // Draw higher thumb text
    draw_thumb_text(dc, pos_h, ssHigher);

    // Draw lower thumb text
    draw_thumb_text(dc, pos_l, ssLower);
}

void Control::draw_ticks_pair(wxDC& dc, wxCoord pos, wxCoord mid, int tick_len)
{
    int mid_space = 9;
    is_horizontal() ? dc.DrawLine(pos, mid - (mid_space + tick_len), pos, mid - mid_space) :
        dc.DrawLine(mid - (mid_space + tick_len), pos, mid - mid_space, pos);
    is_horizontal() ? dc.DrawLine(pos, mid + (mid_space + tick_len), pos, mid + mid_space) :
        dc.DrawLine(mid + (mid_space + tick_len), pos, mid + mid_space, pos);
}

void Control::draw_ticks(wxDC& dc)
{
    if (m_draw_mode == dmSlaPrint)
        return;

    dc.SetPen(m_draw_mode == dmRegular ? DARK_GREY_PEN : LIGHT_GREY_PEN );
    int height, width;
    get_size(&width, &height);
    const wxCoord mid = is_horizontal() ? 0.5*height : 0.5*width;
    for (const TickCode& tick : m_ticks.ticks) {
        if (size_t(tick.tick) >= m_values.size()) {
            // The case when OnPaint is called before m_ticks.ticks data are updated (specific for the vase mode)
            break;
        }

        const wxCoord pos = get_position_from_value(tick.tick);
        draw_ticks_pair(dc, pos, mid, 7);

        // if current tick if focused, we should to use a specific "focused" icon 
        bool focused_tick = m_moving_pos != wxDefaultPosition && tick.tick == get_tick_near_point(m_moving_pos);

        // get icon name if it is
        std::string icon_name;

        // if we have non-regular draw mode, all ticks should be marked with error icon
        if (m_draw_mode != dmRegular)
            icon_name = focused_tick ? "error_tick_f" : "error_tick";
        else if (tick.type == ColorChange || tick.type == ToolChange) { 
            if (m_ticks.is_conflict_tick(tick, m_mode, m_only_extruder, m_values[tick.tick]))
                icon_name = focused_tick ? "error_tick_f" : "error_tick";
        }
        else if (tick.type == PausePrint)
            icon_name = focused_tick ? "pause_print_f" : "pause_print";
        else
            icon_name = focused_tick ? "edit_gcode_f" : "edit_gcode";

        // Draw icon for "Pause print", "Custom Gcode" or conflict tick
        if (!icon_name.empty())  {
            wxBitmap icon = create_scaled_bitmap(icon_name);
            wxCoord x_draw, y_draw;
            is_horizontal() ? x_draw = pos - 0.5 * m_tick_icon_dim : y_draw = pos - 0.5 * m_tick_icon_dim;
            is_horizontal() ? y_draw = mid + 22 : x_draw = mid + m_thumb_size.x + 3;

            dc.DrawBitmap(icon, x_draw, y_draw);
        }
    }
}

std::string Control::get_color_for_tool_change_tick(std::set<TickCode>::const_iterator it) const
{
    const int current_extruder = it->extruder == 0 ? std::max<int>(m_only_extruder, 1) : it->extruder;

    auto it_n = it;
    while (it_n != m_ticks.ticks.begin()) {
        --it_n;
        if (it_n->type == ColorChange && it_n->extruder == current_extruder)
            return it_n->color;
    }

    return m_extruder_colors[current_extruder-1]; // return a color for a specific extruder from the colors list 
}

std::string Control::get_color_for_color_change_tick(std::set<TickCode>::const_iterator it) const
{
    const int def_extruder = std::max<int>(1, m_only_extruder);
    auto it_n = it;
    bool is_tool_change = false;
    while (it_n != m_ticks.ticks.begin()) {
        --it_n;
        if (it_n->type == ToolChange) {
            is_tool_change = true;
            if (it_n->extruder == it->extruder)
                return it->color;
            break;
        }
        if (it_n->type == ColorChange && it_n->extruder == it->extruder)
            return it->color;
    }
    if (!is_tool_change && it->extruder == def_extruder)
        return it->color;

    return "";
}

wxRect Control::get_colored_band_rect()
{
    int height, width;
    get_size(&width, &height);

    const wxCoord mid = is_horizontal() ? 0.5 * height : 0.5 * width;

    return is_horizontal() ?
           wxRect(SLIDER_MARGIN, lround(mid - 0.375 * m_thumb_size.y), 
                  width - 2 * SLIDER_MARGIN + 1, lround(0.75 * m_thumb_size.y)) :
           wxRect(lround(mid - 0.375 * m_thumb_size.x), SLIDER_MARGIN, 
                  lround(0.75 * m_thumb_size.x), height - 2 * SLIDER_MARGIN + 1);
}

void Control::draw_colored_band(wxDC& dc)
{
    if (m_draw_mode != dmRegular)
        return;

    auto draw_band = [](wxDC& dc, const wxColour& clr, const wxRect& band_rc) 
    {
        dc.SetPen(clr);
        dc.SetBrush(clr);
        dc.DrawRectangle(band_rc);
    };

    wxRect main_band = get_colored_band_rect();

    // don't color a band for MultiExtruder mode
    if (m_ticks.empty() || m_mode == MultiExtruder) {
#ifdef _WIN32 
        draw_band(dc, wxSystemSettings::GetColour(wxSYS_COLOUR_WINDOW), main_band);
#else
        draw_band(dc, GetParent()->GetBackgroundColour(), main_band);
#endif // _WIN32 
        return;
    }

    const int default_color_idx = m_mode==MultiAsSingle ? std::max<int>(m_only_extruder - 1, 0) : 0;
    draw_band(dc, wxColour(m_extruder_colors[default_color_idx]), main_band);

    std::set<TickCode>::const_iterator tick_it = m_ticks.ticks.begin();

    while (tick_it != m_ticks.ticks.end())
    {
        if ( (m_mode == SingleExtruder &&  tick_it->type == ColorChange  ) ||
             (m_mode == MultiAsSingle  && (tick_it->type == ToolChange || tick_it->type == ColorChange)) ) 
        {        
            const wxCoord pos = get_position_from_value(tick_it->tick);
            is_horizontal() ? main_band.SetLeft(SLIDER_MARGIN + pos) :
                              main_band.SetBottom(pos - 1);

            const std::string clr_str = m_mode == SingleExtruder ? tick_it->color :
                                        tick_it->type == ToolChange ?
                                        get_color_for_tool_change_tick(tick_it) :
                                        get_color_for_color_change_tick(tick_it);

            if (!clr_str.empty())
                draw_band(dc, wxColour(clr_str), main_band);
        }
        ++tick_it;
    }
}

void Control::Ruler::update(wxWindow* win, const std::vector<double>& values, double scroll_step)
{
    int DPI = GUI::get_dpi_for_window(win);
    int pixels_per_sm = lround((double)(DPI) * 5.0/25.4);

    if (lround(scroll_step) > pixels_per_sm) {
        long_step = -1.0;
        return;
    }

    int pow = -2;
    int step = 0;
    auto end_it = count == 1 ? values.end() : values.begin() + lround(values.size() / count);

    while (pow < 3) {
        for (int istep : {1, 2, 5}) {
            double val = (double)istep * std::pow(10,pow);
            auto val_it = std::lower_bound(values.begin(), end_it, val - epsilon());

            if (val_it == values.end())
                break;
            int tick = val_it - values.begin();

                // find next tick with istep
                val *= 2;
                val_it = std::lower_bound(values.begin(), end_it, val - epsilon());
                // count of short ticks between ticks
                int short_ticks_cnt = val_it == values.end() ? tick : val_it - values.begin() - tick;

            if (lround(short_ticks_cnt * scroll_step) > pixels_per_sm) {
                step = istep;
                // there couldn't be more then 10 short ticks between ticks
                short_step = 0.1 * short_ticks_cnt;
                break;
            }
        }
        if (step > 0)
            break;
        pow++;
    }

    long_step = step == 0 ? -1.0 : (double)step* std::pow(10, pow);
}

void Control::draw_ruler(wxDC& dc)
{
    m_ruler.update(this->GetParent(), m_values, get_scroll_step());

    int height, width;
    get_size(&width, &height);
    const wxCoord mid = is_horizontal() ? 0.5 * height : 0.5 * width;    

    dc.SetPen(GREY_PEN);
    wxColour old_clr = dc.GetTextForeground();
    dc.SetTextForeground(GREY_PEN.GetColour());

    if (m_ruler.long_step < 0)
        for (size_t tick = 1; tick < m_values.size(); tick++) {
            wxCoord pos = get_position_from_value(tick);
            draw_ticks_pair(dc, pos, mid, 5);
            draw_tick_text(dc, wxPoint(mid, pos), tick);
        }
    else {
    auto draw_short_ticks = [this, mid](wxDC& dc, double& current_tick, int max_tick) {
        while (current_tick < max_tick) {
            wxCoord pos = get_position_from_value(lround(current_tick));
            draw_ticks_pair(dc, pos, mid, 2);
            current_tick += m_ruler.short_step;
            if (current_tick > m_max_value)
                break;
        }
    };   

<<<<<<< HEAD
    double short_tick;
    int tick = 0;
    double value = 0.0;
    int sequence = 0;
=======
        double short_tick = std::nan("");
        int tick = 0;
        double value = 0.0;
        int sequence = 0;
>>>>>>> d17958df

        int prev_y_pos = -1;
        wxCoord label_height = dc.GetMultiLineTextExtent("0").y - 2;
        int values_size = (int)m_values.size();

    while (tick <= m_max_value) {
        value += m_ruler.long_step;
        if (value > m_values.back() && sequence < m_ruler.count) {
            value = m_ruler.long_step;
                for (; tick < values_size; tick++)
<<<<<<< HEAD
                if (m_values[tick] < value)
                    break;
            // short ticks from the last tick to the end of current sequence
            draw_short_ticks(dc, short_tick, tick);
            sequence++;
        }
        short_tick = tick;
=======
                    if (m_values[tick] < value)
                        break;
                // short ticks from the last tick to the end of current sequence
                assert(! std::isnan(short_tick));
                draw_short_ticks(dc, short_tick, tick);
                sequence++;
            }
            short_tick = tick;
>>>>>>> d17958df

            for (; tick < values_size; tick++) {
            if (m_values[tick] == value)
                break;
            if (m_values[tick] > value) {
                if (tick > 0)
                    tick--;
                break;
            }
        }
        if (tick > m_max_value)
            break;

        wxCoord pos = get_position_from_value(tick);
        draw_ticks_pair(dc, pos, mid, 5);
            if (prev_y_pos < 0 || prev_y_pos - pos >= label_height) {
                draw_tick_text(dc, wxPoint(mid, pos), tick);
                prev_y_pos = pos;
            }

        draw_short_ticks(dc, short_tick, tick);

        if (value == m_values.back() && sequence < m_ruler.count) {
            value = 0.0;
            sequence++;
            tick++;
        }
    }
    // short ticks from the last tick to the end 
    draw_short_ticks(dc, short_tick, m_max_value);
    }

    dc.SetTextForeground(old_clr);
}

void Control::draw_one_layer_icon(wxDC& dc)
{
    if (m_draw_mode == dmSequentialGCodeView)
        return;

    const wxBitmap& icon = m_is_one_layer ?
                     m_focus == fiOneLayerIcon ? m_bmp_one_layer_lock_off.bmp()   : m_bmp_one_layer_lock_on.bmp() :
                     m_focus == fiOneLayerIcon ? m_bmp_one_layer_unlock_off.bmp() : m_bmp_one_layer_unlock_on.bmp();

    int width, height;
    get_size(&width, &height);

    wxCoord x_draw, y_draw;
    is_horizontal() ? x_draw = width-2 : x_draw = 0.5*width - 0.5*m_lock_icon_dim;
    is_horizontal() ? y_draw = 0.5*height - 0.5*m_lock_icon_dim : y_draw = height-2;

    dc.DrawBitmap(icon, x_draw, y_draw);

    //update rect of the lock/unlock icon
    m_rect_one_layer_icon = wxRect(x_draw, y_draw, m_lock_icon_dim, m_lock_icon_dim);
}

void Control::draw_revert_icon(wxDC& dc)
{
    if (m_ticks.empty() || m_draw_mode != dmRegular)
        return;

    int width, height;
    get_size(&width, &height);

    wxCoord x_draw, y_draw;
    is_horizontal() ? x_draw = width-2 : x_draw = 0.25*SLIDER_MARGIN;
    is_horizontal() ? y_draw = 0.25*SLIDER_MARGIN: y_draw = height-2;

    dc.DrawBitmap(m_bmp_revert.bmp(), x_draw, y_draw);

    //update rect of the lock/unlock icon
    m_rect_revert_icon = wxRect(x_draw, y_draw, m_revert_icon_dim, m_revert_icon_dim);
}

void Control::draw_cog_icon(wxDC& dc)
{
    if (m_draw_mode == dmSequentialGCodeView)
        return;

    int width, height;
    get_size(&width, &height);

    wxCoord x_draw, y_draw;
    if (m_draw_mode == dmSequentialGCodeView) {
        is_horizontal() ? x_draw = width - 2 : x_draw = 0.5 * width - 0.5 * m_cog_icon_dim;
        is_horizontal() ? y_draw = 0.5 * height - 0.5 * m_cog_icon_dim : y_draw = height - 2;
    }
    else {
        is_horizontal() ? x_draw = width - 2 : x_draw = width - m_cog_icon_dim - 2;
        is_horizontal() ? y_draw = height - m_cog_icon_dim - 2 : y_draw = height - 2;
    }

    dc.DrawBitmap(m_bmp_cog.bmp(), x_draw, y_draw);

    //update rect of the lock/unlock icon
    m_rect_cog_icon = wxRect(x_draw, y_draw, m_cog_icon_dim, m_cog_icon_dim);
}

void Control::update_thumb_rect(const wxCoord begin_x, const wxCoord begin_y, const SelectedSlider& selection)
{
    const wxRect rect = is_horizontal() ?
        wxRect(begin_x + (selection == ssHigher ? m_thumb_size.x / 2 : 0), begin_y, m_thumb_size.x / 2, m_thumb_size.y) :
        wxRect(begin_x, begin_y + (selection == ssLower ? m_thumb_size.y / 2 : 0), m_thumb_size.x, m_thumb_size.y / 2);

    if (selection == ssLower)
        m_rect_lower_thumb = rect;
    else
        m_rect_higher_thumb = rect;
}

int Control::get_value_from_position(const wxCoord x, const wxCoord y)
{
    const int height = get_size().y;
    const double step = get_scroll_step();
    
    if (is_horizontal()) 
        return int(double(x - SLIDER_MARGIN) / step + 0.5);

    return int(m_min_value + double(height - SLIDER_MARGIN - y) / step + 0.5);
}

bool Control::is_lower_thumb_editable()
{
    if (m_draw_mode == dmSequentialGCodeView)
        return Slic3r::GUI::get_app_config()->get("seq_top_layer_only") == "0";
    return true;
}

bool Control::detect_selected_slider(const wxPoint& pt)
{
    if (is_point_in_rect(pt, m_rect_lower_thumb))
        m_selection = is_lower_thumb_editable() ? ssLower : ssUndef;
    else if(is_point_in_rect(pt, m_rect_higher_thumb))
        m_selection = ssHigher;
    else
        return false; // pt doesn't referenced to any thumb 
    return true;
}

bool Control::is_point_in_rect(const wxPoint& pt, const wxRect& rect)
{
    return  rect.GetLeft() <= pt.x && pt.x <= rect.GetRight() && 
            rect.GetTop()  <= pt.y && pt.y <= rect.GetBottom();
}

int Control::get_tick_near_point(const wxPoint& pt)
{
    for (auto tick : m_ticks.ticks) {
        const wxCoord pos = get_position_from_value(tick.tick);

        if (is_horizontal()) {
            if (pos - 4 <= pt.x && pt.x <= pos + 4)
                return tick.tick;
        }
        else {
            if (pos - 4 <= pt.y && pt.y <= pos + 4) 
                return tick.tick;
        }
    }
    return -1;
}

void Control::ChangeOneLayerLock()
{
    m_is_one_layer = !m_is_one_layer;
    m_selection == ssLower ? correct_lower_value() : correct_higher_value();
    if (!m_selection) m_selection = ssHigher;

    Refresh();
    Update();

    wxCommandEvent e(wxEVT_SCROLL_CHANGED);
    e.SetEventObject(this);
    ProcessWindowEvent(e);
}

void Control::OnLeftDown(wxMouseEvent& event)
{
    if (HasCapture())
        return;
    this->CaptureMouse();

    m_is_left_down = true;
    m_mouse = maNone;

    wxPoint pos = event.GetLogicalPosition(wxClientDC(this));

    if (is_point_in_rect(pos, m_rect_one_layer_icon)) 
        m_mouse = maOneLayerIconClick;
    else if (is_point_in_rect(pos, m_rect_cog_icon))
        m_mouse = maCogIconClick;
    else if (m_draw_mode == dmRegular) {
        if (is_point_in_rect(pos, m_rect_tick_action)) {
            auto it = m_ticks.ticks.find(TickCode{ m_selection == ssLower ? m_lower_value : m_higher_value });
            m_mouse = it == m_ticks.ticks.end() ? maAddTick : maDeleteTick;
        }
        else if (is_point_in_rect(pos, m_rect_revert_icon))
            m_mouse = maRevertIconClick;
    }

    if (m_mouse == maNone)
        detect_selected_slider(pos);

    event.Skip();
}

void Control::correct_lower_value()
{
    if (m_lower_value < m_min_value)
        m_lower_value = m_min_value;
    else if (m_lower_value > m_max_value)
        m_lower_value = m_max_value;
    
    if ((m_lower_value >= m_higher_value && m_lower_value <= m_max_value) || m_is_one_layer)
        m_higher_value = m_lower_value;
}

void Control::correct_higher_value()
{
    if (m_higher_value > m_max_value)
        m_higher_value = m_max_value;
    else if (m_higher_value < m_min_value)
        m_higher_value = m_min_value;
    
    if ((m_higher_value <= m_lower_value && m_higher_value >= m_min_value) || m_is_one_layer)
        m_lower_value = m_higher_value;
}

wxString Control::get_tooltip(int tick/*=-1*/)
{
    if (m_focus == fiNone)
        return "";
    if (m_focus == fiOneLayerIcon)
        return _L("One layer mode");
    if (m_focus == fiRevertIcon)
        return _L("Discard all custom changes");
    if (m_focus == fiCogIcon)
    {
        if (m_draw_mode == dmSequentialGCodeView)
            return _L("Jump to move") + " (Shift + G)";
        else
            return m_mode == MultiAsSingle ?
            GUI::from_u8((boost::format(_u8L("Jump to height %s\n"
                                               "Set ruler mode\n"
                                               "or Set extruder sequence for the entire print")) % "(Shift + G)").str()) :
            GUI::from_u8((boost::format(_u8L("Jump to height %s\n"
                                                "or Set ruler mode")) % "(Shift + G)").str());
    }
    if (m_focus == fiColorBand)
        return m_mode != SingleExtruder ? "" :
               _L("Edit current color - Right click the colored slider segment");
    if (m_draw_mode == dmSlaPrint)
        return ""; // no drawn ticks and no tooltips for them in SlaPrinting mode

    wxString tooltip;
    const auto tick_code_it = m_ticks.ticks.find(TickCode{tick});

    if (tick_code_it == m_ticks.ticks.end() && m_focus == fiActionIcon)    // tick doesn't exist
    {
        // Show mode as a first string of tooltop
        tooltip = "    " + _L("Print mode") + ": ";
        tooltip += (m_mode == SingleExtruder ? SingleExtruderMode :
                    m_mode == MultiAsSingle  ? MultiAsSingleMode  :
                                               MultiExtruderMode );
        tooltip += "\n\n";

        /* Note: just on OSX!!!
         * Right click event causes a little scrolling.
         * So, as a workaround we use Ctrl+LeftMouseClick instead of RightMouseClick
         * Show this information in tooltip
         * */

        // Show list of actions with new tick
        tooltip += ( m_mode == MultiAsSingle                                ?
                  _L("Add extruder change - Left click")                    :
                     m_mode == SingleExtruder                               ?
                  _L("Add color change - Left click for predefined color or "
                     "Shift + Left click for custom color selection")       :
                  _L("Add color change - Left click")  ) + " " +
                  _L("or press \"+\" key") + "\n" + (
                     is_osx ? 
                  _L("Add another code - Ctrl + Left click") :
                  _L("Add another code - Right click") );
    }

    if (tick_code_it != m_ticks.ticks.end())                                    // tick exists
    {
        if (m_draw_mode == dmSequentialFffPrint)
            return   _L("The sequential print is on.\n"
                        "It's impossible to apply any custom G-code for objects printing sequentually.\n" 
                        "This code won't be processed during G-code generation.");
        
        // Show custom Gcode as a first string of tooltop
        tooltip = "    ";
        tooltip +=  
        	tick_code_it->type == ColorChange ?
        		(m_mode == SingleExtruder ?
                	format_wxstr(_L("Color change (\"%1%\")"), gcode(ColorChange)) :
                    format_wxstr(_L("Color change (\"%1%\") for Extruder %2%"), gcode(ColorChange), tick_code_it->extruder)) :
	            tick_code_it->type == PausePrint ?
	                format_wxstr(_L("Pause print (\"%1%\")"), gcode(PausePrint)) :
	            tick_code_it->type == Template ?
	                format_wxstr(_L("Custom template (\"%1%\")"), gcode(Template)) :
		            tick_code_it->type == ToolChange ?
		                format_wxstr(_L("Extruder (tool) is changed to Extruder \"%1%\""), tick_code_it->extruder) :                
		                from_u8(tick_code_it->extra);// tick_code_it->type == Custom

        // If tick is marked as a conflict (exclamation icon),
        // we should to explain why
        ConflictType conflict = m_ticks.is_conflict_tick(*tick_code_it, m_mode, m_only_extruder, m_values[tick]);
        if (conflict != ctNone)
            tooltip += "\n\n" + _L("Note") + "! ";
        if (conflict == ctModeConflict)
            tooltip +=  _L("G-code associated to this tick mark is in a conflict with print mode.\n"
                           "Editing it will cause changes of Slider data.");
        else if (conflict == ctMeaninglessColorChange)
            tooltip +=  _L("There is a color change for extruder that won't be used till the end of print job.\n"
                           "This code won't be processed during G-code generation.");
        else if (conflict == ctMeaninglessToolChange)
            tooltip +=  _L("There is an extruder change set to the same extruder.\n"
                           "This code won't be processed during G-code generation.");
        else if (conflict == ctRedundant)
            tooltip +=  _L("There is a color change for extruder that has not been used before.\n"
                           "Check your settings to avoid redundant color changes.");

        // Show list of actions with existing tick
        if (m_focus == fiActionIcon)
        tooltip += "\n\n" + _L("Delete tick mark - Left click or press \"-\" key") + "\n" + (
                      is_osx ? 
                   _L("Edit tick mark - Ctrl + Left click") :
                   _L("Edit tick mark - Right click") );
    }
    return tooltip;

}

int Control::get_edited_tick_for_position(const wxPoint pos, Type type /*= ColorChange*/)
{
    if (m_ticks.empty())
        return -1;

    int tick = get_value_from_position(pos);
    auto it = std::lower_bound(m_ticks.ticks.begin(), m_ticks.ticks.end(), TickCode{ tick });

    while (it != m_ticks.ticks.begin()) {
        --it;
        if (it->type == type)
            return it->tick;
    }

    return -1;
}

void Control::OnMotion(wxMouseEvent& event)
{
    bool action = false;

    const wxPoint pos = event.GetLogicalPosition(wxClientDC(this));
    int tick = -1;

    if (!m_is_left_down && !m_is_right_down) {
        if (is_point_in_rect(pos, m_rect_one_layer_icon))
            m_focus = fiOneLayerIcon;
        else if (is_point_in_rect(pos, m_rect_tick_action)) {
            m_focus = fiActionIcon;
            tick = m_selection == ssLower ? m_lower_value : m_higher_value;
        }
        else if (!m_ticks.empty() && is_point_in_rect(pos, m_rect_revert_icon))
            m_focus = fiRevertIcon;
        else if (is_point_in_rect(pos, m_rect_cog_icon))
            m_focus = fiCogIcon;
        else if (m_mode == SingleExtruder && is_point_in_rect(pos, get_colored_band_rect()) &&
                 get_edited_tick_for_position(pos) >= 0 )
            m_focus = fiColorBand;
        else if (is_point_in_rect(pos, m_rect_lower_thumb))
            m_focus = fiLowerThumb;
        else if (is_point_in_rect(pos, m_rect_higher_thumb))
            m_focus = fiHigherThumb;
        else {
            m_focus = fiTick;
            tick = get_tick_near_point(pos);
        }
        m_moving_pos = pos;
    }
    else if (m_is_left_down || m_is_right_down) {
        if (m_selection == ssLower) {
            int current_value = m_lower_value;
            m_lower_value = get_value_from_position(pos.x, pos.y);
            correct_lower_value();
            action = (current_value != m_lower_value);
        }
        else if (m_selection == ssHigher) {
            int current_value = m_higher_value;
            m_higher_value = get_value_from_position(pos.x, pos.y);
            correct_higher_value();
            action = (current_value != m_higher_value);
        }
        m_moving_pos = wxDefaultPosition;
    }
    Refresh();
    Update();
    event.Skip();

    // Set tooltips with information for each icon
    this->SetToolTip(get_tooltip(tick));

    if (action) {
        wxCommandEvent e(wxEVT_SCROLL_CHANGED);
        e.SetEventObject(this);
        e.SetString("moving");
        ProcessWindowEvent(e);
    }
}

void Control::append_change_extruder_menu_item(wxMenu* menu, bool switch_current_code/* = false*/)
{
    const int extruders_cnt = GUI::wxGetApp().extruders_edited_cnt();
    if (extruders_cnt > 1) {
        std::array<int, 2> active_extruders = get_active_extruders_for_tick(m_selection == ssLower ? m_lower_value : m_higher_value);

        std::vector<wxBitmap*> icons = get_extruder_color_icons(true);

        wxMenu* change_extruder_menu = new wxMenu();

        for (int i = 1; i <= extruders_cnt; i++) {
            const bool is_active_extruder = i == active_extruders[0] || i == active_extruders[1];
            const wxString item_name = wxString::Format(_L("Extruder %d"), i) +
                                       (is_active_extruder ? " (" + _L("active") + ")" : "");

            if (m_mode == MultiAsSingle)
                append_menu_item(change_extruder_menu, wxID_ANY, item_name, "",
                    [this, i](wxCommandEvent&) { add_code_as_tick(ToolChange, i); }, *icons[i-1], menu,
                    [is_active_extruder]() { return !is_active_extruder; }, GUI::wxGetApp().plater());
        }

        const wxString change_extruder_menu_name = m_mode == MultiAsSingle ? 
                                                   (switch_current_code ? _L("Switch code to Change extruder") : _L("Change extruder") ) : 
                                                   _L("Change extruder (N/A)");

        wxMenuItem* change_extruder_menu_item = menu->AppendSubMenu(change_extruder_menu, change_extruder_menu_name, _L("Use another extruder"));
        change_extruder_menu_item->SetBitmap(create_scaled_bitmap(active_extruders[1] > 0 ? "edit_uni" : "change_extruder"));

        GUI::wxGetApp().plater()->Bind(wxEVT_UPDATE_UI, [this, change_extruder_menu_item](wxUpdateUIEvent& evt) {
            enable_menu_item(evt, [this]() {return m_mode == MultiAsSingle; }, change_extruder_menu_item, this); },
            change_extruder_menu_item->GetId());
    }
}

void Control::append_add_color_change_menu_item(wxMenu* menu, bool switch_current_code/* = false*/)
{
    const int extruders_cnt = GUI::wxGetApp().extruders_edited_cnt();
    if (extruders_cnt > 1) {
        int tick = m_selection == ssLower ? m_lower_value : m_higher_value; 
        std::set<int> used_extruders_for_tick = m_ticks.get_used_extruders_for_tick(tick, m_only_extruder, m_values[tick]);

        wxMenu* add_color_change_menu = new wxMenu();

        for (int i = 1; i <= extruders_cnt; i++) {
            const bool is_used_extruder = used_extruders_for_tick.empty() ? true : // #ys_FIXME till used_extruders_for_tick doesn't filled correct for mmMultiExtruder
                                          used_extruders_for_tick.find(i) != used_extruders_for_tick.end();
            const wxString item_name = wxString::Format(_L("Extruder %d"), i) +
                                       (is_used_extruder ? " (" + _L("used") + ")" : "");

            append_menu_item(add_color_change_menu, wxID_ANY, item_name, "",
                [this, i](wxCommandEvent&) { add_code_as_tick(ColorChange, i); }, "", menu,
                []() { return true; }, GUI::wxGetApp().plater());
        }

        const wxString menu_name = switch_current_code ? 
                                   format_wxstr(_L("Switch code to Color change (%1%) for:"), gcode(ColorChange)) : 
                                   format_wxstr(_L("Add color change (%1%) for:"), gcode(ColorChange));
        wxMenuItem* add_color_change_menu_item = menu->AppendSubMenu(add_color_change_menu, menu_name, "");
        add_color_change_menu_item->SetBitmap(create_scaled_bitmap("colorchange_add_m"));
    }
}

void Control::OnLeftUp(wxMouseEvent& event)
{
    if (!HasCapture())
        return;
    this->ReleaseMouse();
    m_is_left_down = false;

    switch (m_mouse) {
    case maNone :
        move_current_thumb_to_pos(event.GetLogicalPosition(wxClientDC(this)));
        break;
    case maDeleteTick : 
        delete_current_tick();
        break;
    case maAddTick :
        add_current_tick();
        break;
    case maCogIconClick :
        show_cog_icon_context_menu();
        break;
    case maOneLayerIconClick:
        switch_one_layer_mode();
        break;
    case maRevertIconClick:
        discard_all_thicks();
        break;
    default :
        break;
    }

    Refresh();
    Update();
    event.Skip();

    wxCommandEvent e(wxEVT_SCROLL_CHANGED);
    e.SetEventObject(this);
    ProcessWindowEvent(e);
}

void Control::enter_window(wxMouseEvent& event, const bool enter)
{
    m_is_focused = enter;
    Refresh();
    Update();
    event.Skip();
}

// "condition" have to be true for:
//    -  value increase (if wxSL_VERTICAL)
//    -  value decrease (if wxSL_HORIZONTAL) 
void Control::move_current_thumb(const bool condition)
{
//     m_is_one_layer = wxGetKeyState(WXK_CONTROL);
    int delta = condition ? -1 : 1;
    if (is_horizontal())
        delta *= -1;

    // accelerators
    int accelerator = 0;
    if (wxGetKeyState(WXK_SHIFT))
        accelerator += 5;
    if (wxGetKeyState(WXK_CONTROL))
        accelerator += 5;
    if (accelerator > 0)
        delta *= accelerator;

#if ENABLE_ARROW_KEYS_WITH_SLIDERS
    if (m_selection == ssUndef) m_selection = ssHigher;
#endif // ENABLE_ARROW_KEYS_WITH_SLIDERS

    if (m_selection == ssLower) {
        m_lower_value -= delta;
        correct_lower_value();
    }
    else if (m_selection == ssHigher) {
        m_higher_value -= delta;
        correct_higher_value();
    }
    Refresh();
    Update();

    wxCommandEvent e(wxEVT_SCROLL_CHANGED);
    e.SetEventObject(this);
    ProcessWindowEvent(e);
}

void Control::OnWheel(wxMouseEvent& event)
{
    // Set nearest to the mouse thumb as a selected, if there is not selected thumb
    if (m_selection == ssUndef) {
        const wxPoint& pt = event.GetLogicalPosition(wxClientDC(this));
        
        if (is_horizontal())
            m_selection = abs(pt.x - m_rect_lower_thumb.GetRight()) <= 
                          abs(pt.x - m_rect_higher_thumb.GetLeft()) ? 
                          ssLower : ssHigher;
        else
            m_selection = abs(pt.y - m_rect_lower_thumb.GetTop()) <= 
                          abs(pt.y - m_rect_higher_thumb.GetBottom()) ? 
                          ssLower : ssHigher;
    }

    if (m_selection == ssLower && !is_lower_thumb_editable())
        m_selection = ssUndef;

    move_current_thumb((m_draw_mode == dmSequentialGCodeView) ? event.GetWheelRotation() < 0 : event.GetWheelRotation() > 0);
}

void Control::OnKeyDown(wxKeyEvent &event)
{
    const int key = event.GetKeyCode();
    if (m_draw_mode != dmSequentialGCodeView && key == WXK_NUMPAD_ADD) {
        // OnChar() is called immediately after OnKeyDown(), which can cause call of add_tick() twice.
        // To avoid this case we should suppress second add_tick() call.
        m_ticks.suppress_plus(true);
        add_current_tick(true);
    }
    else if (m_draw_mode != dmSequentialGCodeView && (key == WXK_NUMPAD_SUBTRACT || key == WXK_DELETE || key == WXK_BACK)) {
        // OnChar() is called immediately after OnKeyDown(), which can cause call of delete_tick() twice.
        // To avoid this case we should suppress second delete_tick() call.
        m_ticks.suppress_minus(true);
        delete_current_tick();
    }
    else if (m_draw_mode != dmSequentialGCodeView && event.GetKeyCode() == WXK_SHIFT)
        UseDefaultColors(false);
    else if (is_horizontal()) {
        if (m_is_focused) {
            if (key == WXK_LEFT || key == WXK_RIGHT)
                move_current_thumb(key == WXK_LEFT);
            else if (key == WXK_UP || key == WXK_DOWN) {
#if ENABLE_ARROW_KEYS_WITH_SLIDERS
                if (key == WXK_DOWN)
                    m_selection = ssHigher;
                else if (key == WXK_UP && is_lower_thumb_editable())
                    m_selection = ssLower;
#else
                if (key == WXK_UP)
                    m_selection = ssHigher;
                else if (key == WXK_DOWN && is_lower_thumb_editable())
                    m_selection = ssLower;
#endif // ENABLE_ARROW_KEYS_WITH_SLIDERS
                Refresh();
            }
        }
#if ENABLE_ARROW_KEYS_WITH_SLIDERS
        else {
            if (key == WXK_LEFT || key == WXK_RIGHT)
                move_current_thumb(key == WXK_LEFT);
        }
#endif // ENABLE_ARROW_KEYS_WITH_SLIDERS
    }
    else {
        if (m_is_focused) {
            if (key == WXK_LEFT || key == WXK_RIGHT) {
                if (key == WXK_LEFT)
                    m_selection = ssHigher;
                else if (key == WXK_RIGHT && is_lower_thumb_editable())
                    m_selection = ssLower;
                Refresh();
            }
            else if (key == WXK_UP || key == WXK_DOWN)
                move_current_thumb(key == WXK_UP);
        }
#if ENABLE_ARROW_KEYS_WITH_SLIDERS
        else {
            if (key == WXK_UP || key == WXK_DOWN)
                move_current_thumb(key == WXK_UP);
    }
#endif // ENABLE_ARROW_KEYS_WITH_SLIDERS
    }

    event.Skip(); // !Needed to have EVT_CHAR generated as well
}

void Control::OnKeyUp(wxKeyEvent &event)
{
    if (event.GetKeyCode() == WXK_CONTROL)
        m_is_one_layer = false;
    else if (event.GetKeyCode() == WXK_SHIFT)
        UseDefaultColors(true);

    Refresh();
    Update();
    event.Skip();
}

void Control::OnChar(wxKeyEvent& event)
{
    const int key = event.GetKeyCode();
    if (m_draw_mode != dmSequentialGCodeView) {
        if (key == '+' && !m_ticks.suppressed_plus()) {
            add_current_tick(true);
            m_ticks.suppress_plus(false);
        }
        else if (key == '-' && !m_ticks.suppressed_minus()) {
            delete_current_tick();
            m_ticks.suppress_minus(false);
        }
    }
    if (key == 'G')
        jump_to_value();
}

void Control::OnRightDown(wxMouseEvent& event)
{
    if (HasCapture()) return;
    this->CaptureMouse();

    const wxPoint pos = event.GetLogicalPosition(wxClientDC(this));

    m_mouse = maNone;
    if (m_draw_mode == dmRegular) {
        if (is_point_in_rect(pos, m_rect_tick_action)) {
            const int tick = m_selection == ssLower ? m_lower_value : m_higher_value;
            m_mouse = m_ticks.ticks.find(TickCode{ tick }) == m_ticks.ticks.end() ?
                             maAddMenu : maEditMenu;
        }
        else if (m_mode == SingleExtruder   && !detect_selected_slider(pos) && is_point_in_rect(pos, get_colored_band_rect()))
            m_mouse = maForceColorEdit;
        else if (m_mode == MultiAsSingle    && is_point_in_rect(pos, m_rect_cog_icon))
            m_mouse = maCogIconMenu;
    }
    if (m_mouse != maNone || !detect_selected_slider(pos))
        return;

    if (m_selection == ssLower)
        m_higher_value = m_lower_value;
    else
        m_lower_value = m_higher_value;

    // set slider to "one layer" mode
    m_is_right_down = m_is_one_layer = true; 

    Refresh();
    Update();
    event.Skip();
}

// Get active extruders for tick. 
// Means one current extruder for not existing tick OR 
// 2 extruders - for existing tick (extruder before ToolChange and extruder of current existing tick)
// Use those values to disable selection of active extruders
std::array<int, 2> Control::get_active_extruders_for_tick(int tick) const
{
    int default_initial_extruder = m_mode == MultiAsSingle ? std::max<int>(1, m_only_extruder) : 1;
    std::array<int, 2> extruders = { default_initial_extruder, -1 };
    if (m_ticks.empty())
        return extruders;

    auto it = m_ticks.ticks.lower_bound(TickCode{tick});

    if (it != m_ticks.ticks.end() && it->tick == tick) // current tick exists
        extruders[1] = it->extruder;

    while (it != m_ticks.ticks.begin()) {
        --it;
        if(it->type == ToolChange) {
            extruders[0] = it->extruder;
            break;
        }
    }

    return extruders;
}

// Get used extruders for tick. 
// Means all extruders(tools) which will be used during printing from current tick to the end
std::set<int> TickCodeInfo::get_used_extruders_for_tick(int tick, int only_extruder, double print_z, Mode force_mode/* = Undef*/) const
{
    Mode e_mode = !force_mode ? mode : force_mode;

    if (e_mode == MultiExtruder) {
        // #ys_FIXME: get tool ordering from _correct_ place
        const ToolOrdering& tool_ordering = GUI::wxGetApp().plater()->fff_print().get_tool_ordering();

        if (tool_ordering.empty())
            return {};

        std::set<int> used_extruders;

        auto it_layer_tools = std::lower_bound(tool_ordering.begin(), tool_ordering.end(), LayerTools(print_z));
        for (; it_layer_tools != tool_ordering.end(); ++it_layer_tools) {
            const std::vector<uint16_t>& extruders = it_layer_tools->extruders;
            for (const uint16_t& extruder : extruders)
                used_extruders.emplace(extruder+1);
        }

        return used_extruders;
    }

    const int default_initial_extruder = e_mode == MultiAsSingle ? std::max(only_extruder, 1) : 1;
    if (ticks.empty() || e_mode == SingleExtruder)
        return {default_initial_extruder};

    std::set<int> used_extruders;

    auto it_start = ticks.lower_bound(TickCode{tick});
    auto it = it_start;
    if (it == ticks.begin() && it->type == ToolChange &&
        tick != it->tick )  // In case of switch of ToolChange to ColorChange, when tick exists,
                            // we shouldn't change color for extruder, which will be deleted
    {
        used_extruders.emplace(it->extruder);
        if (tick < it->tick)
            used_extruders.emplace(default_initial_extruder);
    }

    while (it != ticks.begin()) {
        --it;
        if (it->type == ToolChange && tick != it->tick) {
            used_extruders.emplace(it->extruder);
            break;
        }
    }

    if (it == ticks.begin() && used_extruders.empty())
        used_extruders.emplace(default_initial_extruder);

    for (it = it_start; it != ticks.end(); ++it)
        if (it->type == ToolChange && tick != it->tick)
            used_extruders.emplace(it->extruder);

    return used_extruders;
}

void Control::show_add_context_menu()
{
    wxMenu menu;

    if (m_mode == SingleExtruder) {
        append_menu_item(&menu, wxID_ANY, _L("Add color change") + " (" + gcode(ColorChange) + ")", "",
            [this](wxCommandEvent&) { add_code_as_tick(ColorChange); }, "colorchange_add_m", &menu);

        UseDefaultColors(false);
    }
    else {
        append_change_extruder_menu_item(&menu);
        append_add_color_change_menu_item(&menu);
    }

    if (!gcode(PausePrint).empty())
    append_menu_item(&menu, wxID_ANY, _L("Add pause print") + " (" + gcode(PausePrint) + ")", "",
        [this](wxCommandEvent&) { add_code_as_tick(PausePrint); }, "pause_print", &menu);

    if (!gcode(Template).empty())
        append_menu_item(&menu, wxID_ANY, _L("Add custom template") + " (" + gcode(Template) + ")", "",
            [this](wxCommandEvent&) { add_code_as_tick(Template); }, "edit_gcode", &menu);

    append_menu_item(&menu, wxID_ANY, _L("Add custom G-code"), "",
        [this](wxCommandEvent&) { add_code_as_tick(Custom); }, "edit_gcode", &menu);

    GUI::wxGetApp().plater()->PopupMenu(&menu);
}

void Control::show_edit_context_menu()
{
    wxMenu menu;

    std::set<TickCode>::iterator it = m_ticks.ticks.find(TickCode{ m_selection == ssLower ? m_lower_value : m_higher_value });

    if (it->type == ToolChange) {
        if (m_mode == MultiAsSingle)
            append_change_extruder_menu_item(&menu);
        append_add_color_change_menu_item(&menu, true);
    }
    else
        append_menu_item(&menu, wxID_ANY, it->type == ColorChange ? _L("Edit color") :
                                          it->type == PausePrint  ? _L("Edit pause print message") :
                                          _L("Edit custom G-code"), "",
            [this](wxCommandEvent&) { edit_tick(); }, "edit_uni", &menu);

    if (it->type == ColorChange && m_mode == MultiAsSingle)
        append_change_extruder_menu_item(&menu, true);

    append_menu_item(&menu, wxID_ANY, it->type == ColorChange ? _L("Delete color change") : 
                                      it->type == ToolChange  ? _L("Delete tool change") :
                                      it->type == PausePrint  ? _L("Delete pause print") :
                                      _L("Delete custom G-code"), "",
        [this](wxCommandEvent&) { delete_current_tick();}, "colorchange_del_f", &menu);

    GUI::wxGetApp().plater()->PopupMenu(&menu);
}

void Control::show_cog_icon_context_menu()
{
    wxMenu menu;

    append_menu_item(&menu, wxID_ANY, _L("Jump to height") + " (Shift+G)", "",
                     [this](wxCommandEvent&) { jump_to_value(); }, "", & menu);

    wxMenu* ruler_mode_menu = new wxMenu();
    if (ruler_mode_menu) {
        append_menu_check_item(ruler_mode_menu, wxID_ANY, _L("None"), _L("Hide ruler"), 
            [this](wxCommandEvent&) { if (m_extra_style != 0) m_extra_style = 0; }, ruler_mode_menu, 
            []() { return true; }, [this]() { return m_extra_style == 0; }, GUI::wxGetApp().plater());

        append_menu_check_item(ruler_mode_menu, wxID_ANY, _L("Show object height"), _L("Show object height on the ruler"),
            [this](wxCommandEvent&) { m_extra_style & wxSL_AUTOTICKS ? m_extra_style &= wxSL_AUTOTICKS : m_extra_style |= wxSL_AUTOTICKS; }, ruler_mode_menu,
            []() { return true; }, [this]() { return m_extra_style & wxSL_AUTOTICKS; }, GUI::wxGetApp().plater());

        append_menu_check_item(ruler_mode_menu, wxID_ANY, _L("Show estimated print time"), _L("Show estimated print time on the ruler"),
            [this](wxCommandEvent&) { m_extra_style & wxSL_VALUE_LABEL ? m_extra_style &= wxSL_VALUE_LABEL : m_extra_style |= wxSL_VALUE_LABEL; }, ruler_mode_menu,
            []() { return true; }, [this]() { return m_extra_style & wxSL_VALUE_LABEL; }, GUI::wxGetApp().plater());

        append_submenu(&menu, ruler_mode_menu, wxID_ANY, _L("Ruler mode"), _L("Set ruler mode"), "",
            [this]() { return true; }, this);
    }

    if (m_mode == MultiAsSingle && m_draw_mode == dmRegular)
        append_menu_item(&menu, wxID_ANY, _L("Set extruder sequence for the entire print"), "",
            [this](wxCommandEvent&) { edit_extruder_sequence(); }, "", &menu);

    GUI::wxGetApp().plater()->PopupMenu(&menu);
}

void Control::OnRightUp(wxMouseEvent& event)
{
    if (!HasCapture())
        return;
    this->ReleaseMouse();
    m_is_right_down = m_is_one_layer = false;

    if (m_mouse == maForceColorEdit) {
        wxPoint pos = event.GetLogicalPosition(wxClientDC(this));
        int edited_tick = get_edited_tick_for_position(pos);
        if (edited_tick >= 0)
            edit_tick(edited_tick);
    }
    else if (m_mouse == maAddMenu)
        show_add_context_menu();
    else if (m_mouse == maEditMenu)
        show_edit_context_menu();
    else if (m_mouse == maCogIconMenu)
        show_cog_icon_context_menu();

    Refresh();
    Update();
    event.Skip();
}

static std::string get_new_color(const std::string& color)
{
    wxColour clr(color);
    if (!clr.IsOk())
        clr = wxColour(0, 0, 0); // Don't set alfa to transparence

    auto data = new wxColourData();
    data->SetChooseFull(1);
    data->SetColour(clr);

    wxColourDialog dialog(nullptr, data);
    dialog.CenterOnParent();
    if (dialog.ShowModal() == wxID_OK)
        return dialog.GetColourData().GetColour().GetAsString(wxC2S_HTML_SYNTAX).ToStdString();
    return "";
}

/* To avoid get an empty string from wxTextEntryDialog 
 * Let disable OK button, if TextCtrl is empty
 * OR input value is our of range (min..max), when min a nd max are positive
 * */
static void upgrade_text_entry_dialog(wxTextEntryDialog* dlg, double min = -1.0, double max = -1.0)
{
    // detect TextCtrl and OK button
    wxTextCtrl* textctrl {nullptr};
    wxWindowList& dlg_items = dlg->GetChildren();
    for (auto item : dlg_items) {
        textctrl = dynamic_cast<wxTextCtrl*>(item);
        if (textctrl)
            break;
    }

    if (!textctrl)
        return;

    textctrl->SetInsertionPointEnd();

    wxButton* btn_OK = static_cast<wxButton*>(dlg->FindWindowById(wxID_OK));
    btn_OK->Bind(wxEVT_UPDATE_UI, [textctrl, min, max](wxUpdateUIEvent& evt)
    {
        bool disable = textctrl->IsEmpty();
        if (!disable && min >= 0.0 && max >= 0.0) {
            double value = -1.0;
            if (!textctrl->GetValue().ToCDouble(&value))    // input value couldn't be converted to double
                disable = true;
            else
                disable = value < min - epsilon() || value > max + epsilon();       // is input value is out of valid range ?
        }

        evt.Enable(!disable);
    }, btn_OK->GetId());
}

static std::string get_custom_code(const std::string& code_in, double height)
{
    wxString msg_text = _L("Enter custom G-code used on current layer") + ":";
    wxString msg_header = format_wxstr(_L("Custom G-code on current layer (%1% mm)."), height);

    // get custom gcode
    wxTextEntryDialog dlg(nullptr, msg_text, msg_header, code_in,
        wxTextEntryDialogStyle | wxTE_MULTILINE);
    upgrade_text_entry_dialog(&dlg);

    if (dlg.ShowModal() != wxID_OK)
        return "";

    return dlg.GetValue().ToStdString();
}

static std::string get_pause_print_msg(const std::string& msg_in, double height)
{
    wxString msg_text = _L("Enter short message shown on Printer display when a print is paused") + ":";
    wxString msg_header = format_wxstr(_L("Message for pause print on current layer (%1% mm)."), height);

    // get custom gcode
    wxTextEntryDialog dlg(nullptr, msg_text, msg_header, from_u8(msg_in),
        wxTextEntryDialogStyle);
    upgrade_text_entry_dialog(&dlg);

    if (dlg.ShowModal() != wxID_OK || dlg.GetValue().IsEmpty())
        return "";

    return into_u8(dlg.GetValue());
}

static double get_value_to_jump(double active_value, double min_z, double max_z, DrawMode mode)
{
    wxString msg_text = (mode == dmSequentialGCodeView) ? _L("Enter the move you want to jump to") + ":" : _L("Enter the height you want to jump to") + ":";
    wxString msg_header = (mode == dmSequentialGCodeView) ? _L("Jump to move") : _L("Jump to height");
    wxString msg_in = GUI::double_to_string(active_value);

    // get custom gcode
    wxTextEntryDialog dlg(nullptr, msg_text, msg_header, msg_in, wxTextEntryDialogStyle);
    upgrade_text_entry_dialog(&dlg, min_z, max_z);

    if (dlg.ShowModal() != wxID_OK || dlg.GetValue().IsEmpty())
        return -1.0;

    double value = -1.0;
    return dlg.GetValue().ToCDouble(&value) ? value : -1.0;
}

void Control::add_code_as_tick(Type type, int selected_extruder/* = -1*/)
{
    if (m_selection == ssUndef)
        return;
    const int tick = m_selection == ssLower ? m_lower_value : m_higher_value;

    if ( !check_ticks_changed_event(type) )
        return;

    if (type == ColorChange && gcode(ColorChange).empty())
        GUI::wxGetApp().plater()->get_notification_manager()->push_notification(GUI::NotificationType::EmptyColorChangeCode);

    const int extruder = selected_extruder > 0 ? selected_extruder : std::max<int>(1, m_only_extruder);
    const auto it = m_ticks.ticks.find(TickCode{ tick });
    
    if ( it == m_ticks.ticks.end() ) {
        // try to add tick
        if (!m_ticks.add_tick(tick, type, extruder, m_values[tick]))
            return;
    }
    else if (type == ToolChange || type == ColorChange) {
        // try to switch tick code to ToolChange or ColorChange accordingly
        if (!m_ticks.switch_code_for_tick(it, type, extruder))
            return;
    }
    else
        return;

    post_ticks_changed_event(type);
}

void Control::add_current_tick(bool call_from_keyboard /*= false*/)
{
    if (m_selection == ssUndef)
        return;
    const int tick = m_selection == ssLower ? m_lower_value : m_higher_value;
    auto it = m_ticks.ticks.find(TickCode{ tick });

    if (it != m_ticks.ticks.end() ||    // this tick is already exist
        !check_ticks_changed_event(m_mode == MultiAsSingle ? ToolChange : ColorChange))
        return;

    if (m_mode == SingleExtruder)
        add_code_as_tick(ColorChange);
    else
    {
        wxMenu menu;

        if (m_mode == MultiAsSingle)
            append_change_extruder_menu_item(&menu);
        else
            append_add_color_change_menu_item(&menu);

        wxPoint pos = wxDefaultPosition; 
        /* Menu position will be calculated from mouse click position, but...
         * if function is called from keyboard (pressing "+"), we should to calculate it
         * */
        if (call_from_keyboard) {
            int width, height;
            get_size(&width, &height);

            const wxCoord coord = 0.75 * (is_horizontal() ? height : width);
            this->GetPosition(&width, &height);

            pos = is_horizontal() ? 
                  wxPoint(get_position_from_value(tick), height + coord) :
                  wxPoint(width + coord, get_position_from_value(tick));
        }

        GUI::wxGetApp().plater()->PopupMenu(&menu, pos);
    }
}

void Control::delete_current_tick()
{
    if (m_selection == ssUndef)
        return;

    auto it = m_ticks.ticks.find(TickCode{ m_selection == ssLower ? m_lower_value : m_higher_value });
    if (it == m_ticks.ticks.end() ||
        !check_ticks_changed_event(it->type))
        return;

    Type type = it->type;
    m_ticks.ticks.erase(it);
    post_ticks_changed_event(type);
}

void Control::edit_tick(int tick/* = -1*/)
{
    if (tick < 0)
        tick = m_selection == ssLower ? m_lower_value : m_higher_value;
    const std::set<TickCode>::iterator it = m_ticks.ticks.find(TickCode{ tick });

    if (it == m_ticks.ticks.end() ||
        !check_ticks_changed_event(it->type))
        return;

    Type type = it->type;
    if (m_ticks.edit_tick(it, m_values[it->tick]))
        post_ticks_changed_event(type);
}

// switch on/off one layer mode
void Control::switch_one_layer_mode()
{
    m_is_one_layer = !m_is_one_layer;
    if (!m_is_one_layer) {
        SetLowerValue(m_min_value);
        SetHigherValue(m_max_value);
    }
    m_selection == ssLower ? correct_lower_value() : correct_higher_value();
    if (m_selection == ssUndef) m_selection = ssHigher;
}

// discard all custom changes on DoubleSlider
void Control::discard_all_thicks()
{
    SetLowerValue(m_min_value);
    SetHigherValue(m_max_value);

    m_selection == ssLower ? correct_lower_value() : correct_higher_value();
    if (m_selection == ssUndef) m_selection = ssHigher;

    m_ticks.ticks.clear();
    post_ticks_changed_event();
    
}

// Set current thumb position to the nearest tick (if it is)
// OR to a value corresponding to the mouse click (pos)
void Control::move_current_thumb_to_pos(wxPoint pos)
{
    const int tick_val = get_tick_near_point(pos);
    const int mouse_val = tick_val >= 0 && m_draw_mode == dmRegular ? tick_val :
        get_value_from_position(pos);
    if (mouse_val >= 0) {
        if (m_selection == ssLower) {
            SetLowerValue(mouse_val);
            correct_lower_value();
        }
        else { // even m_selection is ssUndef, upper thumb should be selected
            SetHigherValue(mouse_val);
            correct_higher_value();
        }
    }
}

void Control::edit_extruder_sequence()
{
    if (!check_ticks_changed_event(ToolChange))
        return;

    GUI::ExtruderSequenceDialog dlg(m_extruders_sequence);
    if (dlg.ShowModal() != wxID_OK)
        return;
    m_extruders_sequence = dlg.GetValue();

    m_ticks.erase_all_ticks_with_code(ToolChange);

    int tick = 0;
    double value = 0.0;
    int extruder = 0;
    const int extr_cnt = m_extruders_sequence.extruders.size();

    while (tick <= m_max_value)
    {
        const int cur_extruder = m_extruders_sequence.extruders[extruder];

        bool meaningless_tick = tick == 0.0 && cur_extruder == extruder;
        if (!meaningless_tick)
            m_ticks.ticks.emplace(TickCode{tick, ToolChange,cur_extruder + 1, m_extruder_colors[cur_extruder]});

        extruder++;
        if (extruder == extr_cnt)
            extruder = 0;
        if (m_extruders_sequence.is_mm_intervals) {
            value += m_extruders_sequence.interval_by_mm;
            auto val_it = std::lower_bound(m_values.begin(), m_values.end(), value - epsilon());

            if (val_it == m_values.end())
                break;

            tick = val_it - m_values.begin();
        }
        else
            tick += m_extruders_sequence.interval_by_layers;
    }

    post_ticks_changed_event(ToolChange);
}

void Control::jump_to_value()
{
    double value = get_value_to_jump(m_values[m_selection == ssLower ? m_lower_value : m_higher_value],
                                     m_values[m_min_value], m_values[m_max_value], m_draw_mode);
    if (value < 0.0)
        return;

    auto it = std::lower_bound(m_values.begin(), m_values.end(), value - epsilon());
    int tick_value = it - m_values.begin();

    if (m_selection == ssLower)
        SetLowerValue(tick_value);
    else
        SetHigherValue(tick_value);
}

void Control::post_ticks_changed_event(Type type /*= Custom*/)
{
//    m_force_mode_apply = type != ToolChange; // It looks like this condition is no needed now. Leave it for the testing

    wxPostEvent(this->GetParent(), wxCommandEvent(wxCUSTOMEVT_TICKSCHANGED));
}

bool Control::check_ticks_changed_event(Type type)
{
    if ( m_ticks.mode == m_mode                                                     ||
        (type != ColorChange && type != ToolChange)                       ||
        (m_ticks.mode == SingleExtruder && m_mode == MultiAsSingle) || // All ColorChanges will be applied for 1st extruder
        (m_ticks.mode == MultiExtruder  && m_mode == MultiAsSingle) )  // Just mark ColorChanges for all unused extruders
        return true;

    if ((m_ticks.mode == SingleExtruder && m_mode == MultiExtruder ) ||
        (m_ticks.mode == MultiExtruder  && m_mode == SingleExtruder)    )
    {
        if (!m_ticks.has_tick_with_code(ColorChange))
            return true;

        wxString message = (m_ticks.mode == SingleExtruder ?
                            _L("The last color change data was saved for a single extruder printing.") :
                            _L("The last color change data was saved for a multi extruder printing.") 
                            ) + "\n" +
                            _L("Your current changes will delete all saved color changes.") + "\n\n\t" +
                            _L("Are you sure you want to continue?");

        wxMessageDialog msg(this, message, _L("Notice"), wxYES_NO);
        if (msg.ShowModal() == wxID_YES) {
            m_ticks.erase_all_ticks_with_code(ColorChange);
            post_ticks_changed_event(ColorChange);
        }
        return false;
    }
    //          m_ticks_mode == MultiAsSingle
    if( m_ticks.has_tick_with_code(ToolChange) ) {
        wxString message =  m_mode == SingleExtruder ?                          (
                            _L("The last color change data was saved for a multi extruder printing.") + "\n\n" +
                            _L("Select YES if you want to delete all saved tool changes, \n"
                               "NO if you want all tool changes switch to color changes, \n"
                               "or CANCEL to leave it unchanged.") + "\n\n\t" +
                            _L("Do you want to delete all saved tool changes?")  
                            ): ( // MultiExtruder
                            _L("The last color change data was saved for a multi extruder printing with tool changes for whole print.") + "\n\n" +
                            _L("Your current changes will delete all saved extruder (tool) changes.") + "\n\n\t" +
                            _L("Are you sure you want to continue?")                  ) ;

        wxMessageDialog msg(this, message, _L("Notice"), wxYES_NO | (m_mode == SingleExtruder ? wxCANCEL : 0));
        const int answer = msg.ShowModal();
        if (answer == wxID_YES) {
            m_ticks.erase_all_ticks_with_code(ToolChange);
            post_ticks_changed_event(ToolChange);
        }
        else if (m_mode == SingleExtruder && answer == wxID_NO) {
            m_ticks.switch_code(ToolChange, ColorChange);
            post_ticks_changed_event(ColorChange);
        }
        return false;
    }

    return true;
}

std::string TickCodeInfo::get_color_for_tick(TickCode tick, Type type, const int extruder)
{
    if (mode == SingleExtruder && type == ColorChange && m_use_default_colors) {
        const std::vector<std::string>& colors = ColorPrintColors::get();
        if (ticks.empty())
            return colors[0];
        m_default_color_idx++;

        return colors[m_default_color_idx % colors.size()];
    }

    std::string color = (*m_colors)[extruder - 1];

    if (type == ColorChange) {
        if (!ticks.empty()) {
            auto before_tick_it = std::lower_bound(ticks.begin(), ticks.end(), tick );
            while (before_tick_it != ticks.begin()) {
                --before_tick_it;
                if (before_tick_it->type == ColorChange && before_tick_it->extruder == extruder) {
                    color = before_tick_it->color;
                    break;
                }
            }
        }

        color = get_new_color(color);
    }
    return color;
}

bool TickCodeInfo::add_tick(const int tick, Type type, const int extruder, double print_z)
{
    std::string color;
    std::string extra;
    if (type == Custom)           // custom Gcode
    {
        extra = get_custom_code(custom_gcode, print_z);
        if (extra.empty())
            return false;
        custom_gcode = extra;
    }
    else if (type == PausePrint) {
        extra = get_pause_print_msg(pause_print_msg, print_z);
        if (extra.empty())
            return false;
        pause_print_msg = extra;
    }
    else {
        color = get_color_for_tick(TickCode{ tick }, type, extruder);
        if (color.empty())
            return false;
    }

    if (mode == SingleExtruder)
        m_use_default_colors = true;

    ticks.emplace(TickCode{ tick, type, extruder, color, extra });
    return true;
}

bool TickCodeInfo::edit_tick(std::set<TickCode>::iterator it, double print_z)
{
    std::string edited_value;
    if (it->type == ColorChange)
        edited_value = get_new_color(it->color);
    else if (it->type == PausePrint)
        edited_value = get_pause_print_msg(it->extra, print_z);
    else
        edited_value = get_custom_code(it->type == Template ? gcode(Template) : it->extra, print_z);

    if (edited_value.empty())
        return false;

    TickCode changed_tick = *it;
    if (it->type == ColorChange) {
        if (it->color == edited_value)
            return false;
        changed_tick.color = edited_value;
    }
    else if (it->type == Template) {
        if (gcode(Template) == edited_value)
            return false;
        changed_tick.extra = edited_value;
        changed_tick.type  = Custom;
    }
    else if (it->type == Custom || it->type == PausePrint) {
        if (it->extra == edited_value)
            return false;
        changed_tick.extra = edited_value;
    }

    ticks.erase(it);
    ticks.emplace(changed_tick);

    return true;
}

void TickCodeInfo::switch_code(Type type_from, Type type_to)
{
    for (auto it{ ticks.begin() }, end{ ticks.end() }; it != end; )
        if (it->type == type_from) {
            TickCode tick = *it;
            tick.type = type_to;
            tick.extruder = 1;
            ticks.erase(it);
            it = ticks.emplace(tick).first;
        }
        else
            ++it;
}

bool TickCodeInfo::switch_code_for_tick(std::set<TickCode>::iterator it, Type type_to, const int extruder)
{
    const std::string color = get_color_for_tick(*it, type_to, extruder);
    if (color.empty())
        return false;

    TickCode changed_tick   = *it;
    changed_tick.type       = type_to;
    changed_tick.extruder   = extruder;
    changed_tick.color      = color;

    ticks.erase(it);
    ticks.emplace(changed_tick);

    return true;
}

void TickCodeInfo::erase_all_ticks_with_code(Type type)
{
    for (auto it{ ticks.begin() }, end{ ticks.end() }; it != end; ) {
        if (it->type == type)
            it = ticks.erase(it);
        else
            ++it;
    }
}

bool TickCodeInfo::has_tick_with_code(Type type)
{
    for (const TickCode& tick : ticks)
        if (tick.type == type)
            return true;

    return false;
}

ConflictType TickCodeInfo::is_conflict_tick(const TickCode& tick, Mode out_mode, int only_extruder, double print_z)
{
    if ((tick.type == ColorChange && (
            (mode == SingleExtruder && out_mode == MultiExtruder ) ||
            (mode == MultiExtruder  && out_mode == SingleExtruder)    )) ||
        (tick.type == ToolChange &&
            (mode == MultiAsSingle && out_mode != MultiAsSingle)) )
        return ctModeConflict;

    // check ColorChange tick
    if (tick.type == ColorChange) {
        // We should mark a tick as a "MeaninglessColorChange", 
        // if it has a ColorChange for unused extruder from current print to end of the print
        std::set<int> used_extruders_for_tick = get_used_extruders_for_tick(tick.tick, only_extruder, print_z, out_mode);

        if (used_extruders_for_tick.find(tick.extruder) == used_extruders_for_tick.end())
            return ctMeaninglessColorChange;

        // We should mark a tick as a "Redundant", 
        // if it has a ColorChange for extruder that has not been used before
        if (mode == MultiAsSingle && tick.extruder != std::max<int>(only_extruder, 1) )
        {
            auto it = ticks.lower_bound( tick );
            if (it == ticks.begin() && it->type == ToolChange && tick.extruder == it->extruder)
                return ctNone;

            while (it != ticks.begin()) {
                --it;
                if (it->type == ToolChange && tick.extruder == it->extruder)
                    return ctNone;
            }

            return ctRedundant;
        }
    }

    // check ToolChange tick
    if (mode == MultiAsSingle && tick.type == ToolChange) {
        // We should mark a tick as a "MeaninglessToolChange", 
        // if it has a ToolChange to the same extruder
        auto it = ticks.find(tick);
        if (it == ticks.begin())
            return tick.extruder == std::max<int>(only_extruder, 1) ? ctMeaninglessToolChange : ctNone;

        while (it != ticks.begin()) {
            --it;
            if (it->type == ToolChange)
                return tick.extruder == it->extruder ? ctMeaninglessToolChange : ctNone;
        }
    }

    return ctNone;
}

} // DoubleSlider

} // Slic3r

<|MERGE_RESOLUTION|>--- conflicted
+++ resolved
@@ -998,17 +998,10 @@
         }
     };   
 
-<<<<<<< HEAD
-    double short_tick;
-    int tick = 0;
-    double value = 0.0;
-    int sequence = 0;
-=======
         double short_tick = std::nan("");
         int tick = 0;
         double value = 0.0;
         int sequence = 0;
->>>>>>> d17958df
 
         int prev_y_pos = -1;
         wxCoord label_height = dc.GetMultiLineTextExtent("0").y - 2;
@@ -1019,15 +1012,6 @@
         if (value > m_values.back() && sequence < m_ruler.count) {
             value = m_ruler.long_step;
                 for (; tick < values_size; tick++)
-<<<<<<< HEAD
-                if (m_values[tick] < value)
-                    break;
-            // short ticks from the last tick to the end of current sequence
-            draw_short_ticks(dc, short_tick, tick);
-            sequence++;
-        }
-        short_tick = tick;
-=======
                     if (m_values[tick] < value)
                         break;
                 // short ticks from the last tick to the end of current sequence
@@ -1036,7 +1020,6 @@
                 sequence++;
             }
             short_tick = tick;
->>>>>>> d17958df
 
             for (; tick < values_size; tick++) {
             if (m_values[tick] == value)
