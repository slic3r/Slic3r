--- conflicted
+++ resolved
@@ -128,14 +128,8 @@
 #if ENABLE_GCODE_VIEWER
 	m_fff_print->export_gcode(m_temp_output_path, m_gcode_result, m_thumbnail_cb);
 #else
-<<<<<<< HEAD
-	m_fff_print->export_gcode(m_temp_output_path, m_gcode_preview_data);
-#endif // ENABLE_THUMBNAIL_GENERATOR
-
-=======
-	m_fff_print->export_gcode(m_temp_output_path, m_gcode_preview_data, m_thumbnail_cb);
+    m_fff_print->export_gcode(m_temp_output_path, m_gcode_preview_data, m_thumbnail_cb);
 #endif // ENABLE_GCODE_VIEWER
->>>>>>> f47ad1fd
 	if (this->set_step_started(bspsGCodeFinalize)) {
 	    if (! m_export_path.empty()) {
 			wxQueueEvent(GUI::wxGetApp().mainframe->m_plater, new wxCommandEvent(m_event_export_began_id));
@@ -195,13 +189,9 @@
     m_print->process();
     if (this->set_step_started(bspsGCodeFinalize)) {
         if (! m_export_path.empty()) {
-<<<<<<< HEAD
+			wxQueueEvent(GUI::wxGetApp().mainframe->m_plater, new wxCommandEvent(m_event_export_began_id));
+
         	const std::string export_path = m_sla_print->print_statistics().finalize_output_path(m_export_path);
-=======
-			wxQueueEvent(GUI::wxGetApp().mainframe->m_plater, new wxCommandEvent(m_event_export_began_id));
-
-            const std::string export_path = m_sla_print->print_statistics().finalize_output_path(m_export_path);
->>>>>>> f47ad1fd
 
             Zipper zipper(export_path);
             m_sla_archive.export_print(zipper, *m_sla_print);
@@ -539,17 +529,10 @@
 			throw Slic3r::RuntimeError(_utf8(L("Copying of the temporary G-code to the output G-code failed")));
 		}
 		run_post_process_scripts(source_path.string(), m_fff_print->config());
-<<<<<<< HEAD
 		m_upload_job.upload_data.upload_path = m_fff_print->print_statistics().finalize_output_path(m_upload_job.upload_data.upload_path.string());
     } else if (m_print == m_sla_print) {
 		m_upload_job.upload_data.upload_path = m_sla_print->print_statistics().finalize_output_path(m_upload_job.upload_data.upload_path.string());
-
-=======
-        m_upload_job.upload_data.upload_path = m_fff_print->print_statistics().finalize_output_path(m_upload_job.upload_data.upload_path.string());
-    } else {
-        m_upload_job.upload_data.upload_path = m_sla_print->print_statistics().finalize_output_path(m_upload_job.upload_data.upload_path.string());
         
->>>>>>> f47ad1fd
         Zipper zipper{source_path.string()};
         m_sla_archive.export_print(zipper, *m_sla_print, m_upload_job.upload_data.upload_path.string());
         if (m_thumbnail_cb != nullptr)
