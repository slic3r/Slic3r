--- conflicted
+++ resolved
@@ -302,15 +302,9 @@
 
         if (! s_gl_info.is_version_greater_or_equal_to(2, 0)) {
         	// Complain about the OpenGL version.
-<<<<<<< HEAD
-        	wxString message = wxString::Format(
-        		_(L("Slic3r++ requires OpenGL 2.0 capable graphics driver to run correctly, \n"
-        			"while OpenGL version %s, render %s, vendor %s was detected.")), wxString(s_gl_info.get_version()), wxString(s_gl_info.get_renderer()), wxString(s_gl_info.get_vendor()));
-=======
             wxString message = from_u8((boost::format(
-                _utf8(L("PrusaSlicer requires OpenGL 2.0 capable graphics driver to run correctly, \n"
+                _utf8(L("Slic3r++ requires OpenGL 2.0 capable graphics driver to run correctly, \n"
                     "while OpenGL version %s, render %s, vendor %s was detected."))) % s_gl_info.get_version() % s_gl_info.get_renderer() % s_gl_info.get_vendor()).str());
->>>>>>> d5bcddee
         	message += "\n";
         	message += _(L("You may need to update your graphics card driver."));
 #ifdef _WIN32
