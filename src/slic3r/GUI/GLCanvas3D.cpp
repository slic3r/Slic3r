--- conflicted
+++ resolved
@@ -2445,9 +2445,9 @@
 #ifdef _WIN32
             if (wxGetApp().app_config->get("use_legacy_3DConnexion") == "1") {
 #endif //_WIN32
-                Mouse3DController& controller = wxGetApp().plater()->get_mouse3d_controller();
-                controller.show_settings_dialog(!controller.is_settings_dialog_shown());
-                m_dirty = true;
+            Mouse3DController& controller = wxGetApp().plater()->get_mouse3d_controller();
+            controller.show_settings_dialog(!controller.is_settings_dialog_shown());
+            m_dirty = true;
 #ifdef _WIN32
             }
 #endif //_WIN32
@@ -3331,17 +3331,12 @@
 #endif // ENABLE_RETINA_GL
             if (!m_mouse.dragging) {
                 // do not post the event if the user is panning the scene
-<<<<<<< HEAD
-                post_event(RBtnEvent(EVT_GLCANVAS_RIGHT_CLICK, { logical_pos, m_hover_volume_idxs.empty() }));
-                }
-=======
                 // or if right click was done over the wipe tower
                 bool post_right_click_event = m_hover_volume_idxs.empty() || !m_volumes.volumes[get_first_hover_volume_idx()]->is_wipe_tower;
                 if (post_right_click_event)
-                    post_event(RBtnEvent(EVT_GLCANVAS_RIGHT_CLICK, { logical_pos, m_hover_volume_idxs.empty() }));
-            }
-        }
->>>>>>> 30d7ef2c
+                post_event(RBtnEvent(EVT_GLCANVAS_RIGHT_CLICK, { logical_pos, m_hover_volume_idxs.empty() }));
+            }
+        }
 
         mouse_up_cleanup();
     }
