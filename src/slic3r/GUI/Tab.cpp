--- conflicted
+++ resolved
@@ -1712,11 +1712,7 @@
 
 	for (auto el : { "min_fan_speed", "disable_fan_first_layers" })
 		get_field(el)->toggle(fan_always_on);
-<<<<<<< HEAD
-	Thaw();
-=======
 //    Thaw();
->>>>>>> ba66f34c
     m_update_cnt--;
 
     if (m_update_cnt == 0)
@@ -2506,17 +2502,12 @@
 		get_field("retract_restart_extra_toolchange", i)->toggle
 			(have_multiple_extruders && toolchange_retraction);
 	}
-<<<<<<< HEAD
     if (m_has_single_extruder_MM_page) {
         bool have_advanced_wipe_volume = m_config->opt_bool("wipe_advanced");
         for (auto el : { "wipe_advanced_nozzle_melted_volume", "wipe_advanced_multiplier", "wipe_advanced_algo" })
             get_field(el)->toggle(have_advanced_wipe_volume);
     }
-	Thaw();
-=======
-
 //	Thaw();
->>>>>>> ba66f34c
 }
 
 void TabPrinter::update_sla()
