--- conflicted
+++ resolved
@@ -2253,64 +2253,10 @@
     m_presets = &m_preset_bundle->printers;
     load_initial_data();
 
-<<<<<<< HEAD
     m_printer_technology = m_presets->get_selected_preset().printer_technology();
 
     m_presets->get_selected_preset().printer_technology() == ptSLA ? build_sla() : build_fff();
 }
-=======
-    auto print_host_printers = [this](wxWindow* parent) {
-        add_scaled_button(parent, &m_printhost_slug_browse_btn, "browse", _(L("Refresh Printers")), wxBU_LEFT | wxBU_EXACTFIT);
-        ScalableButton* btn = m_printhost_slug_browse_btn;
-        btn->SetFont(Slic3r::GUI::wxGetApp().normal_font());
-
-        auto sizer = new wxBoxSizer(wxHORIZONTAL);
-        sizer->Add(btn);
-        
-        btn->Bind(wxEVT_BUTTON, [this](wxCommandEvent e) { update_printers(); });
-        return sizer;
-    };
-    
-    // Set a wider width for a better alignment
-    Option option = optgroup->get_option("print_host");
-    option.opt.width = Field::def_width_wider();
-    Line host_line = optgroup->create_single_option_line(option);
-    host_line.append_widget(printhost_browse);
-    host_line.append_widget(print_host_test);
-    optgroup->append_line(host_line);
-    option = optgroup->get_option("printhost_apikey");
-    option.opt.width = Field::def_width_wider();
-    optgroup->append_single_option_line(option);
-    
-    option = optgroup->get_option("printhost_slug");
-    option.opt.width = Field::def_width_wider();
-    Line slug_line = optgroup->create_single_option_line(option);
-    slug_line.append_widget(print_host_printers);
-    optgroup->append_line(slug_line);
-    
-    const auto ca_file_hint = _utf8(L("HTTPS CA file is optional. It is only needed if you use HTTPS with a self-signed certificate."));
-
-    if (Http::ca_file_supported()) {
-        option = optgroup->get_option("printhost_cafile");
-        option.opt.width = Field::def_width_wider();
-        Line cafile_line = optgroup->create_single_option_line(option);
-
-        auto printhost_cafile_browse = [this, optgroup] (wxWindow* parent) {
-            auto btn = new wxButton(parent, wxID_ANY, " " + _(L("Browse"))+" " +dots, wxDefaultPosition, wxDefaultSize, wxBU_LEFT);
-            btn->SetFont(Slic3r::GUI::wxGetApp().normal_font());
-            btn->SetBitmap(create_scaled_bitmap("browse"));
-            auto sizer = new wxBoxSizer(wxHORIZONTAL);
-            sizer->Add(btn);
-
-            btn->Bind(wxEVT_BUTTON, [this, optgroup] (wxCommandEvent e) {
-                static const auto filemasks = _(L("Certificate files (*.crt, *.pem)|*.crt;*.pem|All files|*.*"));
-                wxFileDialog openFileDialog(this, _(L("Open CA certificate file")), "", "", filemasks, wxFD_OPEN | wxFD_FILE_MUST_EXIST);
-                if (openFileDialog.ShowModal() != wxID_CANCEL) {
-                    optgroup->set_value("printhost_cafile", std::move(openFileDialog.GetPath()), true);
-                    optgroup->get_field("printhost_cafile")->field_changed();
-                }
-            });
->>>>>>> 9813c501
 
 void TabPrinter::build_print_host_upload_group(Page* page)
 {
@@ -2366,46 +2312,7 @@
 
 }
 
-<<<<<<< HEAD
-=======
-void TabPrinter::update_serial_ports()
-{
-    Field *field = get_field("serial_port");
-    Choice *choice = static_cast<Choice *>(field);
-    choice->set_values(Utils::scan_serial_ports());
-}
-
-void TabPrinter::update_printers()
-{
-    std::unique_ptr<PrintHost> host(PrintHost::get_print_host(m_config));
-    
-    wxArrayString printers;
-    Field *rs = get_field("printhost_slug");
-    if (!host->get_printers(printers)) {
-        std::vector<std::string> slugs;
-        
-        Choice *choice = dynamic_cast<Choice *>(rs);
-        choice->set_values(slugs);
-
-        rs->disable();
-    } else {
-        std::vector<std::string> slugs;
-        for (int i = 0; i < printers.size(); i++) {
-            slugs.push_back(printers[i].ToStdString());
-        }
-        
-        Choice *choice = dynamic_cast<Choice *>(rs);
-        choice->set_values(slugs);
-        boost::any val = choice->get_value();
-        boost::any any_string_type = std::string("");
-        if ((val.empty() || (any_string_type.type() == val.type() && boost::any_cast<std::string>(val) == "")) && !slugs.empty()) {
-            change_opt_value(*m_config, "printhost_slug", slugs[0], 0);
-        }
-        rs->enable();
-    }
-}
-
->>>>>>> 9813c501
+
 void TabPrinter::extruders_count_changed(size_t extruders_count)
 {
     bool is_count_changed = false;
@@ -2764,26 +2671,7 @@
     if (!m_active_page || m_presets->get_edited_preset().printer_technology() == ptSLA)
         return;
 
-<<<<<<< HEAD
     Field* field;
-=======
-    {
-        std::unique_ptr<PrintHost> host(PrintHost::get_print_host(m_config));
-        if(m_print_host_test_btn)
-            m_print_host_test_btn->Enable(!m_config->opt_string("print_host").empty() && host->can_test());
-        if(m_printhost_browse_btn)
-            m_printhost_browse_btn->Enable(host->has_auto_discovery());
-        m_printhost_slug_browse_btn->Enable(host->can_support_multiple_printers());
-    
-        Field *rs = get_field("printhost_slug");
-        if (host->can_support_multiple_printers()) {
-            update_printers();
-            rs->enable();
-        } else {
-            rs->disable();
-        }
-    }
->>>>>>> 9813c501
 
     bool have_multiple_extruders = m_extruders_count > 1;
     field = get_field("toolchange_gcode");
