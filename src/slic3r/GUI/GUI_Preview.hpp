#ifndef slic3r_GUI_Preview_hpp_
#define slic3r_GUI_Preview_hpp_

#include <wx/panel.h>

#include "libslic3r/Point.hpp"
#include "libslic3r/CustomGCode.hpp"

#include <string>
<<<<<<< HEAD
#include "libslic3r/Model.hpp"
#include "libslic3r/GCode/PreviewData.hpp"
=======
#if ENABLE_GCODE_VIEWER
#include "libslic3r/GCode/GCodeProcessor.hpp"
#endif // ENABLE_GCODE_VIEWER
>>>>>>> f47ad1fd

class wxNotebook;
class wxGLCanvas;
class wxBoxSizer;
class wxStaticText;
class wxChoice;
class wxComboCtrl;
class wxBitmapComboBox;
class wxCheckBox;

namespace Slic3r {

class DynamicPrintConfig;
class Print;
class BackgroundSlicingProcess;
#if !ENABLE_GCODE_VIEWER
class GCodePreviewData;
#endif // !ENABLE_GCODE_VIEWER
class Model;

namespace DoubleSlider {
    class Control;
};

namespace GUI {

class GLCanvas3D;
class GLToolbar;
class Bed3D;
struct Camera;
class Plater;

class View3D : public wxPanel
{
    wxGLCanvas* m_canvas_widget;
    GLCanvas3D* m_canvas;

public:
    View3D(wxWindow* parent, Model* model, DynamicPrintConfig* config, BackgroundSlicingProcess* process);
    virtual ~View3D();

    wxGLCanvas* get_wxglcanvas() { return m_canvas_widget; }
    GLCanvas3D* get_canvas3d() { return m_canvas; }

    void set_as_dirty();
    void bed_shape_changed();

    void select_view(const std::string& direction);
    void select_all();
    void deselect_all();
    void delete_selected();
    void mirror_selection(Axis axis);

    int check_volumes_outside_state() const;

    bool is_layers_editing_enabled() const;
    bool is_layers_editing_allowed() const;
    void enable_layers_editing(bool enable);

    bool is_dragging() const;
    bool is_reload_delayed() const;

    void reload_scene(bool refresh_immediately, bool force_full_scene_refresh = false);
    void render();

private:
    bool init(wxWindow* parent, Model* model, DynamicPrintConfig* config, BackgroundSlicingProcess* process);
};

class Preview : public wxPanel
{
    wxGLCanvas* m_canvas_widget;
    GLCanvas3D* m_canvas;
#if ENABLE_GCODE_VIEWER
    wxBoxSizer* m_left_sizer;
    wxBoxSizer* m_layers_slider_sizer;
    wxPanel* m_bottom_toolbar_panel;
#else
    wxBoxSizer* m_double_slider_sizer;
#endif // ENABLE_GCODE_VIEWER
    wxStaticText* m_label_view_type;
    wxChoice* m_choice_view_type;
    wxStaticText* m_label_show;
    wxComboCtrl* m_combochecklist_features;
#if ENABLE_GCODE_VIEWER
    size_t m_combochecklist_features_pos;
    wxComboCtrl* m_combochecklist_options;
#else
    wxCheckBox* m_checkbox_travel;
    wxCheckBox* m_checkbox_retractions;
    wxCheckBox* m_checkbox_unretractions;
    wxCheckBox* m_checkbox_shells;
    wxCheckBox* m_checkbox_legend;
#endif // ENABLE_GCODE_VIEWER

    DynamicPrintConfig* m_config;
    BackgroundSlicingProcess* m_process;
#if ENABLE_GCODE_VIEWER
    GCodeProcessor::Result* m_gcode_result;
#else
    GCodePreviewData* m_gcode_preview_data;
#endif // ENABLE_GCODE_VIEWER

#ifdef __linux__
    // We are getting mysterious crashes on Linux in gtk due to OpenGL context activation GH #1874 #1955.
    // So we are applying a workaround here.
    bool m_volumes_cleanup_required;
#endif /* __linux__ */

    // Calling this function object forces Plater::schedule_background_process.
    std::function<void()> m_schedule_background_process;

    unsigned int m_number_extruders;
    std::string m_preferred_color_mode; // neutered / deprecated, ready to remove
    //fields to see what color to display
    GCodePreviewData::Extrusion::EViewType m_last_choice = GCodePreviewData::Extrusion::EViewType::FeatureType;
    bool m_has_switched_to_color = false;
    bool m_has_switched_to_extruders = false;

    bool m_loaded;
#if !ENABLE_GCODE_VIEWER
    bool m_enabled;
#endif // !ENABLE_GCODE_VIEWER

#if ENABLE_GCODE_VIEWER
    DoubleSlider::Control* m_layers_slider{ nullptr };
    DoubleSlider::Control* m_moves_slider{ nullptr };
#else
    DoubleSlider::Control*       m_slider {nullptr};
#endif // ENABLE_GCODE_VIEWER

public:
#if ENABLE_GCODE_VIEWER
    enum class OptionType : unsigned int
    {
        Travel,
        Retractions,
        Unretractions,
        ToolChanges,
        ColorChanges,
        PausePrints,
        CustomGCodes,
        Shells,
        ToolMarker,
        Legend
    };

Preview(wxWindow* parent, Model* model, DynamicPrintConfig* config, BackgroundSlicingProcess* process, 
    GCodeProcessor::Result* gcode_result, std::function<void()> schedule_background_process = []() {});
#else
Preview(wxWindow* parent, Model* model, DynamicPrintConfig* config,
        BackgroundSlicingProcess* process, GCodePreviewData* gcode_preview_data, std::function<void()> schedule_background_process = []() {});
#endif // ENABLE_GCODE_VIEWER
    virtual ~Preview();

    wxGLCanvas* get_wxglcanvas() { return m_canvas_widget; }
    GLCanvas3D* get_canvas3d() { return m_canvas; }

    void set_as_dirty();

    void set_number_extruders(unsigned int number_extruders);
#if !ENABLE_GCODE_VIEWER
    void set_enabled(bool enabled);
#endif // !ENABLE_GCODE_VIEWER
    void bed_shape_changed();
    void select_view(const std::string& direction);
    void set_drop_target(wxDropTarget* target);

    void load_print(bool keep_z_range = false);
    void reload_print(bool keep_volumes = false);
    void refresh_print();

    void msw_rescale();
#if ENABLE_GCODE_VIEWER
    void move_layers_slider(wxKeyEvent& evt);
    void edit_layers_slider(wxKeyEvent& evt);
#else
    void move_double_slider(wxKeyEvent& evt);
    void edit_double_slider(wxKeyEvent& evt);
#endif // ENABLE_GCODE_VIEWER

    void update_view_type(bool keep_volumes);

    bool is_loaded() const { return m_loaded; }

#if ENABLE_GCODE_VIEWER
    void update_bottom_toolbar();
    void update_moves_slider();
    void hide_layers_slider();
#endif // ENABLE_GCODE_VIEWER

private:
    bool init(wxWindow* parent, Model* model);

    void bind_event_handlers();
    void unbind_event_handlers();

#if !ENABLE_GCODE_VIEWER
    void show_hide_ui_elements(const std::string& what);

    void reset_sliders(bool reset_all);
    void update_sliders(const std::vector<double>& layers_z, bool keep_z_range = false);
#endif // !ENABLE_GCODE_VIEWER

    void on_size(wxSizeEvent& evt);
    void on_choice_view_type(wxCommandEvent& evt);
    void on_combochecklist_features(wxCommandEvent& evt);
#if ENABLE_GCODE_VIEWER
    void on_combochecklist_options(wxCommandEvent& evt);
#else
    void on_checkbox_travel(wxCommandEvent& evt);
    void on_checkbox_retractions(wxCommandEvent& evt);
    void on_checkbox_unretractions(wxCommandEvent& evt);
    void on_checkbox_shells(wxCommandEvent& evt);
    void on_checkbox_legend(wxCommandEvent& evt);
#endif // ENABLE_GCODE_VIEWER

#if ENABLE_GCODE_VIEWER
    // Create/Update/Reset double slider on 3dPreview
    wxBoxSizer* create_layers_slider_sizer();
    void check_layers_slider_values(std::vector<CustomGCode::Item>& ticks_from_model,
        const std::vector<double>& layers_z);
    void reset_layers_slider();
    void update_layers_slider(const std::vector<double>& layers_z, bool keep_z_range = false);
    void update_layers_slider_mode();
    // update vertical DoubleSlider after keyDown in canvas
    void update_layers_slider_from_canvas(wxKeyEvent& event);
#else
    // Create/Update/Reset double slider on 3dPreview
    void create_double_slider();
    void check_slider_values(std::vector<CustomGCode::Item>& ticks_from_model,
        const std::vector<double>& layers_z);
    void reset_double_slider();
    void update_double_slider(const std::vector<double>& layers_z, bool keep_z_range = false);
    void update_double_slider_mode();
    // update DoubleSlider after keyDown in canvas
    void update_double_slider_from_canvas(wxKeyEvent& event);
#endif // ENABLE_GCODE_VIEWER

    void load_print_as_fff(bool keep_z_range = false);
    void load_print_as_sla();

#if ENABLE_GCODE_VIEWER
    void on_layers_slider_scroll_changed(wxCommandEvent& event);
    void on_moves_slider_scroll_changed(wxCommandEvent& event);
    wxString get_option_type_string(OptionType type) const;
#else
    void on_sliders_scroll_changed(wxCommandEvent& event);
#endif // ENABLE_GCODE_VIEWER
};

} // namespace GUI
} // namespace Slic3r

#endif // slic3r_GUI_Preview_hpp_<|MERGE_RESOLUTION|>--- conflicted
+++ resolved
@@ -7,14 +7,12 @@
 #include "libslic3r/CustomGCode.hpp"
 
 #include <string>
-<<<<<<< HEAD
-#include "libslic3r/Model.hpp"
+#if ENABLE_GCODE_VIEWER
+#include "libslic3r/GCode/GCodeProcessor.hpp"
+#endif // ENABLE_GCODE_VIEWER
 #include "libslic3r/GCode/PreviewData.hpp"
-=======
-#if ENABLE_GCODE_VIEWER
-#include "libslic3r/GCode/GCodeProcessor.hpp"
-#endif // ENABLE_GCODE_VIEWER
->>>>>>> f47ad1fd
+
+#include "GCodeViewer.hpp"
 
 class wxNotebook;
 class wxGLCanvas;
@@ -130,7 +128,11 @@
     unsigned int m_number_extruders;
     std::string m_preferred_color_mode; // neutered / deprecated, ready to remove
     //fields to see what color to display
+#if ENABLE_GCODE_VIEWER
+    GCodeViewer::EViewType m_last_choice = GCodeViewer::EViewType::FeatureType;
+#else
     GCodePreviewData::Extrusion::EViewType m_last_choice = GCodePreviewData::Extrusion::EViewType::FeatureType;
+#endif // ENABLE_GCODE_VIEWER
     bool m_has_switched_to_color = false;
     bool m_has_switched_to_extruders = false;
 
