--- conflicted
+++ resolved
@@ -600,7 +600,7 @@
 
     // Some valid language should be selected since the application start up.
     const wxLanguage current_language = wxLanguage(m_wxLocale->GetLanguage());
-    int 		     init_selection   		= -1;
+    int init_selection = -1;
     int 			 init_selection_alt     = -1;
     int 			 init_selection_default = -1;
     for (size_t i = 0; i < language_infos.size(); ++ i) {
@@ -616,7 +616,7 @@
         	// This will be the default selection if the active language does not match any dictionary.
         	init_selection_default = i;
         names.Add(language_infos[i]->Description);
-    }
+        }
     if (init_selection == -1)
     	// This is the dictionary matching the active language.
     	init_selection = init_selection_alt;
@@ -639,8 +639,8 @@
 			app_config->set("translation_language", m_wxLocale->GetCanonicalName().ToUTF8().data());
 			app_config->save();
     		return true;
-    	}
-    }
+    }
+        }
 
     return false;
 }
@@ -657,33 +657,14 @@
         if (! language.empty())
         	BOOST_LOG_TRIVIAL(trace) << boost::format("translation_language provided by PrusaSlicer.ini: %1%") % language;
 
-<<<<<<< HEAD
-    if (language.IsEmpty()) {
-        int lang = wxLocale::GetSystemLanguage();
-        if (lang != wxLANGUAGE_UNKNOWN) {
-            const wxLanguageInfo *info = wxLocale::GetLanguageInfo(lang);
-            if (info != nullptr)
-                language = info->CanonicalName;
-        }
-    }
-
-    const wxLanguageInfo *info = nullptr;
-    if (! language.IsEmpty()) {
-        const auto langs = get_installed_languages();
-        for (const wxLanguageInfo *this_info : langs)
-            if (this_info->CanonicalName == language) {
-                info = this_info;
-                break;
-            }
-=======
         // Get the system language.
         {
 	        const wxLanguage lang_system = wxLanguage(wxLocale::GetSystemLanguage());
 	        if (lang_system != wxLANGUAGE_UNKNOWN) {
 				m_language_info_system = wxLocale::GetLanguageInfo(lang_system);
 	        	BOOST_LOG_TRIVIAL(trace) << boost::format("System language detected (user locales and such): %1%") % m_language_info_system->CanonicalName.ToUTF8().data();
-	        }
-		}
+        }
+    }
 #if defined(__WXMSW__) || defined(__WXOSX__)
         {
 	    	// Allocating a temporary locale will switch the default wxTranslations to its internal wxTranslations instance.
@@ -699,10 +680,9 @@
 			if (! best_language.IsEmpty()) {
 				m_language_info_best = wxLocale::FindLanguageInfo(best_language);
 	        	BOOST_LOG_TRIVIAL(trace) << boost::format("Best translation language detected (may be different from user locales): %1%") % m_language_info_best->CanonicalName.ToUTF8().data();
-			}
-		}
+            }
+    }
 #endif
->>>>>>> 4e22761f
     }
 
 	const wxLanguageInfo *language_info = language.empty() ? nullptr : wxLocale::FindLanguageInfo(language);
@@ -710,12 +690,12 @@
 		// Fix for wxWidgets issue, where the FindLanguageInfo() returns locales with undefined ANSII code (wxLANGUAGE_KONKANI or wxLANGUAGE_MANIPURI).
 		language_info = nullptr;
     	BOOST_LOG_TRIVIAL(error) << boost::format("Language code \"%1%\" is not supported") % language.ToUTF8().data();
-	}
+    }
 
 	if (language_info != nullptr && language_info->LayoutDirection == wxLayout_RightToLeft) {
     	BOOST_LOG_TRIVIAL(trace) << boost::format("The following language code requires right to left layout, which is not supported by PrusaSlicer: %1%") % language_info->CanonicalName.ToUTF8().data();
 		language_info = nullptr;
-	}
+}
 
     if (language_info == nullptr) {
         if (m_language_info_system != nullptr && m_language_info_system->LayoutDirection != wxLayout_RightToLeft)
@@ -724,15 +704,7 @@
         	language_info = m_language_info_best;
 	    if (language_info == nullptr)
 			language_info = wxLocale::GetLanguageInfo(wxLANGUAGE_ENGLISH_US);
-    }
-<<<<<<< HEAD
-    //FIXME This is a temporary workaround, the correct solution is to switch to "C" locale during file import / export only.
-    wxSetlocale(LC_NUMERIC, "C");
-    Preset::update_suffix_modified();
-    return true;
-}
-=======
->>>>>>> 4e22761f
+}
 
 	BOOST_LOG_TRIVIAL(trace) << boost::format("Switching wxLocales to %1%") % language_info->CanonicalName.ToUTF8().data();
 
@@ -758,7 +730,7 @@
 			std::exit(EXIT_FAILURE);
 		else
 			return false;
-    }
+            }
 
     // Release the old locales, create new locales.
     //FIXME wxWidgets cause havoc if the current locale is deleted. We just forget it causing memory leaks for now.
