--- conflicted
+++ resolved
@@ -81,13 +81,8 @@
 	wxStaticBox*	stb;
 public:
     const bool		staticbox {true};
-<<<<<<< HEAD
-    const wxString	title {wxString("")};
+    const wxString	title;
     size_t			title_width = 20;// {200};
-=======
-    const wxString	title;
-    size_t			label_width = 20 ;// {200};
->>>>>>> f47ad1fd
     wxSizer*		sizer {nullptr};
     column_t		extra_column {nullptr};
     t_change		m_on_change { nullptr };
@@ -187,45 +182,15 @@
 
     void            clear_fields_except_of(const std::vector<std::string> left_fields);
 
-<<<<<<< HEAD
     void            hide_labels() {
         title_width = 0;
-        m_grid_sizer->SetCols(m_grid_sizer->GetEffectiveColsCount()-1);
-        static_cast<wxFlexGridSizer*>(m_grid_sizer)->AddGrowableCol(!extra_column ? 0 : 1);
-    }
-
-	OptionsGroup(	wxWindow* _parent, const wxString& title, bool is_tab_opt = false, 
-					column_t extra_clmn = nullptr) :
-					m_parent(_parent), title(title), 
-                    m_show_modified_btns(is_tab_opt),
-					staticbox(title!=""), extra_column(extra_clmn) {
-        if (staticbox) {
-            stb = new wxStaticBox(_parent, wxID_ANY, title);
-            if (!wxOSX) stb->SetBackgroundStyle(wxBG_STYLE_PAINT);
-            stb->SetFont(wxGetApp().bold_font());
-        } else
-        	stb = nullptr;
-        sizer = (staticbox ? new wxStaticBoxSizer(stb, wxVERTICAL) : new wxBoxSizer(wxVERTICAL));
-        auto num_columns = 1U;
-        if (title_width != 0) num_columns++;
-        if (extra_column != nullptr) num_columns++;
-        m_grid_sizer = new wxFlexGridSizer(0, num_columns, 1,0);
-        static_cast<wxFlexGridSizer*>(m_grid_sizer)->SetFlexibleDirection(wxBOTH/*wxHORIZONTAL*/);
-        static_cast<wxFlexGridSizer*>(m_grid_sizer)->AddGrowableCol(title_width == 0 ? 0 : !extra_column ? 1 : 2 );
-#if 0//#ifdef __WXGTK__
-        m_panel = new wxPanel( _parent, wxID_ANY, wxDefaultPosition, wxDefaultSize, wxTAB_TRAVERSAL );
-        sizer->Fit(m_panel);
-        sizer->Add(m_panel, 0, wxEXPAND | wxALL, wxOSX||!staticbox ? 0: 5);
-#else
-        sizer->Add(m_grid_sizer, 0, wxEXPAND | wxALL, wxOSX||!staticbox ? 0: 5);
-#endif /* __WXGTK__ */
-    }
-=======
-    void            hide_labels() { label_width = 0; }
+        // del from 2.3
+        //m_grid_sizer->SetCols(m_grid_sizer->GetEffectiveColsCount()-1);
+        //static_cast<wxFlexGridSizer*>(m_grid_sizer)->AddGrowableCol(!extra_column ? 0 : 1);
+    }
 
 	OptionsGroup(	wxWindow* _parent, const wxString& title, bool is_tab_opt = false, 
                     column_t extra_clmn = nullptr);
->>>>>>> f47ad1fd
 
     wxGridSizer*        get_grid_sizer() { return m_grid_sizer; }
 
@@ -261,11 +226,7 @@
 	const t_field&		build_field(const t_config_option_key& id, const ConfigOptionDef& opt, wxStaticText* label = nullptr);
 	const t_field&		build_field(const t_config_option_key& id, wxStaticText* label = nullptr);
 	const t_field&		build_field(const Option& opt, wxStaticText* label = nullptr);
-<<<<<<< HEAD
-	void				add_undo_buttuns_to_sizer(wxSizer* sizer, const t_field& field, std::vector<size_t> *widget_idx_in_sizer = nullptr);
-=======
-	void				add_undo_buttons_to_sizer(wxSizer* sizer, const t_field& field);
->>>>>>> f47ad1fd
+	void				add_undo_buttons_to_sizer(wxSizer* sizer, const t_field& field, std::vector<size_t> *widget_idx_in_sizer = nullptr);
 
     virtual void		on_kill_focus(const std::string& opt_key) {};
 	virtual void		on_set_focus(const std::string& opt_key);
