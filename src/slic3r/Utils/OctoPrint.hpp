--- conflicted
+++ resolved
@@ -32,13 +32,11 @@
     bool can_start_print() const override { return true; }
     bool can_support_multiple_printers() const override { return false; }
     std::string get_host() const override { return host; }
-<<<<<<< HEAD
     const std::string& get_apikey() const { return apikey; }
     const std::string& get_cafile() const { return cafile; }
-=======
+
     bool get_groups(wxArrayString &groups) const override { return false; }
     bool get_printers(wxArrayString &printers) const override { return false; }
->>>>>>> 9813c501
 
 protected:
     virtual bool validate_version_text(const boost::optional<std::string> &version_text) const;
