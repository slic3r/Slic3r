--- conflicted
+++ resolved
@@ -6,11 +6,7 @@
 #include <Windows.h>
 #include <shellapi.h>
 #include <wchar.h>
-<<<<<<< HEAD
 #include "libslic3r/libslic3r_version.h"
-=======
-#include "libslic3r_version.h"
->>>>>>> 5279d2b6
 
 
 
@@ -287,15 +283,12 @@
 
     wchar_t path_to_slic3r[MAX_PATH + 1] = { 0 };
     wcscpy(path_to_slic3r, path_to_exe);
-    wcscat(path_to_slic3r, L"Slic3r.dll");
+    wcscat(path_to_slic3r, SLIC3R_APP_WKEY);
+    wcscat(path_to_slic3r, L".dll");
 //    printf("Loading Slic3r library: %S\n", path_to_slic3r);
     HINSTANCE hInstance_Slic3r = LoadLibraryExW(path_to_slic3r, nullptr, 0);
     if (hInstance_Slic3r == nullptr) {
-<<<<<<< HEAD
-        printf(SLIC3R_APP_NAME ".dll was not loaded, error code: %d\n", GetLastError());
-=======
-        printf("%s.dll was not loaded, error code: %d\n", SLIC3R_APP_KEY, GetLastError());
->>>>>>> 5279d2b6
+        printf(SLIC3R_APP_KEY ".dll was not loaded, error code: %d\n", GetLastError());
         return -1;
     }
 
