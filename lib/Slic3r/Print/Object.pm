package Slic3r::Print::Object;
use Moo;

use List::Util qw(min max sum first);
use Slic3r::ExtrusionPath ':roles';
use Slic3r::Geometry qw(Z PI scale unscale deg2rad rad2deg scaled_epsilon chained_path_points);
use Slic3r::Geometry::Clipper qw(diff diff_ex intersection intersection_ex union union_ex 
    offset offset_ex offset2);
use Slic3r::Surface ':types';

has 'print'             => (is => 'ro', weak_ref => 1, required => 1);
has 'input_file'        => (is => 'rw', required => 0);
has 'meshes'            => (is => 'rw', default => sub { [] });  # by region_id
has 'size'              => (is => 'rw', required => 1); # XYZ in scaled coordinates
has 'copies'            => (is => 'rw', trigger => 1);  # in scaled coordinates
has 'layers'            => (is => 'rw', default => sub { [] });
has 'support_layers'    => (is => 'rw', default => sub { [] });
has 'layer_height_ranges' => (is => 'rw', default => sub { [] }); # [ z_min, z_max, layer_height ]
has 'fill_maker'        => (is => 'lazy');
has '_slice_z_table'    => (is => 'lazy');
has '_print_z_table'    => (is => 'lazy');

sub BUILD {
    my $self = shift;
 	 
    # make layers taking custom heights into account
    my $print_z = my $slice_z = my $height = 0;
    
    # add raft layers
    for my $id (0 .. $Slic3r::Config->raft_layers-1) {
        $height = ($id == 0)
            ? $Slic3r::Config->get_value('first_layer_height')
            : $Slic3r::Config->layer_height;
        
        $print_z += $height;
        
        push @{$self->layers}, Slic3r::Layer->new(
            object  => $self,
            id      => $id,
            height  => $height,
            print_z => $print_z,
            slice_z => -1,
        );
    }
    
    # loop until we have at least one layer and the max slice_z reaches the object height
    my $max_z = unscale $self->size->[Z];
    while (!@{$self->layers} || ($slice_z - $height) <= $max_z) {
        my $id = $#{$self->layers} + 1;
        
        # assign the default height to the layer according to the general settings
        $height = ($id == 0)
            ? $Slic3r::Config->get_value('first_layer_height')
            : $Slic3r::Config->layer_height;
        
        # look for an applicable custom range
        if (my $range = first { $_->[0] <= $slice_z && $_->[1] > $slice_z } @{$self->layer_height_ranges}) {
            $height = $range->[2];
        
            # if user set custom height to zero we should just skip the range and resume slicing over it
            if ($height == 0) {
                $slice_z += $range->[1] - $range->[0];
                next;
            }
        }
        
        $print_z += $height;
        $slice_z += $height/2;
        
        ### Slic3r::debugf "Layer %d: height = %s; slice_z = %s; print_z = %s\n", $id, $height, $slice_z, $print_z;
        
        push @{$self->layers}, Slic3r::Layer->new(
            object  => $self,
            id      => $id,
            height  => $height,
            print_z => $print_z,
            slice_z => scale $slice_z,
        );
        
        $slice_z += $height/2;   # add the other half layer
    }
}

sub _build_fill_maker {
    my $self = shift;
    return Slic3r::Fill->new(object => $self);
}

sub _build__slice_z_table {
    my $self = shift;
    return Slic3r::Object::XS::ZTable->new([ map $_->slice_z, @{$self->layers} ]);
}

sub _build__print_z_table {
    my $self = shift;
    return Slic3r::Object::XS::ZTable->new([ map $_->print_z, @{$self->layers} ]);
}

# This should be probably moved in Print.pm at the point where we sort Layer objects
sub _trigger_copies {
    my $self = shift;
    return unless @{$self->copies} > 1;
    
    # order copies with a nearest neighbor search
    @{$self->copies} = @{chained_path_points($self->copies)}
}

sub layer_count {
    my $self = shift;
    return scalar @{ $self->layers };
}

sub get_layer_range {
    my $self = shift;
    my ($min_z, $max_z) = @_;
    
    my $min_layer = $self->_slice_z_table->lower_bound($min_z); # first layer whose slice_z is >= $min_z
    return (
        $min_layer,
        $self->_slice_z_table->upper_bound($max_z, $min_layer)-1, # last layer whose slice_z is <= $max_z
    );
}

sub bounding_box {
    my $self = shift;
    
    # since the object is aligned to origin, bounding box coincides with size
    return Slic3r::Geometry::BoundingBox->new_from_points([ [0,0], $self->size ]);
}

sub slice {
    my $self = shift;
    my %params = @_;
    
    # make sure all layers contain layer region objects for all regions
    my $regions_count = $self->print->regions_count;
    foreach my $layer (@{ $self->layers }) {
        $layer->region($_) for 0 .. ($regions_count-1);
    }
    
    # process facets
    for my $region_id (0 .. $#{$self->meshes}) {
        my $mesh = $self->meshes->[$region_id];  # ignore undef meshes
        
        my %lines = ();  # layer_id => [ lines ]
        my $apply_lines = sub {
            my $lines = shift;
            foreach my $layer_id (keys %$lines) {
                $lines{$layer_id} ||= [];
                push @{$lines{$layer_id}}, @{$lines->{$layer_id}};
            }
        };
        Slic3r::parallelize(
            disable => ($#{$mesh->facets} < 500),  # don't parallelize when too few facets
            items => [ 0..$#{$mesh->facets} ],
            thread_cb => sub {
                my $q = shift;
                my $result_lines = {};
                while (defined (my $facet_id = $q->dequeue)) {
                    my $lines = $mesh->slice_facet($self, $facet_id);
                    foreach my $layer_id (keys %$lines) {
                        $result_lines->{$layer_id} ||= [];
                        push @{ $result_lines->{$layer_id} }, @{ $lines->{$layer_id} };
                    }
                }
                return $result_lines;
            },
            collect_cb => sub {
                $apply_lines->($_[0]);
            },
            no_threads_cb => sub {
                for (0..$#{$mesh->facets}) {
                    my $lines = $mesh->slice_facet($self, $_);
                    $apply_lines->($lines);
                }
            },
        );
        
        # free memory
        undef $mesh;
        undef $self->meshes->[$region_id];
        
        foreach my $layer (@{ $self->layers }) {
            Slic3r::debugf "Making surfaces for layer %d (slice z = %f):\n",
                $layer->id, unscale $layer->slice_z if $Slic3r::debug;
            
            my $layerm = $layer->regions->[$region_id];
            my ($slicing_errors, $loops) = Slic3r::TriangleMesh::make_loops($lines{$layer->id});
            $layer->slicing_errors(1) if $slicing_errors;
            $layerm->make_surfaces($loops);
            
            # free memory
            delete $lines{$layer->id};
        }
    }
    
    # free memory
    $self->meshes(undef);
    
    # remove last layer(s) if empty
    pop @{$self->layers} while @{$self->layers} && (!map @{$_->slices}, @{$self->layers->[-1]->regions});
    
    foreach my $layer (@{ $self->layers }) {
        # merge all regions' slices to get islands
        $layer->make_slices;
    }
    
    # detect slicing errors
    my $warning_thrown = 0;
    for my $i (0 .. $#{$self->layers}) {
        my $layer = $self->layers->[$i];
        next unless $layer->slicing_errors;
        if (!$warning_thrown) {
            warn "The model has overlapping or self-intersecting facets. I tried to repair it, "
                . "however you might want to check the results or repair the input file and retry.\n";
            $warning_thrown = 1;
        }
        
        # try to repair the layer surfaces by merging all contours and all holes from
        # neighbor layers
        Slic3r::debugf "Attempting to repair layer %d\n", $i;
        
        foreach my $region_id (0 .. $#{$layer->regions}) {
            my $layerm = $layer->region($region_id);
            
            my (@upper_surfaces, @lower_surfaces);
            for (my $j = $i+1; $j <= $#{$self->layers}; $j++) {
                if (!$self->layers->[$j]->slicing_errors) {
                    @upper_surfaces = @{$self->layers->[$j]->region($region_id)->slices};
                    last;
                }
            }
            for (my $j = $i-1; $j >= 0; $j--) {
                if (!$self->layers->[$j]->slicing_errors) {
                    @lower_surfaces = @{$self->layers->[$j]->region($region_id)->slices};
                    last;
                }
            }
            
            my $union = union_ex([
                map $_->expolygon->contour, @upper_surfaces, @lower_surfaces,
            ]);
            my $diff = diff_ex(
                [ map @$_, @$union ],
                [ map $_->expolygon->holes, @upper_surfaces, @lower_surfaces, ],
            );
            
            @{$layerm->slices} = map Slic3r::Surface->new
                (expolygon => $_, surface_type => S_TYPE_INTERNAL),
                @$diff;
        }
            
        # update layer slices after repairing the single regions
        $layer->make_slices;
    }
    
    # remove empty layers from bottom
    my $first_object_layer_id = $Slic3r::Config->raft_layers;
    while (@{$self->layers} && !@{$self->layers->[$first_object_layer_id]->slices} && !map @{$_->thin_walls}, @{$self->layers->[$first_object_layer_id]->regions}) {
        splice @{$self->layers}, $first_object_layer_id, 1;
        for (my $i = $first_object_layer_id; $i <= $#{$self->layers}; $i++) {
            $self->layers->[$i]->id($i);
        }
    }
}

sub make_perimeters {
    my $self = shift;
    
    # compare each layer to the one below, and mark those slices needing
    # one additional inner perimeter, like the top of domed objects-
    
    # this algorithm makes sure that at least one perimeter is overlapping
    # but we don't generate any extra perimeter if fill density is zero, as they would be floating
    # inside the object - infill_only_where_needed should be the method of choice for printing
    # hollow objects
    if ($Slic3r::Config->extra_perimeters && $Slic3r::Config->perimeters > 0 && $Slic3r::Config->fill_density > 0) {
        for my $region_id (0 .. ($self->print->regions_count-1)) {
            for my $layer_id (0 .. $self->layer_count-2) {
                my $layerm          = $self->layers->[$layer_id]->regions->[$region_id];
                my $upper_layerm    = $self->layers->[$layer_id+1]->regions->[$region_id];
                my $perimeter_spacing       = $layerm->perimeter_flow->scaled_spacing;
                
                my $overlap = $perimeter_spacing;  # one perimeter
                
                my $diff = diff(
                    [ offset([ map @{$_->expolygon}, @{$layerm->slices} ], -($Slic3r::Config->perimeters * $perimeter_spacing)) ],
                    [ offset([ map @{$_->expolygon}, @{$upper_layerm->slices} ], -$overlap) ],
                );
                next if !@$diff;
                # if we need more perimeters, $diff should contain a narrow region that we can collapse
                
                $diff = diff(
                    $diff,
                    [ offset2($diff, -$perimeter_spacing, +$perimeter_spacing) ],
                    1,
                );
                next if !@$diff;
                # diff contains the collapsed area
                
                foreach my $slice (@{$layerm->slices}) {
                    my $extra_perimeters = 0;
                    CYCLE: while (1) {
                        # compute polygons representing the thickness of the hypotetical new internal perimeter
                        # of our slice
                        $extra_perimeters++;
                        my $hypothetical_perimeter = diff(
                            [ offset($slice->expolygon, -($perimeter_spacing * ($Slic3r::Config->perimeters + $extra_perimeters-1))) ],
                            [ offset($slice->expolygon, -($perimeter_spacing * ($Slic3r::Config->perimeters + $extra_perimeters))) ],
                        );
                        last CYCLE if !@$hypothetical_perimeter;  # no extra perimeter is possible
                        
                        # only add the perimeter if there's an intersection with the collapsed area
                        last CYCLE if !@{ intersection($diff, $hypothetical_perimeter) };
                        Slic3r::debugf "  adding one more perimeter at layer %d\n", $layer_id;
                        $slice->extra_perimeters($extra_perimeters);
                    }
                }
            }
        }
    }
    
    Slic3r::parallelize(
        items => sub { 0 .. ($self->layer_count-1) },
        thread_cb => sub {
            my $q = shift;
            $Slic3r::Geometry::Clipper::clipper = Math::Clipper->new;
            my $result = {};
            while (defined (my $layer_id = $q->dequeue)) {
                my $layer = $self->layers->[$layer_id];
                $layer->make_perimeters;
                $result->{$layer_id} ||= {};
                foreach my $region_id (0 .. $#{$layer->regions}) {
                    my $layerm = $layer->regions->[$region_id];
                    $result->{$layer_id}{$region_id} = {
                        perimeters      => $layerm->perimeters,
                        fill_surfaces   => $layerm->fill_surfaces,
                        thin_fills      => $layerm->thin_fills,
                    };
                }
            }
            return $result;
        },
        collect_cb => sub {
            my $result = shift;
            foreach my $layer_id (keys %$result) {
                foreach my $region_id (keys %{$result->{$layer_id}}) {
                    $self->layers->[$layer_id]->regions->[$region_id]->$_($result->{$layer_id}{$region_id}{$_})
                        for qw(perimeters fill_surfaces thin_fills);
                }
            }
        },
        no_threads_cb => sub {
            $_->make_perimeters for @{$self->layers};
        },
    );
}

sub detect_surfaces_type {
    my $self = shift;
    Slic3r::debugf "Detecting solid surfaces...\n";
    
    # prepare a reusable subroutine to make surface differences
    my $surface_difference = sub {
        my ($subject_surfaces, $clip_surfaces, $result_type, $layerm) = @_;
        my $expolygons = diff_ex(
            [ map @$_, @$subject_surfaces ],
            [ map @$_, @$clip_surfaces ],
            1,
        );
        return map Slic3r::Surface->new(expolygon => $_, surface_type => $result_type),
            @$expolygons;
    };
    
    for my $region_id (0 .. ($self->print->regions_count-1)) {
        for my $i (0 .. ($self->layer_count-1)) {
            my $layerm = $self->layers->[$i]->regions->[$region_id];
            
            # comparison happens against the *full* slices (considering all regions)
            my $upper_layer = $self->layers->[$i+1];
            my $lower_layer = $i > 0 ? $self->layers->[$i-1] : undef;
            
            my (@bottom, @top, @internal) = ();
            
            # find top surfaces (difference between current surfaces
            # of current layer and upper one)
            if ($upper_layer) {
                @top = $surface_difference->(
                    [ map $_->expolygon, @{$layerm->slices} ],
                    $upper_layer->slices,
                    S_TYPE_TOP,
                    $layerm,
                );
            } else {
                # if no upper layer, all surfaces of this one are solid
                @top = @{$layerm->slices};
                $_->surface_type(S_TYPE_TOP) for @top;
            }
            
            # find bottom surfaces (difference between current surfaces
            # of current layer and lower one)
            if ($lower_layer) {
                # lower layer's slices are already Surface objects
                @bottom = $surface_difference->(
                    [ map $_->expolygon, @{$layerm->slices} ],
                    $lower_layer->slices,
                    S_TYPE_BOTTOM,
                    $layerm,
                );
            } else {
                # if no lower layer, all surfaces of this one are solid
                @bottom = @{$layerm->slices};
                $_->surface_type(S_TYPE_BOTTOM) for @bottom;
            }
            
            # now, if the object contained a thin membrane, we could have overlapping bottom
            # and top surfaces; let's do an intersection to discover them and consider them
            # as bottom surfaces (to allow for bridge detection)
            if (@top && @bottom) {
                my $overlapping = intersection_ex([ map $_->p, @top ], [ map $_->p, @bottom ]);
                Slic3r::debugf "  layer %d contains %d membrane(s)\n", $layerm->id, scalar(@$overlapping);
                @top = $surface_difference->([map $_->expolygon, @top], $overlapping, S_TYPE_TOP, $layerm);
            }
            
            # find internal surfaces (difference between top/bottom surfaces and others)
            @internal = $surface_difference->(
                [ map $_->expolygon, @{$layerm->slices} ],
                [ map $_->expolygon, @top, @bottom ],
                S_TYPE_INTERNAL,
                $layerm,
            );
            
            # save surfaces to layer
            @{$layerm->slices} = (@bottom, @top, @internal);
            
            Slic3r::debugf "  layer %d has %d bottom, %d top and %d internal surfaces\n",
                $layerm->id, scalar(@bottom), scalar(@top), scalar(@internal);
        }
        
        # clip surfaces to the fill boundaries
        foreach my $layer (@{$self->layers}) {
            my $layerm = $layer->regions->[$region_id];
            my $fill_boundaries = [ map @$_, @{$layerm->fill_surfaces} ];
            @{$layerm->fill_surfaces} = ();
            foreach my $surface (@{$layerm->slices}) {
                my $intersection = intersection_ex(
                    [ $surface->p ],
                    $fill_boundaries,
                );
                push @{$layerm->fill_surfaces}, map Slic3r::Surface->new
                    (expolygon => $_, surface_type => $surface->surface_type),
                    @$intersection;
            }
        }
    }
}

sub clip_fill_surfaces {
    my $self = shift;
    return unless $Slic3r::Config->infill_only_where_needed;
    
    # We only want infill under ceilings; this is almost like an
    # internal support material.
    
    my $additional_margin = scale 3;
    
    my @overhangs = ();
    for my $layer_id (reverse 0..$#{$self->layers}) {
        my $layer = $self->layers->[$layer_id];
        
        # clip this layer's internal surfaces to @overhangs
        foreach my $layerm (@{$layer->regions}) {
            my @new_internal = map Slic3r::Surface->new(
                    expolygon       => $_,
                    surface_type    => S_TYPE_INTERNAL,
                ),
                @{intersection_ex(
                    [ map @$_, @overhangs ],
                    [ map @{$_->expolygon}, grep $_->surface_type == S_TYPE_INTERNAL, @{$layerm->fill_surfaces} ],
                )};
            @{$layerm->fill_surfaces} = (
                @new_internal,
                (grep $_->surface_type != S_TYPE_INTERNAL, @{$layerm->fill_surfaces}),
            );
        }
        
        # get this layer's overhangs
        if ($layer_id > 0) {
            my $lower_layer = $self->layers->[$layer_id-1];
            # loop through layer regions so that we can use each region's
            # specific overhang width
            foreach my $layerm (@{$layer->regions}) {
                my $overhang_width = $layerm->overhang_width;
                # we want to support any solid surface, not just tops
                # (internal solids might have been generated)
                push @overhangs, map $_->offset_ex($additional_margin), @{intersection_ex(
                    [ map @{$_->expolygon}, grep $_->surface_type != S_TYPE_INTERNAL, @{$layerm->fill_surfaces} ],
                    [ map @$_, map $_->offset_ex(-$overhang_width), @{$lower_layer->slices} ],
                )};
            }
        }
    }
}

sub bridge_over_infill {
    my $self = shift;
    return if $Slic3r::Config->fill_density == 1;
    
    for my $layer_id (1..$#{$self->layers}) {
        my $layer       = $self->layers->[$layer_id];
        my $lower_layer = $self->layers->[$layer_id-1];
        
        foreach my $layerm (@{$layer->regions}) {
            # compute the areas needing bridge math 
            my @internal_solid = grep $_->surface_type == S_TYPE_INTERNALSOLID, @{$layerm->fill_surfaces};
            my @lower_internal = grep $_->surface_type == S_TYPE_INTERNAL, map @{$_->fill_surfaces}, @{$lower_layer->regions};
            my $to_bridge = intersection_ex(
                [ map $_->p, @internal_solid ],
                [ map $_->p, @lower_internal ],
            );
            next unless @$to_bridge;
            Slic3r::debugf "Bridging %d internal areas at layer %d\n", scalar(@$to_bridge), $layer_id;
            
            # build the new collection of fill_surfaces
            {
                my @new_surfaces = grep $_->surface_type != S_TYPE_INTERNALSOLID, @{$layerm->fill_surfaces};
                push @new_surfaces, map Slic3r::Surface->new(
                        expolygon       => $_,
                        surface_type    => S_TYPE_INTERNALBRIDGE,
                    ), @$to_bridge;
                push @new_surfaces, map Slic3r::Surface->new(
                        expolygon       => $_,
                        surface_type    => S_TYPE_INTERNALSOLID,
                    ), @{diff_ex(
                        [ map $_->p, @internal_solid ],
                        [ map @$_, @$to_bridge ],
                        1,
                    )};
                @{$layerm->fill_surfaces} = @new_surfaces;
            }
            
            # exclude infill from the layers below if needed
            # see discussion at https://github.com/alexrj/Slic3r/issues/240
            # Update: do not exclude any infill. Sparse infill is able to absorb the excess material.
            if (0) {
                my $excess = $layerm->extruders->{infill}->bridge_flow->width - $layerm->height;
                for (my $i = $layer_id-1; $excess >= $self->layers->[$i]->height; $i--) {
                    Slic3r::debugf "  skipping infill below those areas at layer %d\n", $i;
                    foreach my $lower_layerm (@{$self->layers->[$i]->regions}) {
                        my @new_surfaces = ();
                        # subtract the area from all types of surfaces
                        foreach my $group (Slic3r::Surface->group(@{$lower_layerm->fill_surfaces})) {
                            push @new_surfaces, map $group->[0]->clone(expolygon => $_),
                                @{diff_ex(
                                    [ map $_->p, @$group ],
                                    [ map @$_, @$to_bridge ],
                                )};
                            push @new_surfaces, map Slic3r::Surface->new(
                                expolygon       => $_,
                                surface_type    => S_TYPE_INTERNALVOID,
                            ), @{intersection_ex(
                                [ map $_->p, @$group ],
                                [ map @$_, @$to_bridge ],
                            )};
                        }
                        @{$lower_layerm->fill_surfaces} = @new_surfaces;
                    }
                    
                    $excess -= $self->layers->[$i]->height;
                }
            }
        }
    }
}

sub discover_horizontal_shells {
    my $self = shift;
    
    Slic3r::debugf "==> DISCOVERING HORIZONTAL SHELLS\n";
    
    for my $region_id (0 .. ($self->print->regions_count-1)) {
        for (my $i = 0; $i < $self->layer_count; $i++) {
            my $layerm = $self->layers->[$i]->regions->[$region_id];
            
            if ($Slic3r::Config->solid_infill_every_layers && $Slic3r::Config->fill_density > 0
                && ($i % $Slic3r::Config->solid_infill_every_layers) == 0) {
                $_->surface_type(S_TYPE_INTERNALSOLID)
                    for grep $_->surface_type == S_TYPE_INTERNAL, @{$layerm->fill_surfaces};
            }
            
            EXTERNAL: foreach my $type (S_TYPE_TOP, S_TYPE_BOTTOM) {
                # find slices of current type for current layer
                # get both slices and fill_surfaces before the former contains the perimeters area
                # and the latter contains the enlarged external surfaces
                my $solid = [ map $_->expolygon, grep $_->surface_type == $type, @{$layerm->slices}, @{$layerm->fill_surfaces} ];
                next if !@$solid;
                Slic3r::debugf "Layer %d has %s surfaces\n", $i, ($type == S_TYPE_TOP ? 'top' : 'bottom');
                
                my $solid_layers = ($type == S_TYPE_TOP)
                    ? $Slic3r::Config->top_solid_layers
                    : $Slic3r::Config->bottom_solid_layers;
                NEIGHBOR: for (my $n = $type == S_TYPE_TOP ? $i-1 : $i+1; 
                        abs($n - $i) <= $solid_layers-1; 
                        $type == S_TYPE_TOP ? $n-- : $n++) {
                    
                    next if $n < 0 || $n >= $self->layer_count;
                    Slic3r::debugf "  looking for neighbors on layer %d...\n", $n;
                    
                    my @neighbor_fill_surfaces = @{$self->layers->[$n]->regions->[$region_id]->fill_surfaces};
                    
                    # find intersection between neighbor and current layer's surfaces
                    # intersections have contours and holes
                    # we update $solid so that we limit the next neighbor layer to the areas that were
                    # found on this one - in other words, solid shells on one layer (for a given external surface)
                    # are always a subset of the shells found on the previous shell layer
                    # this approach allows for DWIM in hollow sloping vases, where we want bottom
                    # shells to be generated in the base but not in the walls (where there are many
                    # narrow bottom surfaces): reassigning $solid will consider the 'shadow' of the 
                    # upper perimeter as an obstacle and shell will not be propagated to more upper layers
                    my $new_internal_solid = $solid = intersection_ex(
                        [ map @$_, @$solid ],
                        [ map $_->p, grep { $_->surface_type == S_TYPE_INTERNAL || $_->surface_type == S_TYPE_INTERNALSOLID } @neighbor_fill_surfaces ],
                        undef, 1,
                    );
                    next EXTERNAL if !@$new_internal_solid;
                    
                    # make sure the new internal solid is wide enough, as it might get collapsed when
                    # spacing is added in Fill.pm
                    {
                        my $margin = 3 * $layerm->solid_infill_flow->scaled_width; # require at least this size
                        my $too_narrow = diff_ex(
                            [ map @$_, @$new_internal_solid ],
                            [ offset2([ map @$_, @$new_internal_solid ], -$margin, +$margin) ],
                            1,
                        );
                        
                        # if some parts are going to collapse, use a different strategy according to fill density
                        if (@$too_narrow) {
                            if ($Slic3r::Config->fill_density > 0) {
                                # if we have internal infill, grow the collapsing parts and add the extra area to 
                                # the neighbor layer as well as to our original surfaces so that we support this 
                                # additional area in the next shell too

                                # make sure our grown surfaces don't exceed the fill area
                                my @grown = map @$_, @{intersection_ex(
                                    [ offset([ map @$_, @$too_narrow ], +$margin) ],
                                    [ map $_->p, @neighbor_fill_surfaces ],
                                )};
                                $new_internal_solid = $solid = union_ex([ @grown, (map @$_, @$new_internal_solid) ]);
                            } else {
                                # if we're printing a hollow object, we discard such small parts
                                $new_internal_solid = $solid = diff_ex(
                                    [ map @$_, @$new_internal_solid ],
                                    [ map @$_, @$too_narrow ],
                                );
                            }
                        }
                    }
                    
                    # internal-solid are the union of the existing internal-solid surfaces
                    # and new ones
                    my $internal_solid = union_ex([
                        ( map $_->p, grep $_->surface_type == S_TYPE_INTERNALSOLID, @neighbor_fill_surfaces ),
                        ( map @$_, @$new_internal_solid ),
                    ]);
                    
                    # subtract intersections from layer surfaces to get resulting internal surfaces
                    my $internal = diff_ex(
                        [ map $_->p, grep $_->surface_type == S_TYPE_INTERNAL, @neighbor_fill_surfaces ],
                        [ map @$_, @$internal_solid ],
                        1,
                    );
                    Slic3r::debugf "    %d internal-solid and %d internal surfaces found\n",
                        scalar(@$internal_solid), scalar(@$internal);
                    
                    # assign resulting internal surfaces to layer
                    my $neighbor_fill_surfaces = $self->layers->[$n]->regions->[$region_id]->fill_surfaces;
                    @$neighbor_fill_surfaces = ();
                    push @$neighbor_fill_surfaces, Slic3r::Surface->new
                        (expolygon => $_, surface_type => S_TYPE_INTERNAL)
                        for @$internal;
                    
                    # assign new internal-solid surfaces to layer
                    push @$neighbor_fill_surfaces, Slic3r::Surface->new
                        (expolygon => $_, surface_type => S_TYPE_INTERNALSOLID)
                        for @$internal_solid;
                    
                    # assign top and bottom surfaces to layer
                    foreach my $s (Slic3r::Surface->group(grep { $_->surface_type == S_TYPE_TOP || $_->surface_type == S_TYPE_BOTTOM } @neighbor_fill_surfaces)) {
                        my $solid_surfaces = diff_ex(
                            [ map $_->p, @$s ],
                            [ map @$_, @$internal_solid, @$internal ],
                            1,
                        );
                        push @$neighbor_fill_surfaces, $s->[0]->clone(expolygon => $_)
                            for @$solid_surfaces;
                    }
                }
            }
        }
    }
}

# combine fill surfaces across layers
sub combine_infill {
    my $self = shift;
    return unless $Slic3r::Config->infill_every_layers > 1 && $Slic3r::Config->fill_density > 0;
    my $every = $Slic3r::Config->infill_every_layers;
    
    my $layer_count = $self->layer_count;
    my @layer_heights = map $self->layers->[$_]->height, 0 .. $layer_count-1;
    
    for my $region_id (0 .. ($self->print->regions_count-1)) {
        # limit the number of combined layers to the maximum height allowed by this regions' nozzle
        my $nozzle_diameter = $self->print->regions->[$region_id]->extruders->{infill}->nozzle_diameter;
        
        # define the combinations
        my @combine = ();   # layer_id => thickness in layers
        {
            my $current_height = my $layers = 0;
            for my $layer_id (1 .. $#layer_heights) {
                my $height = $self->layers->[$layer_id]->height;
                
                if ($current_height + $height >= $nozzle_diameter || $layers >= $every) {
                    $combine[$layer_id-1] = $layers;
                    $current_height = $layers = 0;
                }
                
                $current_height += $height;
                $layers++;
            }
        }
        
        # skip bottom layer
        for my $layer_id (1 .. $#combine) {
            next unless ($combine[$layer_id] // 1) > 1;
            my @layerms = map $self->layers->[$_]->regions->[$region_id],
                ($layer_id - ($combine[$layer_id]-1) .. $layer_id);
            
            # only combine internal infill
            for my $type (S_TYPE_INTERNAL) {
                # we need to perform a multi-layer intersection, so let's split it in pairs
                
                # initialize the intersection with the candidates of the lowest layer
                my $intersection = [ map $_->expolygon, grep $_->surface_type == $type, @{$layerms[0]->fill_surfaces} ];
                
                # start looping from the second layer and intersect the current intersection with it
                for my $layerm (@layerms[1 .. $#layerms]) {
                    $intersection = intersection_ex(
                        [ map @$_, @$intersection ],
                        [ map @{$_->expolygon}, grep $_->surface_type == $type, @{$layerm->fill_surfaces} ],
                    );
                }
                
                my $area_threshold = $layerms[0]->infill_area_threshold;
                @$intersection = grep $_->area > $area_threshold, @$intersection;
                next if !@$intersection;
                Slic3r::debugf "  combining %d %s regions from layers %d-%d\n",
                    scalar(@$intersection),
                    ($type == S_TYPE_INTERNAL ? 'internal' : 'internal-solid'),
                    $layer_id-($every-1), $layer_id;
                
                # $intersection now contains the regions that can be combined across the full amount of layers
                # so let's remove those areas from all layers
                
                 my @intersection_with_clearance = map $_->offset(
                       $layerms[-1]->solid_infill_flow->scaled_width    / 2
                     + $layerms[-1]->perimeter_flow->scaled_width / 2
                     # Because fill areas for rectilinear and honeycomb are grown 
                     # later to overlap perimeters, we need to counteract that too.
                     + (($type == S_TYPE_INTERNALSOLID || $Slic3r::Config->fill_pattern =~ /(rectilinear|honeycomb)/)
                       ? $layerms[-1]->solid_infill_flow->scaled_width * &Slic3r::INFILL_OVERLAP_OVER_SPACING
                       : 0)
                     ), @$intersection;

                
                foreach my $layerm (@layerms) {
                    my @this_type   = grep $_->surface_type == $type, @{$layerm->fill_surfaces};
                    my @other_types = grep $_->surface_type != $type, @{$layerm->fill_surfaces};
                    
                    my @new_this_type = map Slic3r::Surface->new(expolygon => $_, surface_type => $type),
                        @{diff_ex(
                            [ map @{$_->expolygon}, @this_type ],
                            [ @intersection_with_clearance ],
                        )};
                    
                    # apply surfaces back with adjusted depth to the uppermost layer
                    if ($layerm->id == $layer_id) {
                        push @new_this_type,
                            map Slic3r::Surface->new(
                                expolygon        => $_,
                                surface_type     => $type,
                                thickness        => sum(map $_->height, @layerms),
                                thickness_layers => scalar(@layerms),
                            ),
                            @$intersection;
                    } else {
                        # save void surfaces
                        push @this_type,
                            map Slic3r::Surface->new(expolygon => $_, surface_type => S_TYPE_INTERNALVOID),
                            @{intersection_ex(
                                [ map @{$_->expolygon}, @this_type ],
                                [ @intersection_with_clearance ],
                            )};
                    }
                    
                    @{$layerm->fill_surfaces} = (@new_this_type, @other_types);
                }
            }
        }
    }
}

sub generate_support_material {
    my $self = shift;
    return if $self->layer_count < 2;
    
    my $flow = $self->print->support_material_flow;
    
    # how much we extend support around the actual contact area
    #my $margin      = $flow->scaled_width / 2;
    my $margin      = scale 3;
    
    # increment used to reach $margin in steps to avoid trespassing thin objects
    my $margin_step = $margin/3;
    
    # if user specified a custom angle threshold, convert it to radians
    my $threshold_rad;
    if ($Slic3r::Config->support_material_threshold) {
        $threshold_rad = deg2rad($Slic3r::Config->support_material_threshold + 1);  # +1 makes the threshold inclusive
        Slic3r::debugf "Threshold angle = %d°\n", rad2deg($threshold_rad);
    }
    
    # shape of contact area
    my $contact_loops = 1;
    my $circle_distance = 3 * $flow->scaled_width;
    my $circle;
    {
        # TODO: make sure teeth between circles are compatible with support material flow
        my $r = 1.5 * $flow->scaled_width;
        $circle = Slic3r::Polygon->new(map [ $r * cos $_, $r * sin $_ ], (5*PI/3, 4*PI/3, PI, 2*PI/3, PI/3, 0));
    }
    
    # determine contact areas
    my %contact  = ();  # contact_z => [ polygons ]
    my %overhang = ();  # contact_z => [ expolygons ] - this stores the actual overhang supported by each contact layer
    for my $layer_id (1 .. $#{$self->layers}) {
        my $layer = $self->layers->[$layer_id];
        my $lower_layer = $self->layers->[$layer_id-1];
        
        # detect overhangs and contact areas needed to support them
        my (@overhang, @contact) = ();
        foreach my $layerm (@{$layer->regions}) {
            my $fw = $layerm->perimeter_flow->scaled_width;
            my $diff;
            
            # If a threshold angle was specified, use a different logic for detecting overhangs.
            if (defined $threshold_rad || $layer_id <= $Slic3r::Config->support_material_enforce_layers) {
                my $d = defined $threshold_rad
                    ? scale $lower_layer->height * ((cos $threshold_rad) / (sin $threshold_rad))
                    : 0;
                
                $diff = diff(
                    [ offset([ map $_->p, @{$layerm->slices} ], -$d) ],
                    [ map @$_, @{$lower_layer->slices} ],
                );
                
                # only enforce spacing from the object ($fw/2) if the threshold angle
                # is not too high: in that case, $d will be very small (as we need to catch
                # very short overhangs), and such contact area would be eaten by the
                # enforced spacing, resulting in high threshold angles to be almost ignored
                $diff = diff(
                    [ offset($diff, $d - $fw/2) ],
                    [ map @$_, @{$lower_layer->slices} ],
                ) if $d > $fw/2;
            } else {
                $diff = diff(
                    [ offset([ map $_->p, @{$layerm->slices} ], -$fw/2) ],
                    [ map @$_, @{$lower_layer->slices} ],
                );
                # $diff now contains the ring or stripe comprised between the boundary of 
                # lower slices and the centerline of the last perimeter in this overhanging layer.
                # Void $diff means that there's no upper perimeter whose centerline is
                # outside the lower slice boundary, thus no overhang
            }
            
            next if !@$diff;
            push @overhang, @{union_ex($diff)};  # NOTE: this is not the full overhang as it misses the outermost half of the perimeter width!
            
            # Let's define the required contact area by using a max gap of half the upper 
            # extrusion width and extending the area according to the configured margin.
            # We increment the area in steps because we don't want our support to overflow
            # on the other side of the object (if it's very thin).
            {
                my @slices_margin = offset([ map @$_, @{$lower_layer->slices} ], $fw/2);
                for ($fw/2, map {$margin_step} 1..($margin / $margin_step)) {
                    $diff = diff(
                        [ offset($diff, $_) ],
                        \@slices_margin,
                    );
                }
            }
            push @contact, @$diff;
        }
        next if !@contact;
        
        # now apply the contact areas to the layer were they need to be made
        {
            # get the average nozzle diameter used on this layer
            my @nozzle_diameters = map $_->nozzle_diameter,
                map { $_->perimeter_flow, $_->solid_infill_flow }
                @{$layer->regions};
            my $nozzle_diameter = sum(@nozzle_diameters)/@nozzle_diameters;
            
            my $contact_z = unscale($layer->print_z) - $nozzle_diameter * 1.5;
            ###$contact_z = unscale($layer->print_z) - $layer->height;
            $contact{$contact_z}  = [ @contact ];
            $overhang{$contact_z} = [ @overhang ];
        }
    }
    my @contact_z = sort keys %contact;
    
    # find object top surfaces
    # we'll use them to clip our support and detect where does it stick
    my %top = ();  # print_z => [ expolygons ]
    {
        my $projection = [];
        foreach my $layer (reverse @{$self->layers}) {
            if (my @top = grep $_->surface_type == S_TYPE_TOP, map @{$_->slices}, @{$layer->regions}) {
                # compute projection of the contact areas above this top layer
                # first add all the 'new' contact areas to the current projection
                # ('new' means all the areas that are lower than the last top layer
                # we considered)
                my $unscaled_print_z = unscale $layer->print_z;
                my $min_top = min(keys %top) // max(keys %contact);
                push @$projection, map @{$contact{$_}}, grep { $_ > $unscaled_print_z && $_ < $min_top } keys %contact;
                
                # now find whether any projection falls onto this top surface
                my $touching = intersection($projection, [ map $_->p, @top ]);
                if (@$touching) {
                    $top{ unscale($layer->print_z) } = $touching;
                }
                
                # remove the areas that touched from the projection that will continue on 
                # next, lower, top surfaces
                $projection = diff($projection, $touching);
            }
        }
    }
    my @top_z = sort keys %top;
    
    # we now know the upper and lower boundaries for our support material object
    # (@contact_z and @top_z), so we can generate intermediate layers
    my @support_layers = _compute_support_layers(\@contact_z, \@top_z, $Slic3r::Config, $flow);
    
    # if we wanted to apply some special logic to the first support layers lying on
    # object's top surfaces this is the place to detect them
    
    # Let's now determine shells (interface layers) and normal support below them.
    # Let's now fill each support layer by generating shells (interface layers) and
    # clipping support area to the actual object boundaries.
    my %interface = ();  # layer_id => [ polygons ]
    my %support   = ();  # layer_id => [ polygons ]
    my $interface_layers = $Slic3r::Config->support_material_interface_layers;
    for my $layer_id (0 .. $#support_layers) {
        my $z = $support_layers[$layer_id];
        my $this = $contact{$z} // next;
        # count contact layer as interface layer
        for (my $i = $layer_id; $i >= 0 && $i > $layer_id-$interface_layers; $i--) {
            $z = $support_layers[$i];
            # Compute interface area on this layer as diff of upper contact area
            # (or upper interface area) and layer slices.
            # This diff is responsible of the contact between support material and
            # the top surfaces of the object. We should probably offset the top 
            # surfaces before performing the diff, but this needs investigation.
            $this = $interface{$i} = diff(
                [
                    @$this,
                    @{ $interface{$i} || [] },
                ],
                [
                    @{ $top{$z} || [] },
                ],
            );
        }
        
        # determine what layers does our support belong to
        for (my $i = $layer_id-$interface_layers; $i >= 0; $i--) {
            $z = $support_layers[$i];
            # Compute support area on this layer as diff of upper support area
            # and layer slices.
            $this = $support{$i} = diff(
                [
                    @$this,
                    @{ $support{$i} || [] },
                ],
                [
                    @{ $top{$z} || [] },
                    @{ $interface{$i} || [] },
                ],
            );
        }
    }
    
    push @{$self->support_layers}, map Slic3r::Layer::Support->new(
        object  => $self,
        id      => $_,
        height  => ($_ == 0) ? $support_layers[$_] : ($support_layers[$_] - $support_layers[$_-1]),
        print_z => scale $support_layers[$_],
        slice_z => -1,
        slices  => [],
    ), 0 .. $#support_layers;

    Slic3r::debugf "Generating patterns\n";
    
    # prepare fillers
    my $pattern = $Slic3r::Config->support_material_pattern;
    my @angles = ($Slic3r::Config->support_material_angle);
    if ($pattern eq 'rectilinear-grid') {
        $pattern = 'rectilinear';
        push @angles, $angles[0] + 90;
    }
    
    my %fillers = (
        interface   => $self->fill_maker->filler('rectilinear'),
        support     => $self->fill_maker->filler($pattern),
    );
    
    my $interface_angle = $Slic3r::Config->support_material_angle + 90;
    my $interface_spacing = $Slic3r::Config->support_material_interface_spacing + $flow->spacing;
    my $interface_density = $interface_spacing == 0 ? 1 : $flow->spacing / $interface_spacing;
    my $support_spacing = $Slic3r::Config->support_material_spacing + $flow->spacing;
    my $support_density = $support_spacing == 0 ? 1 : $flow->spacing / $support_spacing;
    
    my $process_layer = sub {
        my ($layer_id) = @_;
        my $result = { contact => [], interface => [], support => [] };
        
        $contact{$layer_id}     ||= [];
        $interface{$layer_id}   ||= [];
        $support{$layer_id}     ||= [];
        
        # contact
        if ((my $contact = $contact{$support_layers[$layer_id]}) && $contact_loops > 0) {
            my $overhang = $overhang{$support_layers[$layer_id]};
            $contact = [ grep $_->is_counter_clockwise, @$contact ];
            
            # generate the outermost loop
            my @loops0;
            {
                # find centerline of the external loop of the contours
                my @external_loops = offset($contact, -$flow->scaled_width/2);
                
                # apply a pattern to the loop
                my @positions = map Slic3r::Polygon->new(@$_)->split_at_first_point->regular_points($circle_distance), @external_loops;
                @loops0 = @{diff(
                    [ @external_loops ],
                    [ map $circle->clone->translate(@$_), @positions ],
                )};
            }
            
<<<<<<< HEAD
            # make more loops
            my @loops = @loops0;
            for my $i (2..$contact_loops) {
                my $d = ($i-1) * $flow->scaled_spacing;
                push @loops, offset2(\@loops0, -$d -0.5*$flow->scaled_spacing, +0.5*$flow->scaled_spacing);
=======
            if ($Slic3r::debug) {
                printf "Layer %d (z = %.2f) has %d generic support areas, %d normal interface areas, %d contact areas\n",
                    $i, $layer->print_z, scalar(@{$layers{$i}}), scalar(@{$layers_interfaces{$i}}), scalar(@{$layers_contact_areas{$i}});
>>>>>>> 51de3ce1
            }
            
            # clip such loops to the side oriented towards the object
            @loops = map Slic3r::Polyline->new(@$_),
                @{ Boost::Geometry::Utils::multi_polygon_multi_linestring_intersection(
                    [ offset_ex([ map @$_, @$overhang ], +scale 3) ],
                    [ map Slic3r::Polygon->new(@$_)->split_at_first_point, @loops ],
                ) };
            
            # subtract loops from the contact area to detect the remaining part
            $interface{$layer_id} = intersection(
                $interface{$layer_id},
                [ offset2(\@loops0, -($contact_loops) * $flow->scaled_spacing, +0.5*$flow->scaled_spacing) ],
            );
            
            # transform loops into ExtrusionPath objects
            @loops = map Slic3r::ExtrusionPath->pack(
                polyline        => $_,
                role            => EXTR_ROLE_SUPPORTMATERIAL,
                flow_spacing    => $flow->spacing,
            ), @loops;
            
            $result->{contact} = [ @loops ];
        }
        
        # interface
        if (@{$interface{$layer_id}}) {
            $fillers{interface}->angle($interface_angle);
            
            # steal some space from support
            $interface{$layer_id} = intersection(
                [ offset($interface{$layer_id}, scale 3) ],
                [ @{$interface{$layer_id}}, @{$support{$layer_id}} ],
            );
            $support{$layer_id} = diff(
                $support{$layer_id},
                $interface{$layer_id},
            );
            
            my @paths = ();
            foreach my $expolygon (offset_ex($interface{$layer_id}, -$flow->scaled_width/2)) {
                my @p = $fillers{interface}->fill_surface(
                    Slic3r::Surface->new(expolygon => $expolygon),
                    density         => $interface_density,
                    flow_spacing    => $flow->spacing,
                    complete        => 1,
                );
                my $params = shift @p;
                
                push @paths, map Slic3r::ExtrusionPath->pack(
                    polyline        => Slic3r::Polyline->new(@$_),
                    role            => EXTR_ROLE_SUPPORTMATERIAL,
                    height          => undef,
                    flow_spacing    => $params->{flow_spacing},
                ), @p;
            }            
            $result->{interface} = [ @paths ];
        }
        
        # support or flange
        if (@{$support{$layer_id}}) {
            my $filler = $fillers{support};
            $filler->angle($angles[ ($layer_id) % @angles ]);
            my $density         = $support_density;
            my $flow_spacing    = $flow->spacing;
            
            # TODO: use offset2_ex()
            my $to_infill = [ offset_ex(union($support{$layer_id}), -$flow->scaled_width/2) ];
            my @paths = ();
            
            # base flange
            if ($layer_id == 0) {
                $filler = $fillers{interface};
                $filler->angle($Slic3r::Config->support_material_angle + 90);
                $density        = 0.5;
                $flow_spacing   = $self->print->first_layer_support_material_flow->spacing;
            } else {
                # draw a perimeter all around support infill
                # TODO: use brim ordering algorithm
                push @paths, map Slic3r::ExtrusionPath->pack(
                    polyline        => $_->split_at_first_point,
                    role            => EXTR_ROLE_SUPPORTMATERIAL,
                    height          => undef,
                    flow_spacing    => $flow->spacing,
                ), map @$_, @$to_infill;
                
                # TODO: use offset2_ex()
                $to_infill = [ offset_ex([ map @$_, @$to_infill ], -$flow->scaled_spacing) ];
            }
            
            foreach my $expolygon (@$to_infill) {
                my @p = $filler->fill_surface(
                    Slic3r::Surface->new(expolygon => $expolygon),
                    density         => $density,
                    flow_spacing    => $flow_spacing,
                    complete        => 1,
                );
                my $params = shift @p;
                
                push @paths, map Slic3r::ExtrusionPath->pack(
                    polyline        => Slic3r::Polyline->new(@$_),
                    role            => EXTR_ROLE_SUPPORTMATERIAL,
                    height          => undef,
                    flow_spacing    => $params->{flow_spacing},
                ), @p;
            }
            
            $result->{support} = [ @paths ];
        }
        
        # islands
        $result->{islands} = union_ex([
            @{$interface{$layer_id} || []},
            @{$support{$layer_id}   || []},
        ]);
        
        return $result;
    };
    
    my $apply = sub {
        my ($layer_id, $result) = @_;
        my $layer = $self->support_layers->[$layer_id];
        
        my $interface_collection = Slic3r::ExtrusionPath::Collection->new(paths => [ @{$result->{contact}}, @{$result->{interface}} ]);
        $layer->support_interface_fills($interface_collection) if @{$interface_collection->paths} > 0;
        
        my $support_collection = Slic3r::ExtrusionPath::Collection->new(paths => $result->{support});
        $layer->support_fills($support_collection) if @{$support_collection->paths} > 0;
        
        $layer->support_islands($result->{islands});
    };
    Slic3r::parallelize(
        items => [ 0 .. $#{$self->support_layers} ],
        thread_cb => sub {
            my $q = shift;
            $Slic3r::Geometry::Clipper::clipper = Math::Clipper->new;
            my $result = {};
            while (defined (my $layer_id = $q->dequeue)) {
                $result->{$layer_id} = $process_layer->($layer_id);
            }
            return $result;
        },
        collect_cb => sub {
            my $result = shift;
            $apply->($_, $result->{$_}) for keys %$result;
        },
        no_threads_cb => sub {
            $apply->($_, $process_layer->($_)) for 0 .. $#{$self->support_layers};
        },
    );
}

sub _compute_support_layers {
    my ($contact_z, $top_z, $config, $flow) = @_;
    
    # quick table to check whether a given Z is a top surface
    my %top = map { $_ => 1 } @$top_z;
    
    # determine layer height for any non-contact layer
    # we use max() to prevent many ultra-thin layers to be inserted in case
    # layer_height > nozzle_diameter * 0.75
    my $support_material_height = max($config->layer_height, $flow->nozzle_diameter * 0.75);
    
    my @support_layers = sort { $a <=> $b } @$contact_z, @$top_z,
        (map { $_ + $flow->nozzle_diameter } @$top_z);
    
    # enforce first layer height
    my $first_layer_height = $config->get_value('first_layer_height');
    shift @support_layers while @support_layers && $support_layers[0] < $first_layer_height;
    unshift @support_layers, $first_layer_height;
    
    for (my $i = $#support_layers; $i >= 0; $i--) {
        my $target_height = $support_material_height;
        if ($i > 0 && $top{ $support_layers[$i-1] }) {
            $target_height = $flow->nozzle_diameter;
        }
        
        # enforce first layer height
        if (($i == 0 && $support_layers[$i] > $target_height + $first_layer_height)
            || ($support_layers[$i] - $support_layers[$i-1] > $target_height + Slic3r::Geometry::epsilon)) {
            splice @support_layers, $i, 0, ($support_layers[$i] - $target_height);
            $i++;
        }
    }
    
    # remove duplicates
    {
        my %sl = map { $_ => 1 } @support_layers;
        @support_layers = sort { $a <=> $b } keys %sl;
    }
    
    return @support_layers;
}

1;<|MERGE_RESOLUTION|>--- conflicted
+++ resolved
@@ -18,7 +18,6 @@
 has 'layer_height_ranges' => (is => 'rw', default => sub { [] }); # [ z_min, z_max, layer_height ]
 has 'fill_maker'        => (is => 'lazy');
 has '_slice_z_table'    => (is => 'lazy');
-has '_print_z_table'    => (is => 'lazy');
 
 sub BUILD {
     my $self = shift;
@@ -89,11 +88,6 @@
 sub _build__slice_z_table {
     my $self = shift;
     return Slic3r::Object::XS::ZTable->new([ map $_->slice_z, @{$self->layers} ]);
-}
-
-sub _build__print_z_table {
-    my $self = shift;
-    return Slic3r::Object::XS::ZTable->new([ map $_->print_z, @{$self->layers} ]);
 }
 
 # This should be probably moved in Print.pm at the point where we sort Layer objects
@@ -912,8 +906,8 @@
                 @{$layer->regions};
             my $nozzle_diameter = sum(@nozzle_diameters)/@nozzle_diameters;
             
-            my $contact_z = unscale($layer->print_z) - $nozzle_diameter * 1.5;
-            ###$contact_z = unscale($layer->print_z) - $layer->height;
+            my $contact_z = $layer->print_z - $nozzle_diameter * 1.5;
+            ###$contact_z = $layer->print_z - $layer->height;
             $contact{$contact_z}  = [ @contact ];
             $overhang{$contact_z} = [ @overhang ];
         }
@@ -931,14 +925,13 @@
                 # first add all the 'new' contact areas to the current projection
                 # ('new' means all the areas that are lower than the last top layer
                 # we considered)
-                my $unscaled_print_z = unscale $layer->print_z;
                 my $min_top = min(keys %top) // max(keys %contact);
-                push @$projection, map @{$contact{$_}}, grep { $_ > $unscaled_print_z && $_ < $min_top } keys %contact;
+                push @$projection, map @{$contact{$_}}, grep { $_ > $layer->print_z && $_ < $min_top } keys %contact;
                 
                 # now find whether any projection falls onto this top surface
                 my $touching = intersection($projection, [ map $_->p, @top ]);
                 if (@$touching) {
-                    $top{ unscale($layer->print_z) } = $touching;
+                    $top{ $layer->print_z } = $touching;
                 }
                 
                 # remove the areas that touched from the projection that will continue on 
@@ -1006,7 +999,7 @@
         object  => $self,
         id      => $_,
         height  => ($_ == 0) ? $support_layers[$_] : ($support_layers[$_] - $support_layers[$_-1]),
-        print_z => scale $support_layers[$_],
+        print_z => $support_layers[$_],
         slice_z => -1,
         slices  => [],
     ), 0 .. $#support_layers;
@@ -1059,17 +1052,11 @@
                 )};
             }
             
-<<<<<<< HEAD
             # make more loops
             my @loops = @loops0;
             for my $i (2..$contact_loops) {
                 my $d = ($i-1) * $flow->scaled_spacing;
                 push @loops, offset2(\@loops0, -$d -0.5*$flow->scaled_spacing, +0.5*$flow->scaled_spacing);
-=======
-            if ($Slic3r::debug) {
-                printf "Layer %d (z = %.2f) has %d generic support areas, %d normal interface areas, %d contact areas\n",
-                    $i, $layer->print_z, scalar(@{$layers{$i}}), scalar(@{$layers_interfaces{$i}}), scalar(@{$layers_contact_areas{$i}});
->>>>>>> 51de3ce1
             }
             
             # clip such loops to the side oriented towards the object
