--- conflicted
+++ resolved
@@ -1073,7 +1073,6 @@
             $fillers{interface}->angle($interface_angle);
             
             my @paths = ();
-<<<<<<< HEAD
             foreach my $expolygon (offset_ex($interface{$layer_id}, -$flow->scaled_width/2)) {
                 my @p = $fillers{interface}->fill_surface(
                     Slic3r::Surface->new(expolygon => $expolygon),
@@ -1088,38 +1087,7 @@
                     height          => undef,
                     flow_spacing    => $params->{flow_spacing},
                 ), @p;
-            }
-=======
-            foreach my $expolygon (@$expolygons) {
-                push @paths,
-                    map $_->pack,
-                    map {
-                        $_->height($height);
-                        
-                        # useless line because this coderef isn't called for layer 0 anymore;
-                        # let's keep it here just in case we want to make the base flange optional
-                        # in the future
-                        $_->flow_spacing($self->print->first_layer_support_material_flow->spacing)
-                            if $layer_id == 0;
-                        
-                        $_;
-                    }
-                    map $_->clip_with_expolygon($expolygon),
-                    ###map $_->clip_with_polygon($expolygon->bounding_box->polygon),  # currently disabled as a workaround for Boost failing at being idempotent
-                    ($is_interface && @$support_interface_patterns)
-                        ? @{$support_interface_patterns->[ $layer_id % @$support_interface_patterns ]}
-                        : @{$support_patterns->[ $layer_id % @$support_patterns ]};
-            };
-            return @paths;
-        };
-        my %layer_paths             = ();
-        my %layer_contact_paths     = ();
-        my %layer_islands           = ();
-        my $process_layer = sub {
-            my ($layer_id) = @_;
-            my $layer = $self->layers->[$layer_id];
->>>>>>> 0ad78eaf
-            
+            }            
             $result->{interface} = [ @paths ];
         }
         
