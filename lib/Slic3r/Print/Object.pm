--- conflicted
+++ resolved
@@ -996,10 +996,9 @@
         push @angles, $angles[0] + 90;
     }
     
-    my $fill = Slic3r::Fill->new(print => $self->print);
     my %fillers = (
-        interface   => $fill->filler('rectilinear'),
-        support     => $fill->filler($pattern),
+        interface   => $self->fill_maker->filler('rectilinear'),
+        support     => $self->fill_maker->filler($pattern),
     );
     
     my $interface_angle = $Slic3r::Config->support_material_angle + 90;
@@ -1014,16 +1013,10 @@
         
         my $result = { interface => [], support => [] };
         
-<<<<<<< HEAD
         # contact
         if (0 && $contact{$layer_id} && @{$contact{$layer_id}}) {
             # find centerline of the external loop of the contours
             my @external_loops = offset([ map @$_, @{$contact{$layer_id}} ], -$flow->scaled_width/2);
-=======
-        my $filler = $self->fill_maker->filler($pattern);
-        my $make_pattern = sub {
-            my ($expolygon, $density) = @_;
->>>>>>> bbb190dc
             
             # apply a pattern to the loop
             my @loops;
@@ -1121,11 +1114,7 @@
             
             # base flange
             if ($layer_id == 0) {
-<<<<<<< HEAD
                 $filler = $fillers{interface};
-=======
-                my $filler = $self->fill_maker->filler('rectilinear');
->>>>>>> bbb190dc
                 $filler->angle($Slic3r::Config->support_material_angle + 90);
                 $density        = 0.5;
                 $flow_spacing   = $self->print->first_layer_support_material_flow->spacing;
