package Slic3r::GUI::MainFrame;
use strict;
use warnings;
use utf8;

use File::Basename qw(basename dirname);
use List::Util qw(min);
use Slic3r::Geometry qw(X Y Z);
use Wx qw(:frame :bitmap :id :misc :notebook :panel :sizer :menu :dialog :filedialog
    :font :icon wxTheApp);
use Wx::Event qw(EVT_CLOSE EVT_MENU);
use base 'Wx::Frame';

our $last_input_file;
our $last_output_file;
our $last_config;

sub new {
    my ($class, %params) = @_;
    
    my $self = $class->SUPER::new(undef, -1, 'Slic3r', wxDefaultPosition, wxDefaultSize, wxDEFAULT_FRAME_STYLE);
    $self->SetIcon(Wx::Icon->new("$Slic3r::var/Slic3r_128px.png", wxBITMAP_TYPE_PNG) );
    
    # store input params
    $self->{mode} = $params{mode};
    $self->{mode} = 'expert' if $self->{mode} !~ /^(?:simple|expert)$/;
    $self->{no_plater} = $params{no_plater};
    $self->{loaded} = 0;
    
    # initialize tabpanel and menubar
    $self->_init_tabpanel;
    $self->_init_menubar;
    
    # initialize status bar
    $self->{statusbar} = Slic3r::GUI::ProgressStatusBar->new($self, -1);
    $self->{statusbar}->SetStatusText("Version $Slic3r::VERSION - Remember to check for updates at http://slic3r.org/");
    $self->SetStatusBar($self->{statusbar});
    
    $self->{loaded} = 1;
    
    # initialize layout
    {
        my $sizer = Wx::BoxSizer->new(wxVERTICAL);
        $sizer->Add($self->{tabpanel}, 1, wxEXPAND);
        $sizer->SetSizeHints($self);
        $self->SetSizer($sizer);
        $self->Fit;
<<<<<<< HEAD
        $self->SetMinSize([760, 550]);
        $self->SetSize($self->GetMinSize);
=======
        $self->SetMinSize([760, 490]);
        if (defined $Slic3r::GUI::Settings->{_}{main_frame_size}) {
            $self->SetSize([ split ',', $Slic3r::GUI::Settings->{_}{main_frame_size}, 2 ]);
            $self->Move([ split ',', $Slic3r::GUI::Settings->{_}{main_frame_pos}, 2 ]);
            $self->Maximize(1) if $Slic3r::GUI::Settings->{_}{main_frame_maximized};
        } else {
            $self->SetSize($self->GetMinSize);
        }
>>>>>>> 200130bc
        $self->Show;
        $self->Layout;
    }
    
    # declare events
    EVT_CLOSE($self, sub {
        my (undef, $event) = @_;
        
        if ($event->CanVeto && !$self->check_unsaved_changes) {
            $event->Veto;
            return;
        }
        
        # save window size
        $Slic3r::GUI::Settings->{_}{main_frame_pos}  = join ',', $self->GetScreenPositionXY;
        $Slic3r::GUI::Settings->{_}{main_frame_size} = join ',', $self->GetSizeWH;
        $Slic3r::GUI::Settings->{_}{main_frame_maximized} = $self->IsMaximized;
        wxTheApp->save_settings;
        
        # propagate event
        $event->Skip;
    });
    
    return $self;
}

sub _init_tabpanel {
    my ($self) = @_;
    
    $self->{tabpanel} = my $panel = Wx::Notebook->new($self, -1, wxDefaultPosition, wxDefaultSize, wxNB_TOP | wxTAB_TRAVERSAL);
    
    if (!$self->{no_plater}) {
        $panel->AddPage($self->{plater} = Slic3r::GUI::Plater->new($panel), "Plater");
    }
    $self->{options_tabs} = {};
    
    my $simple_config;
    if ($self->{mode} eq 'simple') {
        $simple_config = Slic3r::Config->load("$Slic3r::GUI::datadir/simple.ini")
            if -e Slic3r::encode_path("$Slic3r::GUI::datadir/simple.ini");
    }
    
    my $class_prefix = $self->{mode} eq 'simple' ? "Slic3r::GUI::SimpleTab::" : "Slic3r::GUI::Tab::";
    for my $tab_name (qw(print filament printer)) {
        my $tab;
        $tab = $self->{options_tabs}{$tab_name} = ($class_prefix . ucfirst $tab_name)->new($panel);
        $tab->on_value_change(sub {
            my ($opt_key, $value) = @_;
            
            my $config = $tab->config;
            if ($self->{plater}) {
                $self->{plater}->on_config_change($config); # propagate config change events to the plater
                $self->{plater}->on_extruders_change($value) if $opt_key eq 'extruders_count';
            }
            if ($self->{loaded}) {  # don't save while loading for the first time
                if ($self->{mode} eq 'simple') {
                    # save config
                    $self->config->save("$Slic3r::GUI::datadir/simple.ini");
                    
                    # save a copy into each preset section
                    # so that user gets the config when switching to expert mode
                    $config->save(sprintf "$Slic3r::GUI::datadir/%s/%s.ini", $tab->name, 'Simple Mode');
                    $Slic3r::GUI::Settings->{presets}{$tab->name} = 'Simple Mode.ini';
                    wxTheApp->save_settings;
                }
                $self->config->save($Slic3r::GUI::autosave) if $Slic3r::GUI::autosave;
            }
        });
        $tab->on_presets_changed(sub {
            if ($self->{plater}) {
                $self->{plater}->update_presets($tab_name, @_);
                $self->{plater}->on_config_change($tab->config);
            }
        });
        $tab->load_presets;
        $panel->AddPage($tab, $tab->title);
        $tab->load_config($simple_config) if $simple_config;
    }
    
    if ($self->{plater}) {
        $self->{plater}->on_select_preset(sub {
            my ($group, $preset) = @_;
	        $self->{options_tabs}{$group}->select_preset($preset);
        });
        
        # load initial config
        $self->{plater}->on_config_change($self->config);
    }
}

sub _init_menubar {
    my ($self) = @_;
    
    # File menu
    my $fileMenu = Wx::Menu->new;
    {
        $self->_append_menu_item($fileMenu, "&Load Config…\tCtrl+L", 'Load exported configuration file', sub {
            $self->load_config_file;
        });
        $self->_append_menu_item($fileMenu, "&Export Config…\tCtrl+E", 'Export current configuration to file', sub {
            $self->export_config;
        });
        $self->_append_menu_item($fileMenu, "&Load Config Bundle…", 'Load presets from a bundle', sub {
            $self->load_configbundle;
        });
        $self->_append_menu_item($fileMenu, "&Export Config Bundle…", 'Export all presets to file', sub {
            $self->export_configbundle;
        });
        $fileMenu->AppendSeparator();
        my $repeat;
        $self->_append_menu_item($fileMenu, "Q&uick Slice…\tCtrl+U", 'Slice file', sub {
            $self->quick_slice;
            $repeat->Enable(defined $Slic3r::GUI::MainFrame::last_input_file);
        });
        $self->_append_menu_item($fileMenu, "Quick Slice and Save &As…\tCtrl+Alt+U", 'Slice file and save as', sub {
            $self->quick_slice(save_as => 1);
            $repeat->Enable(defined $Slic3r::GUI::MainFrame::last_input_file);
        });
        $repeat = $self->_append_menu_item($fileMenu, "&Repeat Last Quick Slice\tCtrl+Shift+U", 'Repeat last quick slice', sub {
            $self->quick_slice(reslice => 1);
        });
        $repeat->Enable(0);
        $fileMenu->AppendSeparator();
        $self->_append_menu_item($fileMenu, "Slice to SV&G…\tCtrl+G", 'Slice file to SVG', sub {
            $self->quick_slice(save_as => 1, export_svg => 1);
        });
        $fileMenu->AppendSeparator();
        $self->_append_menu_item($fileMenu, "Repair STL file…", 'Automatically repair an STL file', sub {
            $self->repair_stl;
        });
        $fileMenu->AppendSeparator();
        $self->_append_menu_item($fileMenu, "Preferences…", 'Application preferences', sub {
            Slic3r::GUI::Preferences->new($self)->ShowModal;
        }, wxID_PREFERENCES);
        $fileMenu->AppendSeparator();
        $self->_append_menu_item($fileMenu, "&Quit", 'Quit Slic3r', sub {
            $self->Close(0);
        }, wxID_EXIT);
    }
    
    # Plater menu
    unless ($self->{no_plater}) {
        my $plater = $self->{plater};
        
        $self->{plater_menu} = Wx::Menu->new;
        $self->_append_menu_item($self->{plater_menu}, "Export G-code...", 'Export current plate as G-code', sub {
            $plater->export_gcode;
        });
        $self->_append_menu_item($self->{plater_menu}, "Export STL...", 'Export current plate as STL', sub {
            $plater->export_stl;
        });
        $self->_append_menu_item($self->{plater_menu}, "Export AMF...", 'Export current plate as AMF', sub {
            $plater->export_amf;
        });
        
        $self->{object_menu} = $self->{plater}->object_menu;
        $self->on_plater_selection_changed(0);
    }
    
    # Window menu
    my $windowMenu = Wx::Menu->new;
    {
        my $tab_count = $self->{no_plater} ? 3 : 4;
        $self->_append_menu_item($windowMenu, "Select &Plater Tab\tCtrl+1", 'Show the plater', sub {
            $self->select_tab(0);
        }) unless $self->{no_plater};
        $self->_append_menu_item($windowMenu, "Select P&rint Settings Tab\tCtrl+2", 'Show the print settings', sub {
            $self->select_tab($tab_count-3);
        });
        $self->_append_menu_item($windowMenu, "Select &Filament Settings Tab\tCtrl+3", 'Show the filament settings', sub {
            $self->select_tab($tab_count-2);
        });
        $self->_append_menu_item($windowMenu, "Select Print&er Settings Tab\tCtrl+4", 'Show the printer settings', sub {
            $self->select_tab($tab_count-1);
        });
    }
    
    # Help menu
    my $helpMenu = Wx::Menu->new;
    {
        $self->_append_menu_item($helpMenu, "&Configuration $Slic3r::GUI::ConfigWizard::wizard…", "Run Configuration $Slic3r::GUI::ConfigWizard::wizard", sub {
            $self->config_wizard;
        });
        $helpMenu->AppendSeparator();
        $self->_append_menu_item($helpMenu, "Slic3r &Website", 'Open the Slic3r website in your browser', sub {
            Wx::LaunchDefaultBrowser('http://slic3r.org/');
        });
        my $versioncheck = $self->_append_menu_item($helpMenu, "Check for &Updates...", 'Check for new Slic3r versions', sub {
            wxTheApp->check_version(manual => 1);
        });
        $versioncheck->Enable(wxTheApp->have_version_check);
        $self->_append_menu_item($helpMenu, "Slic3r &Manual", 'Open the Slic3r manual in your browser', sub {
            Wx::LaunchDefaultBrowser('http://manual.slic3r.org/');
        });
        $helpMenu->AppendSeparator();
        $self->_append_menu_item($helpMenu, "&About Slic3r", 'Show about dialog', sub {
            wxTheApp->about;
        });
    }
    
    # menubar
    # assign menubar to frame after appending items, otherwise special items
    # will not be handled correctly
    {
        my $menubar = Wx::MenuBar->new;
        $menubar->Append($fileMenu, "&File");
        $menubar->Append($self->{plater_menu}, "&Plater") if $self->{plater_menu};
        $menubar->Append($self->{object_menu}, "&Object") if $self->{object_menu};
        $menubar->Append($windowMenu, "&Window");
        $menubar->Append($helpMenu, "&Help");
        $self->SetMenuBar($menubar);
    }
}

sub is_loaded {
    my ($self) = @_;
    return $self->{loaded};
}

sub on_plater_selection_changed {
    my ($self, $have_selection) = @_;
    
    return if !defined $self->{object_menu};
    $self->{object_menu}->Enable($_->GetId, $have_selection)
        for $self->{object_menu}->GetMenuItems;
}

sub quick_slice {
    my $self = shift;
    my %params = @_;
    
    my $progress_dialog;
    eval {
        # validate configuration
        my $config = $self->config;
        $config->validate;
        
        # select input file
        my $input_file;
        my $dir = $Slic3r::GUI::Settings->{recent}{skein_directory} || $Slic3r::GUI::Settings->{recent}{config_directory} || '';
        if (!$params{reslice}) {
            my $dialog = Wx::FileDialog->new($self, 'Choose a file to slice (STL/OBJ/AMF):', $dir, "", &Slic3r::GUI::MODEL_WILDCARD, wxFD_OPEN | wxFD_FILE_MUST_EXIST);
            if ($dialog->ShowModal != wxID_OK) {
                $dialog->Destroy;
                return;
            }
            $input_file = $dialog->GetPaths;
            $dialog->Destroy;
            $last_input_file = $input_file unless $params{export_svg};
        } else {
            if (!defined $last_input_file) {
                Wx::MessageDialog->new($self, "No previously sliced file.",
                                       'Error', wxICON_ERROR | wxOK)->ShowModal();
                return;
            }
            if (! -e $last_input_file) {
                Wx::MessageDialog->new($self, "Previously sliced file ($last_input_file) not found.",
                                       'File Not Found', wxICON_ERROR | wxOK)->ShowModal();
                return;
            }
            $input_file = $last_input_file;
        }
        my $input_file_basename = basename($input_file);
        $Slic3r::GUI::Settings->{recent}{skein_directory} = dirname($input_file);
        wxTheApp->save_settings;
        
        my $print_center;
        {
            my $bed_shape = Slic3r::Polygon->new_scale(@{$config->bed_shape});
            $print_center = Slic3r::Pointf->new_unscale(@{$bed_shape->bounding_box->center});
        }
        
        my $sprint = Slic3r::Print::Simple->new(
            print_center    => $print_center,
            status_cb       => sub {
                my ($percent, $message) = @_;
                return if &Wx::wxVERSION_STRING !~ / 2\.(8\.|9\.[2-9])/;
                $progress_dialog->Update($percent, "$message…");
            },
        );
        
        # keep model around
        my $model = Slic3r::Model->read_from_file($input_file);
        
        $sprint->apply_config($config);
        $sprint->set_model($model);
        
        {
            my $extra = $self->extra_variables;
            $sprint->placeholder_parser->set($_, $extra->{$_}) for keys %$extra;
        }
        
        # select output file
        my $output_file;
        if ($params{reslice}) {
            $output_file = $last_output_file if defined $last_output_file;
        } elsif ($params{save_as}) {
            $output_file = $sprint->expanded_output_filepath;
            $output_file =~ s/\.gcode$/.svg/i if $params{export_svg};
            my $dlg = Wx::FileDialog->new($self, 'Save ' . ($params{export_svg} ? 'SVG' : 'G-code') . ' file as:',
                wxTheApp->output_path(dirname($output_file)),
                basename($output_file), $params{export_svg} ? &Slic3r::GUI::FILE_WILDCARDS->{svg} : &Slic3r::GUI::FILE_WILDCARDS->{gcode}, wxFD_SAVE);
            if ($dlg->ShowModal != wxID_OK) {
                $dlg->Destroy;
                return;
            }
            $output_file = $dlg->GetPath;
            $last_output_file = $output_file unless $params{export_svg};
            $Slic3r::GUI::Settings->{_}{last_output_path} = dirname($output_file);
            wxTheApp->save_settings;
            $dlg->Destroy;
        }
        
        # show processbar dialog
        $progress_dialog = Wx::ProgressDialog->new('Slicing…', "Processing $input_file_basename…", 
            100, $self, 0);
        $progress_dialog->Pulse;
        
        {
            my @warnings = ();
            local $SIG{__WARN__} = sub { push @warnings, $_[0] };
            
            $sprint->output_file($output_file);
            if ($params{export_svg}) {
                $sprint->export_svg;
            } else {
                $sprint->export_gcode;
            }
            $sprint->status_cb(undef);
            Slic3r::GUI::warning_catcher($self)->($_) for @warnings;
        }
        $progress_dialog->Destroy;
        undef $progress_dialog;
        
        my $message = "$input_file_basename was successfully sliced.";
        wxTheApp->notify($message);
        Wx::MessageDialog->new($self, $message, 'Slicing Done!', 
            wxOK | wxICON_INFORMATION)->ShowModal;
    };
    Slic3r::GUI::catch_error($self, sub { $progress_dialog->Destroy if $progress_dialog });
}

sub repair_stl {
    my $self = shift;
    
    my $input_file;
    {
        my $dir = $Slic3r::GUI::Settings->{recent}{skein_directory} || $Slic3r::GUI::Settings->{recent}{config_directory} || '';
        my $dialog = Wx::FileDialog->new($self, 'Select the STL file to repair:', $dir, "", &Slic3r::GUI::FILE_WILDCARDS->{stl}, wxFD_OPEN | wxFD_FILE_MUST_EXIST);
        if ($dialog->ShowModal != wxID_OK) {
            $dialog->Destroy;
            return;
        }
        $input_file = $dialog->GetPaths;
        $dialog->Destroy;
    }
    
    my $output_file = $input_file;
    {
        $output_file =~ s/\.stl$/_fixed.obj/i;
        my $dlg = Wx::FileDialog->new($self, "Save OBJ file (less prone to coordinate errors than STL) as:", dirname($output_file),
            basename($output_file), &Slic3r::GUI::FILE_WILDCARDS->{obj}, wxFD_SAVE | wxFD_OVERWRITE_PROMPT);
        if ($dlg->ShowModal != wxID_OK) {
            $dlg->Destroy;
            return undef;
        }
        $output_file = $dlg->GetPath;
        $dlg->Destroy;
    }
    
    my $tmesh = Slic3r::TriangleMesh->new;
    $tmesh->ReadSTLFile(Slic3r::encode_path($input_file));
    $tmesh->repair;
    $tmesh->WriteOBJFile(Slic3r::encode_path($output_file));
    Slic3r::GUI::show_info($self, "Your file was repaired.", "Repair");
}

sub extra_variables {
    my $self = shift;
    
    my %extra_variables = ();
    if ($self->{mode} eq 'expert') {
        $extra_variables{"${_}_preset"} = $self->{options_tabs}{$_}->get_current_preset->name
            for qw(print filament printer);
    }
    return { %extra_variables };
}

sub export_config {
    my $self = shift;
    
    my $config = $self->config;
    eval {
        # validate configuration
        $config->validate;
    };
    Slic3r::GUI::catch_error($self) and return;
    
    my $dir = $last_config ? dirname($last_config) : $Slic3r::GUI::Settings->{recent}{config_directory} || $Slic3r::GUI::Settings->{recent}{skein_directory} || '';
    my $filename = $last_config ? basename($last_config) : "config.ini";
    my $dlg = Wx::FileDialog->new($self, 'Save configuration as:', $dir, $filename, 
        &Slic3r::GUI::FILE_WILDCARDS->{ini}, wxFD_SAVE | wxFD_OVERWRITE_PROMPT);
    if ($dlg->ShowModal == wxID_OK) {
        my $file = $dlg->GetPath;
        $Slic3r::GUI::Settings->{recent}{config_directory} = dirname($file);
        wxTheApp->save_settings;
        $last_config = $file;
        $config->save($file);
    }
    $dlg->Destroy;
}

sub load_config_file {
    my $self = shift;
    my ($file) = @_;
    
    if (!$file) {
        return unless $self->check_unsaved_changes;
        my $dir = $last_config ? dirname($last_config) : $Slic3r::GUI::Settings->{recent}{config_directory} || $Slic3r::GUI::Settings->{recent}{skein_directory} || '';
        my $dlg = Wx::FileDialog->new($self, 'Select configuration to load:', $dir, "config.ini", 
                &Slic3r::GUI::FILE_WILDCARDS->{ini}, wxFD_OPEN | wxFD_FILE_MUST_EXIST);
        return unless $dlg->ShowModal == wxID_OK;
        ($file) = $dlg->GetPaths;
        $dlg->Destroy;
    }
    $Slic3r::GUI::Settings->{recent}{config_directory} = dirname($file);
    wxTheApp->save_settings;
    $last_config = $file;
    for my $tab (values %{$self->{options_tabs}}) {
        $tab->load_config_file($file);
    }
}

sub export_configbundle {
    my $self = shift;
    
    eval {
        # validate current configuration in case it's dirty
        $self->config->validate;
    };
    Slic3r::GUI::catch_error($self) and return;
    
    my $dir = $last_config ? dirname($last_config) : $Slic3r::GUI::Settings->{recent}{config_directory} || $Slic3r::GUI::Settings->{recent}{skein_directory} || '';
    my $filename = "Slic3r_config_bundle.ini";
    my $dlg = Wx::FileDialog->new($self, 'Save presets bundle as:', $dir, $filename, 
        &Slic3r::GUI::FILE_WILDCARDS->{ini}, wxFD_SAVE | wxFD_OVERWRITE_PROMPT);
    if ($dlg->ShowModal == wxID_OK) {
        my $file = $dlg->GetPath;
        $Slic3r::GUI::Settings->{recent}{config_directory} = dirname($file);
        wxTheApp->save_settings;
        
        # leave default category empty to prevent the bundle from being parsed as a normal config file
        my $ini = { _ => {} };
        $ini->{settings}{$_} = $Slic3r::GUI::Settings->{_}{$_} for qw(autocenter mode);
        $ini->{presets} = $Slic3r::GUI::Settings->{presets};
        if (-e "$Slic3r::GUI::datadir/simple.ini") {
            my $config = Slic3r::Config->load("$Slic3r::GUI::datadir/simple.ini");
            $ini->{simple} = $config->as_ini->{_};
        }
        
        foreach my $section (qw(print filament printer)) {
            my %presets = wxTheApp->presets($section);
            foreach my $preset_name (keys %presets) {
                my $config = Slic3r::Config->load($presets{$preset_name});
                $ini->{"$section:$preset_name"} = $config->as_ini->{_};
            }
        }
        
        Slic3r::Config->write_ini($file, $ini);
    }
    $dlg->Destroy;
}

sub load_configbundle {
    my $self = shift;
    
    my $dir = $last_config ? dirname($last_config) : $Slic3r::GUI::Settings->{recent}{config_directory} || $Slic3r::GUI::Settings->{recent}{skein_directory} || '';
    my $dlg = Wx::FileDialog->new($self, 'Select configuration to load:', $dir, "config.ini", 
            &Slic3r::GUI::FILE_WILDCARDS->{ini}, wxFD_OPEN | wxFD_FILE_MUST_EXIST);
    return unless $dlg->ShowModal == wxID_OK;
    my ($file) = $dlg->GetPaths;
    $dlg->Destroy;
    
    $Slic3r::GUI::Settings->{recent}{config_directory} = dirname($file);
    wxTheApp->save_settings;
    
    # load .ini file
    my $ini = Slic3r::Config->read_ini($file);
    
    if ($ini->{settings}) {
        $Slic3r::GUI::Settings->{_}{$_} = $ini->{settings}{$_} for keys %{$ini->{settings}};
        wxTheApp->save_settings;
    }
    if ($ini->{presets}) {
        $Slic3r::GUI::Settings->{presets} = $ini->{presets};
        wxTheApp->save_settings;
    }
    if ($ini->{simple}) {
        my $config = Slic3r::Config->load_ini_hash($ini->{simple});
        $config->save("$Slic3r::GUI::datadir/simple.ini");
        if ($self->{mode} eq 'simple') {
            foreach my $tab (values %{$self->{options_tabs}}) {
                $tab->load_config($config) for values %{$self->{options_tabs}};
            }
        }
    }
    my $imported = 0;
    foreach my $ini_category (sort keys %$ini) {
        next unless $ini_category =~ /^(print|filament|printer):(.+)$/;
        my ($section, $preset_name) = ($1, $2);
        my $config = Slic3r::Config->load_ini_hash($ini->{$ini_category});
        $config->save(sprintf "$Slic3r::GUI::datadir/%s/%s.ini", $section, $preset_name);
        $imported++;
    }
    if ($self->{mode} eq 'expert') {
        foreach my $tab (values %{$self->{options_tabs}}) {
            $tab->load_presets;
        }
    }
    my $message = sprintf "%d presets successfully imported.", $imported;
    if ($self->{mode} eq 'simple' && $Slic3r::GUI::Settings->{_}{mode} eq 'expert') {
        Slic3r::GUI::show_info($self, "$message You need to restart Slic3r to make the changes effective.");
    } else {
        Slic3r::GUI::show_info($self, $message);
    }
}

sub load_config {
    my $self = shift;
    my ($config) = @_;
    
    foreach my $tab (values %{$self->{options_tabs}}) {
        $tab->load_config($config);
    }
}

sub config_wizard {
    my $self = shift;

    return unless $self->check_unsaved_changes;
    if (my $config = Slic3r::GUI::ConfigWizard->new($self)->run) {
        if ($self->{mode} eq 'expert') {
            for my $tab (values %{$self->{options_tabs}}) {
                $tab->select_default_preset;
            }
        } else {
            # TODO: select default settings in simple mode
        }
        $self->load_config($config);
        if ($self->{mode} eq 'expert') {
            for my $tab (values %{$self->{options_tabs}}) {
                $tab->save_preset('My Settings');
            }
        }
    }
}

=head2 config

This method collects all config values from the tabs and merges them into a single config object.

=cut

sub config {
    my $self = shift;
    
    return Slic3r::Config->new_from_defaults
        if !exists $self->{options_tabs}{print}
            || !exists $self->{options_tabs}{filament}
            || !exists $self->{options_tabs}{printer};
    
    # retrieve filament presets and build a single config object for them
    my $filament_config;
    if (!$self->{plater} || $self->{plater}->filament_presets == 1 || $self->{mode} eq 'simple') {
        $filament_config = $self->{options_tabs}{filament}->config;
    } else {
        # TODO: handle dirty presets.
        # perhaps plater shouldn't expose dirty presets at all in multi-extruder environments.
        my $i = -1;
        foreach my $preset_idx ($self->{plater}->filament_presets) {
            $i++;
            my $preset = $self->{options_tabs}{filament}->get_preset($preset_idx);
            my $config = $self->{options_tabs}{filament}->get_preset_config($preset);
            if (!$filament_config) {
                $filament_config = $config->clone;
                next;
            }
            foreach my $opt_key (@{$config->get_keys}) {
                my $value = $filament_config->get($opt_key);
                next unless ref $value eq 'ARRAY';
                $value->[$i] = $config->get($opt_key)->[0];
                $filament_config->set($opt_key, $value);
            }
        }
    }
    
    my $config = Slic3r::Config->merge(
        Slic3r::Config->new_from_defaults,
        $self->{options_tabs}{print}->config,
        $self->{options_tabs}{printer}->config,
        $filament_config,
    );
    
    if ($self->{mode} eq 'simple') {
        # set some sensible defaults
        $config->set('first_layer_height', $config->nozzle_diameter->[0]);
        $config->set('avoid_crossing_perimeters', 1);
        $config->set('infill_every_layers', 10);
    } else {
        my $extruders_count = $self->{options_tabs}{printer}{extruders_count};
        $config->set("${_}_extruder", min($config->get("${_}_extruder"), $extruders_count))
            for qw(perimeter infill support_material support_material_interface);
    }
    
    return $config;
}

sub check_unsaved_changes {
    my $self = shift;
    
    my @dirty = ();
    foreach my $tab (values %{$self->{options_tabs}}) {
        push @dirty, $tab->title if $tab->is_dirty;
    }
    
    if (@dirty) {
        my $titles = join ', ', @dirty;
        my $confirm = Wx::MessageDialog->new($self, "You have unsaved changes ($titles). Discard changes and continue anyway?",
                                             'Unsaved Presets', wxICON_QUESTION | wxYES_NO | wxNO_DEFAULT);
        return ($confirm->ShowModal == wxID_YES);
    }
    
    return 1;
}

sub select_tab {
    my ($self, $tab) = @_;
    $self->{tabpanel}->ChangeSelection($tab);
}

sub _append_menu_item {
    my ($self, $menu, $string, $description, $cb, $id) = @_;
    
    $id //= &Wx::NewId();
    my $item = $menu->Append($id, $string, $description);
    EVT_MENU($self, $id, $cb);
    return $item;
}

1;<|MERGE_RESOLUTION|>--- conflicted
+++ resolved
@@ -45,10 +45,6 @@
         $sizer->SetSizeHints($self);
         $self->SetSizer($sizer);
         $self->Fit;
-<<<<<<< HEAD
-        $self->SetMinSize([760, 550]);
-        $self->SetSize($self->GetMinSize);
-=======
         $self->SetMinSize([760, 490]);
         if (defined $Slic3r::GUI::Settings->{_}{main_frame_size}) {
             $self->SetSize([ split ',', $Slic3r::GUI::Settings->{_}{main_frame_size}, 2 ]);
@@ -57,7 +53,6 @@
         } else {
             $self->SetSize($self->GetMinSize);
         }
->>>>>>> 200130bc
         $self->Show;
         $self->Layout;
     }
