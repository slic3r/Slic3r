--- conflicted
+++ resolved
@@ -47,12 +47,9 @@
     my $self = $class->SUPER::new($parent, -1, wxDefaultPosition, wxDefaultSize, wxTAB_TRAVERSAL);
     $self->{config} = Slic3r::Config->new_from_defaults(qw(
         bed_shape complete_objects extruder_clearance_radius skirts skirt_distance brim_width
-<<<<<<< HEAD
         octoprint_host octoprint_apikey
         repetier_host repetier_apikey repetier_printer
-=======
         serial_port serial_speed octoprint_host octoprint_apikey
->>>>>>> 83c91a35
     ));
     $self->{model} = Slic3r::Model->new;
     $self->{print} = Slic3r::Print->new;
@@ -1239,10 +1236,13 @@
     
     my $message;
     my $send_gcode = 0;
-<<<<<<< HEAD
-
+
+    my $do_print = 0;
     if ($result) {
-        if ($self->{send_gcode_file}) {
+        if ($self->{print_file}) {
+            $message = "File added to print queue";
+            $do_print = 1;
+        } elsif ($self->{send_gcode_file}) {
             if ($self->{config}->octoprint_host) {
                 $message = "Sending G-code file to the OctoPrint server...";
             } elsif ($self->{config}->repetier_host) {
@@ -1250,15 +1250,6 @@
             } else {
                 $message = "Sending G-code file to the remote server...";
             }
-=======
-    my $do_print = 0;
-    if ($result) {
-        if ($self->{print_file}) {
-            $message = "File added to print queue";
-            $do_print = 1;
-        } elsif ($self->{send_gcode_file}) {
-            $message = "Sending G-code file to the OctoPrint server...";
->>>>>>> 83c91a35
             $send_gcode = 1;
         } else {
             $message = "G-code file exported to " . $self->{export_gcode_output_file};
