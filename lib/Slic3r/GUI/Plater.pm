--- conflicted
+++ resolved
@@ -185,19 +185,10 @@
     $self->{btn_export_gcode} = Wx::Button->new($self, -1, "Export G-code…", wxDefaultPosition, [-1, 30], wxBU_LEFT);
     $self->{btn_send_gcode} = Wx::Button->new($self, -1, "Send to printer", wxDefaultPosition, [-1, 30], wxBU_LEFT);
     $self->{btn_export_stl} = Wx::Button->new($self, -1, "Export STL…", wxDefaultPosition, [-1, 30], wxBU_LEFT);
-<<<<<<< HEAD
     $self->{btn_export_pdf} = Wx::Button->new($self, -1, "Export PDF…", wxDefaultPosition, [-1, 30], wxBU_LEFT);
-    $self->{btn_toolpaths_preview} = Wx::Button->new($self, -1, "Toolpaths preview…", wxDefaultPosition, [-1, 30], wxBU_LEFT);
-    $self->{btn_export_gcode}->SetFont($Slic3r::GUI::small_font);
-    $self->{btn_export_stl}->SetFont($Slic3r::GUI::small_font);
-    $self->{btn_export_pdf}->SetFont($Slic3r::GUI::small_font);
-    $self->{btn_toolpaths_preview}->SetFont($Slic3r::GUI::small_font);
-    $self->{btn_toolpaths_preview}->Disable;
-=======
     #$self->{btn_export_gcode}->SetFont($Slic3r::GUI::small_font);
     #$self->{btn_export_stl}->SetFont($Slic3r::GUI::small_font);
     $self->{btn_send_gcode}->Hide;
->>>>>>> 200130bc
     
     if ($Slic3r::GUI::have_button_icons) {
         my %icons = qw(
@@ -208,11 +199,8 @@
             export_gcode    cog_go.png
             send_gcode      arrow_up.png
             export_stl      brick_go.png
-<<<<<<< HEAD
             export_pdf      layers.png
             toolpaths_preview joystick.png
-=======
->>>>>>> 200130bc
             
             increase        add.png
             decrease        delete.png
@@ -238,11 +226,7 @@
         Slic3r::thread_cleanup();
     });
     EVT_BUTTON($self, $self->{btn_export_stl}, \&export_stl);
-<<<<<<< HEAD
     EVT_BUTTON($self, $self->{btn_export_pdf}, \&export_pdf);
-    EVT_BUTTON($self, $self->{btn_toolpaths_preview}, \&toolpaths_preview);
-=======
->>>>>>> 200130bc
     
     if ($self->{htoolbar}) {
         EVT_TOOL($self, TB_ADD, sub { $self->add; });
@@ -381,24 +365,12 @@
             }
         }
         
-<<<<<<< HEAD
-        my $right_buttons_sizer = Wx::BoxSizer->new(wxVERTICAL);
-        $right_buttons_sizer->Add($presets, 0, wxEXPAND, 0) if defined $presets;
-        $right_buttons_sizer->Add($self->{btn_export_gcode}, 0, wxEXPAND | wxTOP, 8);
-        $right_buttons_sizer->Add($self->{btn_toolpaths_preview}, 0, wxEXPAND | wxTOP, 2);
-        $right_buttons_sizer->Add($self->{btn_export_stl}, 0, wxEXPAND | wxTOP, 2);
-        $right_buttons_sizer->Add($self->{btn_export_pdf}, 0, wxEXPAND | wxTOP, 2);
-        
-        my $right_top_sizer = Wx::BoxSizer->new(wxHORIZONTAL);
-        $right_top_sizer->Add($self->{list}, 1, wxEXPAND | wxLEFT, 5);
-        $right_top_sizer->Add($right_buttons_sizer, 0, wxEXPAND | wxALL, 10);
-=======
         my $buttons_sizer = Wx::BoxSizer->new(wxHORIZONTAL);
         $buttons_sizer->AddStretchSpacer(1);
         $buttons_sizer->Add($self->{btn_export_stl}, 0, wxALIGN_RIGHT, 0);
+        $buttons_sizer->Add($self->{btn_export_pdf}, 0, wxALIGN_RIGHT, 0);
         $buttons_sizer->Add($self->{btn_send_gcode}, 0, wxALIGN_RIGHT, 0);
         $buttons_sizer->Add($self->{btn_export_gcode}, 0, wxALIGN_RIGHT, 0);
->>>>>>> 200130bc
         
         my $right_sizer = Wx::BoxSizer->new(wxVERTICAL);
         $right_sizer->Add($presets, 0, wxEXPAND | wxTOP, 10) if defined $presets;
@@ -1477,11 +1449,7 @@
     my $have_objects = @{$self->{objects}} ? 1 : 0;
     my $method = $have_objects ? 'Enable' : 'Disable';
     $self->{"btn_$_"}->$method
-<<<<<<< HEAD
-        for grep $self->{"btn_$_"}, qw(reset arrange export_gcode export_stl export_pdf);
-=======
-        for grep $self->{"btn_$_"}, qw(reset arrange export_gcode export_stl send_gcode);
->>>>>>> 200130bc
+        for grep $self->{"btn_$_"}, qw(reset arrange export_gcode export_stl export_pdf send_gcode);
     
     if ($self->{htoolbar}) {
         $self->{htoolbar}->EnableTool($_, $have_objects)
