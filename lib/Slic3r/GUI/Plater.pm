--- conflicted
+++ resolved
@@ -6,11 +6,7 @@
 use File::Basename qw(basename dirname);
 use List::Util qw(max sum);
 use Math::ConvexHull qw(convex_hull);
-<<<<<<< HEAD
-use Slic3r::Geometry qw(X Y Z X1 Y1 X2 Y2 scale unscale remove_coinciding_points);
-=======
 use Slic3r::Geometry qw(X Y Z X1 Y1 X2 Y2 MIN MAX);
->>>>>>> 35e449e8
 use Slic3r::Geometry::Clipper qw(JT_ROUND);
 use threads::shared qw(shared_clone);
 use Wx qw(:bitmap :brush :button :cursor :dialog :filedialog :font :keycode :icon :id :listctrl :misc :panel :pen :sizer :toolbar :window);
@@ -698,20 +694,8 @@
     my ($obj_idx) = @_;
     
     my $cb = sub {
-<<<<<<< HEAD
-        my $object = $self->{print}->objects->[$obj_idx];
-        my @points = map [ @$_[X,Y] ], @{$object->mesh->vertices};
-        remove_coinciding_points(\@points);
-        my $convex_hull = Slic3r::Polygon->new(convex_hull(\@points));
-        for (@$convex_hull) {
-            @$_ = map $self->to_pixel($_), @$_;
-        }
-        $convex_hull->simplify(0.3);
-        $self->{thumbnails}->[$obj_idx] = $convex_hull;  # ignored in multithread environment
-=======
         my $object = $self->{objects}[$obj_idx];
         my $thumbnail = $object->make_thumbnail(scaling_factor => $self->{scaling_factor});
->>>>>>> 35e449e8
         
         if ($Slic3r::have_threads) {
             Wx::PostEvent($self, Wx::PlThreadEvent->new(-1, $THUMBNAIL_DONE_EVENT, shared_clone([ $obj_idx, $thumbnail ])));
@@ -1051,6 +1035,7 @@
     my %params = @_;
     
     my @points = map [ @$_[X,Y] ], @{$self->mesh->vertices};
+    Slic3r::Geometry::remove_coinciding_points(\@points);
     my $convex_hull = Slic3r::Polygon->new(convex_hull(\@points));
     for (@$convex_hull) {
         @$_ = map $_ * $params{scaling_factor}, @$_;
