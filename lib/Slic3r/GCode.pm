--- conflicted
+++ resolved
@@ -205,21 +205,12 @@
     
     # adjust acceleration
     my $acceleration;
-<<<<<<< HEAD
-    if ($Slic3r::Config->perimeter_acceleration && $path->is_perimeter) {
-        $acceleration = $Slic3r::Config->perimeter_acceleration;
-    } elsif ($Slic3r::Config->infill_acceleration && $path->is_fill) {
-        $acceleration = $Slic3r::Config->infill_acceleration;
-    } elsif ($Slic3r::Config->infill_acceleration && $path->is_bridge) {
-        $acceleration = $Slic3r::Config->bridge_acceleration;
-=======
     if ($self->config->perimeter_acceleration && $path->is_perimeter) {
         $acceleration = $self->config->perimeter_acceleration;
     } elsif ($self->config->infill_acceleration && $path->is_fill) {
         $acceleration = $self->config->infill_acceleration;
-    } elsif ($self->config->infill_acceleration && ($path->role == EXTR_ROLE_BRIDGE || $path->role == EXTR_ROLE_INTERNALBRIDGE)) {
+    } elsif ($self->config->infill_acceleration && $path->is_bridge) {
         $acceleration = $self->config->bridge_acceleration;
->>>>>>> 2993a165
     }
     $gcode .= $self->set_acceleration($acceleration) if $acceleration;
     
