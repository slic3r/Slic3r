package Slic3r::GCode;
use Moo;

use List::Util qw(min max first);
use Slic3r::ExtrusionPath ':roles';
use Slic3r::Geometry qw(scale unscale scaled_epsilon points_coincide PI X Y B);

has 'multiple_extruders' => (is => 'ro', default => sub {0} );
has 'layer'              => (is => 'rw');
has 'shift_x'            => (is => 'rw', default => sub {0} );
has 'shift_y'            => (is => 'rw', default => sub {0} );
has 'z'                  => (is => 'rw');
has 'speed'              => (is => 'rw');

has 'extruder'           => (is => 'rw');
has 'extrusion_distance' => (is => 'rw', default => sub {0} );
has 'elapsed_time'       => (is => 'rw', default => sub {0} );  # seconds
has 'total_extrusion_length' => (is => 'rw', default => sub {0} );
has 'lifted'             => (is => 'rw', default => sub {0} );
has 'last_pos'           => (is => 'rw', default => sub { Slic3r::Point->new(0,0) } );
has 'last_speed'         => (is => 'rw', default => sub {""});
has 'last_f'             => (is => 'rw', default => sub {""});
has 'force_f'            => (is => 'rw', default => sub {0});
has 'last_fan_speed'     => (is => 'rw', default => sub {0});
has 'dec'                => (is => 'ro', default => sub { 3 } );

# used for vibration limit:
has 'limit_frequency'    => (is => 'rw', default => sub { 0 });
has 'last_dir'           => (is => 'ro', default => sub { [0,0] });
has 'segment_time'       => (is => 'ro', default => sub { [ [0,0,0], [0,0,0] ] });

# calculate speeds (mm/min)
has 'speeds' => (
    is      => 'ro',
    default => sub {+{
        map { $_ => 60 * $Slic3r::Config->get_value("${_}_speed") }
            qw(travel perimeter small_perimeter external_perimeter infill
                solid_infill top_solid_infill support_material bridge gap_fill),
    }},
);

# assign speeds to roles
my %role_speeds = (
    &EXTR_ROLE_PERIMETER                    => 'perimeter',
    &EXTR_ROLE_SMALLPERIMETER               => 'small_perimeter',
    &EXTR_ROLE_EXTERNAL_PERIMETER           => 'external_perimeter',
    &EXTR_ROLE_CONTOUR_INTERNAL_PERIMETER   => 'perimeter',
    &EXTR_ROLE_FILL                         => 'infill',
    &EXTR_ROLE_SOLIDFILL                    => 'solid_infill',
    &EXTR_ROLE_TOPSOLIDFILL                 => 'top_solid_infill',
    &EXTR_ROLE_BRIDGE                       => 'bridge',
    &EXTR_ROLE_SKIRT                        => 'perimeter',
    &EXTR_ROLE_SUPPORTMATERIAL              => 'support_material',
    &EXTR_ROLE_GAPFILL                      => 'gap_fill',
);

sub set_shift {
    my $self = shift;
    my @shift = @_;
    
    $self->shift_x($shift[X]);
    $self->shift_y($shift[Y]);
    
    $self->last_pos->translate(map -(scale $_), @shift);
}

# this method accepts Z in scaled coordinates
sub move_z {
    my $self = shift;
    my ($z, $comment) = @_;
    
    $z *= &Slic3r::SCALING_FACTOR;
    $z += $Slic3r::Config->z_offset;
    
    my $gcode = "";
            
    my $current_z = $self->z;
    if (!defined $current_z || $current_z != ($z + $self->lifted)) {
        $gcode .= $self->retract(move_z => $z);
        $self->speed('travel');
        $gcode .= $self->G0(undef, $z, 0, $comment || ('move to next layer (' . $self->layer->id . ')'))
            unless ($current_z // -1) != ($self->z // -1);
    }
    
    return $gcode;
}

sub extrude {
    my $self = shift;
    
    ($_[0]->isa('Slic3r::ExtrusionLoop') || $_[0]->isa('Slic3r::ExtrusionLoop::Packed'))
        ? $self->extrude_loop(@_)
        : $self->extrude_path(@_);
}

sub extrude_loop {
    my $self = shift;
    my ($loop, $description) = @_;
    
    # extrude all loops ccw
    $loop = $loop->unpack if $loop->isa('Slic3r::ExtrusionLoop::Packed');
    $loop->polygon->make_counter_clockwise;
    
    # find the point of the loop that is closest to the current extruder position
    # or randomize if requested
    my $last_pos = $self->last_pos;
    if ($Slic3r::Config->randomize_start && $loop->role == EXTR_ROLE_CONTOUR_INTERNAL_PERIMETER) {
        $last_pos = Slic3r::Point->new(scale $Slic3r::Config->print_center->[X], scale $Slic3r::Config->bed_size->[Y]);
        $last_pos->rotate(rand(2*PI), $Slic3r::Config->print_center);
    }
    my $start_index = $loop->nearest_point_index_to($last_pos);
    
    # split the loop at the starting point and make a path
    my $extrusion_path = $loop->split_at_index($start_index);
    
    # clip the path to avoid the extruder to get exactly on the first point of the loop;
    # if polyline was shorter than the clipping distance we'd get a null polyline, so
    # we discard it in that case
    $extrusion_path->clip_end(scale $extrusion_path->flow_spacing * &Slic3r::LOOP_CLIPPING_LENGTH_OVER_SPACING);
    return '' if !@{$extrusion_path->polyline};
    
    # extrude along the path
    return $self->extrude_path($extrusion_path, $description);
}

sub extrude_path {
    my $self = shift;
    my ($path, $description, $recursive) = @_;
    
    $path = $path->unpack if $path->isa('Slic3r::ExtrusionPath::Packed');
    $path->simplify(&Slic3r::SCALED_RESOLUTION);
    
    # detect arcs
    if ($Slic3r::Config->gcode_arcs && !$recursive) {
        my $gcode = "";
        foreach my $arc_path ($path->detect_arcs) {
            $gcode .= $self->extrude_path($arc_path, $description, 1);
        }
        return $gcode;
    }
    
    my $gcode = "";
    
    # skip retract for support material
    if ($path->role != EXTR_ROLE_SUPPORTMATERIAL) {
        # retract if distance from previous position is greater or equal to the one specified by the user
        my $travel = Slic3r::Line->new($self->last_pos->clone, $path->points->[0]->clone);
        if ($travel->length >= scale $self->extruder->retract_before_travel) {
            # move travel back to original layer coordinates.
            # note that we're only considering the current object's islands, while we should
            # build a more complete configuration space
            $travel->translate(-$self->shift_x, -$self->shift_y);
            if (!$Slic3r::Config->only_retract_when_crossing_perimeters || $path->role != EXTR_ROLE_FILL || !first { $_->encloses_line($travel, scaled_epsilon) } @{$self->layer->slices}) {
                $gcode .= $self->retract(travel_to => $path->points->[0]);
            }
        }
    }
    
    # only apply vibration limiting to gap fill until the algorithm is more mature
    $self->limit_frequency($path->role == EXTR_ROLE_GAPFILL) if 0;
    
    # go to first point of extrusion path
    $self->speed('travel');
    $gcode .= $self->G0($path->points->[0], undef, 0, "move to first $description point")
        if !points_coincide($self->last_pos, $path->points->[0]);
    
    # compensate retraction
    $gcode .= $self->unretract if $self->extruder->retracted;
            
    my $area;  # mm^3 of extrudate per mm of tool movement 
    if ($path->role == EXTR_ROLE_BRIDGE) {
        my $s = $path->flow_spacing;
        $area = ($s**2) * PI/4;
    } else {
        my $s = $path->flow_spacing;
        my $h = $path->height // $self->layer->height;
        $area = $self->extruder->mm3_per_mm($s, $h);
    }
    
    # calculate extrusion length per distance unit
    my $e = $self->extruder->e_per_mm3 * $area;
    
    # extrude arc or line
    $self->speed( $role_speeds{$path->role} || die "Unknown role: " . $path->role );
    my $path_length = 0;
    if ($path->isa('Slic3r::ExtrusionPath::Arc')) {
        $path_length = unscale $path->length;
        $gcode .= $self->G2_G3($path->points->[-1], $path->orientation, 
            $path->center, $e * unscale $path_length, $description);
    } else {
        foreach my $line ($path->lines) {
            my $line_length = unscale $line->length;
            $path_length += $line_length;
            $gcode .= $self->G1($line->[B], undef, $e * $line_length, $description);
        }
    }
    
    if ($Slic3r::Config->cooling) {
        my $path_time = $path_length / $self->speeds->{$self->last_speed} * 60;
        if ($self->layer->id == 0) {
            $path_time = $Slic3r::Config->first_layer_speed =~ /^(\d+(?:\.\d+)?)%$/
                ? $path_time / ($1/100)
                : $path_length / $Slic3r::Config->first_layer_speed * 60;
        }
        $self->elapsed_time($self->elapsed_time + $path_time);
    }
    
<<<<<<< HEAD
    $self->last_path($path);
     
=======
>>>>>>> accc598e
    return $gcode;
}

sub retract {
    my $self = shift;
    my %params = @_;
    
    # get the retraction length and abort if none
    my ($length, $restart_extra, $comment) = $params{toolchange}
        ? ($self->extruder->retract_length_toolchange,  $self->extruder->retract_restart_extra_toolchange,  "retract for tool change")
        : ($self->extruder->retract_length,             $self->extruder->retract_restart_extra,             "retract");
    
    # if we already retracted, reduce the required amount of retraction
    $length -= $self->extruder->retracted;
    return "" unless $length > 0;
    
    # prepare moves
    $self->speed('retract');
    my $retract = [undef, undef, -$length, $comment];
    my $lift    = ($self->extruder->retract_lift == 0 || defined $params{move_z})
        ? undef
        : [undef, $self->z + $self->extruder->retract_lift, 0, 'lift plate during travel'];
    
    my $gcode = "";
    if (($Slic3r::Config->g0 || $Slic3r::Config->gcode_flavor eq 'mach3') && $params{travel_to}) {
        if ($lift) {
            # combine lift and retract
            $lift->[2] = $retract->[2];
            $gcode .= $self->G0(@$lift);
        } else {
            # combine travel and retract
            my $travel = [$params{travel_to}, undef, $retract->[2], "travel and $comment"];
            $gcode .= $self->G0(@$travel);
        }
    } elsif (($Slic3r::Config->g0 || $Slic3r::Config->gcode_flavor eq 'mach3') && defined $params{move_z}) {
        # combine Z change and retraction
        my $travel = [undef, $params{move_z}, $retract->[2], "change layer and $comment"];
        $gcode .= $self->G0(@$travel);
    } else {
        $gcode .= $self->G1(@$retract);
        if (defined $params{move_z} && $self->extruder->retract_lift > 0) {
            my $travel = [undef, $params{move_z} + $self->extruder->retract_lift, 0, 'move to next layer (' . $self->layer->id . ') and lift'];
            $gcode .= $self->G0(@$travel);
            $self->lifted($self->extruder->retract_lift);
        } elsif ($lift) {
            $gcode .= $self->G1(@$lift);
        }
    }
    $self->extruder->retracted($self->extruder->retracted + $length + $restart_extra);
    $self->lifted($self->extruder->retract_lift) if $lift;
    
    # reset extrusion distance during retracts
    # this makes sure we leave sufficient precision in the firmware
    $gcode .= $self->reset_e if $Slic3r::Config->gcode_flavor !~ /^(?:mach3|makerbot)$/;
    
    return $gcode;
}

sub unretract {
    my $self = shift;
    
    my $gcode = "";
    
    if ($self->lifted) {
        $self->speed('travel');
        $gcode .= $self->G0(undef, $self->z - $self->lifted, 0, 'restore layer Z');
        $self->lifted(0);
    }
    
    $self->speed('retract');
    $gcode .= $self->G0(undef, undef, $self->extruder->retracted, "compensate retraction");
    $self->extruder->retracted(0);
    
    return $gcode;
}

sub reset_e {
    my $self = shift;
    
    $self->extrusion_distance(0);
    return sprintf "G92 %s0%s\n", $Slic3r::Config->extrusion_axis, ($Slic3r::Config->gcode_comments ? ' ; reset extrusion distance' : '')
        if $Slic3r::Config->extrusion_axis && !$Slic3r::Config->use_relative_e_distances;
}

sub set_acceleration {
    my $self = shift;
    my ($acceleration) = @_;
    return "" unless $Slic3r::Config->acceleration;
    
    return sprintf "M201 E%s%s\n",
        $acceleration, ($Slic3r::Config->gcode_comments ? ' ; adjust acceleration' : '');
}

sub G0 {
    my $self = shift;
    return $self->G1(@_) if !($Slic3r::Config->g0 || $Slic3r::Config->gcode_flavor eq 'mach3');
    return $self->_G0_G1("G0", @_);
}

sub G1 {
    my $self = shift;
    return $self->_G0_G1("G1", @_);
}

sub _G0_G1 {
    my $self = shift;
    my ($gcode, $point, $z, $e, $comment) = @_;
    my $dec = $self->dec;
    
    my $speed_factor;
    if ($point) {
        $gcode .= sprintf " X%.${dec}f Y%.${dec}f", 
            ($point->x * &Slic3r::SCALING_FACTOR) + $self->shift_x - $self->extruder->extruder_offset->[X], 
            ($point->y * &Slic3r::SCALING_FACTOR) + $self->shift_y - $self->extruder->extruder_offset->[Y]; #**
        $speed_factor = $self->_limit_frequency($point) if $self->limit_frequency;
        $self->last_pos($point->clone);
    }
    if (defined $z && (!defined $self->z || $z != $self->z)) {
        $self->z($z);
        $gcode .= sprintf " Z%.${dec}f", $z;
    }
    
    return $self->_Gx($gcode, $e, $speed_factor, $comment);
}

sub G2_G3 {
    my $self = shift;
    my ($point, $orientation, $center, $e, $comment) = @_;
    my $dec = $self->dec;
    
    my $gcode = $orientation eq 'cw' ? "G2" : "G3";
    
    $gcode .= sprintf " X%.${dec}f Y%.${dec}f", 
        ($point->x * &Slic3r::SCALING_FACTOR) + $self->shift_x - $self->extruder->extruder_offset->[X], 
        ($point->y * &Slic3r::SCALING_FACTOR) + $self->shift_y - $self->extruder->extruder_offset->[Y]; #**
    
    # XY distance of the center from the start position
    $gcode .= sprintf " I%.${dec}f J%.${dec}f",
        ($center->[X] - $self->last_pos->[X]) * &Slic3r::SCALING_FACTOR,
        ($center->[Y] - $self->last_pos->[Y]) * &Slic3r::SCALING_FACTOR;
    
    $self->last_pos($point);
    return $self->_Gx($gcode, $e, undef, $comment);
}

sub _Gx {
    my $self = shift;
    my ($gcode, $e, $speed_factor, $comment) = @_;
    my $dec = $self->dec;
    
    # output speed if it's different from last one used
    # (goal: reduce gcode size)
    my $append_bridge_off = 0;
    my $F;
    if ($self->speed ne $self->last_speed) {
        if ($self->speed eq 'bridge') {
            $gcode = ";_BRIDGE_FAN_START\n$gcode";
        } elsif ($self->last_speed eq 'bridge') {
            $append_bridge_off = 1;
        }
        
        # apply the speed reduction for print moves on bottom layer
        $F = $self->speed eq 'retract'
            ? ($self->extruder->retract_speed_mm_min)
            : $self->speeds->{$self->speed} // $self->speed;
        if ($e && $self->layer && $self->layer->id == 0 && $comment !~ /retract/) {
            $F = $Slic3r::Config->first_layer_speed =~ /^(\d+(?:\.\d+)?)%$/
                ? ($F * $1/100)
                : $Slic3r::Config->first_layer_speed * 60;
        }
        $self->last_speed($self->speed);
        $self->last_f($F);
        $F *= $speed_factor // 1;
    } elsif (defined $speed_factor && $speed_factor != 1) {
        $gcode .= sprintf " F%.${dec}f", ($self->last_f * $speed_factor);
        $self->force_f(1);  # next move will need explicit F
    } elsif ($self->force_f) {
        $gcode .= sprintf " F%.${dec}f", $self->last_f;
        $self->force_f(0);
    }
    $gcode .= sprintf " F%.${dec}f", $F if defined $F;
    
    # output extrusion distance
    if ($e && $Slic3r::Config->extrusion_axis) {
        $self->extrusion_distance(0) if $Slic3r::Config->use_relative_e_distances;
        $self->extrusion_distance($self->extrusion_distance + $e);
        $self->total_extrusion_length($self->total_extrusion_length + $e);
        $gcode .= sprintf " %s%.5f", $Slic3r::Config->extrusion_axis, $self->extrusion_distance;
    }
    
    $gcode .= sprintf " ; %s", $comment if $comment && $Slic3r::Config->gcode_comments;
    if ($append_bridge_off) {
        $gcode .= "\n;_BRIDGE_FAN_END";
    }
    return "$gcode\n";
}

sub set_extruder {
    my $self = shift;
    my ($extruder) = @_;
    
    # return nothing if this extruder was already selected
    return "" if (defined $self->extruder) && ($self->extruder->id == $extruder->id);
    
    # if we are running a single-extruder setup, just set the extruder and return nothing
    if (!$self->multiple_extruders) {
        $self->extruder($extruder);
        return "";
    }
    
    # trigger retraction on the current extruder (if any) 
    my $gcode = "";
    $gcode .= $self->retract(toolchange => 1) if defined $self->extruder;
    
    # set the new extruder
    $self->extruder($extruder);
    
    $gcode .= sprintf "M103%s\n", $Slic3r::Config->gcode_comments ? ' ; turn extruder off' : '' if ($Slic3r::Config->gcode_flavor =~ /^(?:makerbot|sailfish)$/);
    $gcode .= sprintf "%s%s\n", ($extruder->id == 0 ? 'G54' : 'G55'), $Slic3r::Config->gcode_comments ? ' ; change coordinate system' : '' if ($Slic3r::Config->gcode_flavor =~ /^(?:makerbot|sailfish)$/);
   
    $gcode .= sprintf "%s%d%s\n", (($Slic3r::Config->gcode_flavor =~ /^(?:makerbot|sailfish)$/) ? 'M108 T' : 'T'), $extruder->id, ($Slic3r::Config->gcode_comments ? ' ; change extruder' : '');
    $gcode .= $self->reset_e;
    
    $gcode .= sprintf "M101%s\n", $Slic3r::Config->gcode_comments ? ' ; turn extruder on' : '' if ($Slic3r::Config->gcode_flavor =~ /^(?:makerbot|sailfish)$/);
    
    return $gcode;
}

sub set_fan {
    my $self = shift;
    my ($speed, $dont_save) = @_;
    my $code;
    
    if ($self->last_fan_speed != $speed || $dont_save) {
        $self->last_fan_speed($speed) if !$dont_save;
        if ($speed == 0) 
        {
            if ($Slic3r::Config->gcode_flavor eq 'teacup')
            {
                $code = 'M106 S0';
            }
            elsif ($Slic3r::Config->gcode_flavor eq 'makerbot' || $Slic3r::Config->gcode_flavor eq 'sailfish')
            {
                $code = 'M127';
            }
            else
            {
                $code = 'M107';
            }
            return sprintf "$code%s\n", ($Slic3r::Config->gcode_comments ? ' ; disable fan' : '');
        } 
        else 
        {
            if ($Slic3r::Config->gcode_flavor eq 'makerbot' || $Slic3r::Config->gcode_flavor eq 'sailfish')
            {
                return sprintf "M126%s\n", ($Slic3r::Config->gcode_comments ? ' ; enable fan' : '');
            }
            else
            {
                return sprintf "M106 %s%d%s\n", ($Slic3r::Config->gcode_flavor eq 'mach3' ? 'P' : 'S'),
                (255 * $speed / 100), ($Slic3r::Config->gcode_comments ? ' ; enable fan' : '');
            }
        }
    }
    return "";
}

sub set_temperature {
    my $self = shift;
    my ($temperature, $wait, $tool) = @_;
                
    return "" if $wait && $Slic3r::Config->gcode_flavor =~ /^(?:makerbot|sailfish)$/;
    
    my ($code, $comment) = ($wait && $Slic3r::Config->gcode_flavor ne 'teacup')
        ? ('M109', 'wait for temperature to be reached')
        : ('M104', 'set temperature');
    
    my $gcode = sprintf "$code %s%d %s; $comment\n",
        ($Slic3r::Config->gcode_flavor eq 'mach3' ? 'P' : 'S'), $temperature,
        (defined $tool && ($self->multiple_extruders || $Slic3r::Config->gcode_flavor =~ /^(?:makerbot|sailfish)$/)) ? "T$tool " : "";
    
    $gcode .= "M116 ; wait for temperature to be reached\n"
        if $Slic3r::Config->gcode_flavor eq 'teacup' && $wait;
    
    return $gcode;
}

sub set_bed_temperature {
    my $self = shift;
    my ($temperature, $wait) = @_;
    
    my ($code, $comment) = ($wait && $Slic3r::Config->gcode_flavor ne 'teacup')
        ? ((($Slic3r::Config->gcode_flavor =~ /^(?:makerbot|sailfish)$/) ? 'M109'
            : 'M190'), 'wait for bed temperature to be reached')
        : ('M140', 'set bed temperature');
    my $gcode = sprintf "$code %s%d ; $comment\n",
        ($Slic3r::Config->gcode_flavor eq 'mach3' ? 'P' : 'S'), $temperature;
    
    $gcode .= "M116 ; wait for bed temperature to be reached\n"
        if $Slic3r::Config->gcode_flavor eq 'teacup' && $wait;
    
    return $gcode;
}

# http://hydraraptor.blogspot.it/2010/12/frequency-limit.html
# the following implementation is inspired by Marlin code
sub _limit_frequency {
    my $self = shift;
    my ($point) = @_;
    
    return if $Slic3r::Config->vibration_limit == 0;
    my $min_time = 1 / ($Slic3r::Config->vibration_limit * 60);
    
    # calculate the move vector and move direction
    my @move = map unscale $_, @{ Slic3r::Line->new($self->last_pos, $point)->vector->[B] };
    my @dir = map { $move[$_] ? (($move[$_] > 0) ? 1 : -1) : 0 } X,Y;
    
    my $factor = 1;
    my $segment_time = abs(max(@move)) / $self->speeds->{$self->speed};
    if ($segment_time > 0) {
        my @max_segment_time = ();
        foreach my $axis (X,Y) {
            if ($self->last_dir->[$axis] == $dir[$axis]) {
                $self->segment_time->[$axis][0] += $segment_time;
            } else {
                @{ $self->segment_time->[$axis] } = ($segment_time, @{ $self->segment_time->[$axis] }[0,1]);
            }
            $max_segment_time[$axis] = max($self->segment_time->[$axis][0], max($self->segment_time->[$axis][1], $self->segment_time->[$axis][2]));
            $self->last_dir->[$axis] = $dir[$axis] if $dir[$axis];
        }
        
        my $min_segment_time = min(@max_segment_time);
        if ($min_segment_time < $min_time) {
            $factor = $min_segment_time / $min_time;
        }
    }
    
    return $factor;
}

1;<|MERGE_RESOLUTION|>--- conflicted
+++ resolved
@@ -73,7 +73,6 @@
     $z += $Slic3r::Config->z_offset;
     
     my $gcode = "";
-            
     my $current_z = $self->z;
     if (!defined $current_z || $current_z != ($z + $self->lifted)) {
         $gcode .= $self->retract(move_z => $z);
@@ -166,7 +165,7 @@
     
     # compensate retraction
     $gcode .= $self->unretract if $self->extruder->retracted;
-            
+    
     my $area;  # mm^3 of extrudate per mm of tool movement 
     if ($path->role == EXTR_ROLE_BRIDGE) {
         my $s = $path->flow_spacing;
@@ -205,11 +204,6 @@
         $self->elapsed_time($self->elapsed_time + $path_time);
     }
     
-<<<<<<< HEAD
-    $self->last_path($path);
-     
-=======
->>>>>>> accc598e
     return $gcode;
 }
 
