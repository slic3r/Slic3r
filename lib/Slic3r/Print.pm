package Slic3r::Print;
use Moo;

use File::Basename qw(basename fileparse);
use File::Spec;
use List::Util qw(max first);
use Math::ConvexHull::MonotoneChain qw(convex_hull);
use Slic3r::ExtrusionPath ':roles';
use Slic3r::Geometry qw(X Y Z X1 Y1 X2 Y2 MIN MAX PI scale unscale move_points
    nearest_point chained_path);
use Slic3r::Geometry::Clipper qw(diff_ex union_ex union_pt intersection_ex offset
    offset2 traverse_pt JT_ROUND JT_SQUARE PFT_EVENODD);
use Time::HiRes qw(gettimeofday tv_interval);

has 'config'                 => (is => 'rw', default => sub { Slic3r::Config->new_from_defaults }, trigger => 1);
has 'extra_variables'        => (is => 'rw', default => sub {{}});
has 'objects'                => (is => 'rw', default => sub {[]});
has 'total_extrusion_length' => (is => 'rw');
has 'processing_time'        => (is => 'rw');
has 'extruders'              => (is => 'rw', default => sub {[]});
has 'regions'                => (is => 'rw', default => sub {[]});
has 'support_material_flow'  => (is => 'rw');
has 'first_layer_support_material_flow' => (is => 'rw');
has 'has_support_material'   => (is => 'lazy');

# ordered collection of extrusion paths to build skirt loops
has 'skirt' => (
    is      => 'rw',
    #isa     => 'ArrayRef[Slic3r::ExtrusionLoop]',
    default => sub { [] },
);

# ordered collection of extrusion paths to build a brim
has 'brim' => (
    is      => 'rw',
    #isa     => 'ArrayRef[Slic3r::ExtrusionLoop]',
    default => sub { [] },
);

sub BUILD {
    my $self = shift;
    
    # call this manually because the 'default' coderef doesn't trigger the trigger
    $self->_trigger_config;
}

sub _trigger_config {
    my $self = shift;
    
    # store config in a handy place
    $Slic3r::Config = $self->config;
    
    # legacy with existing config files
    $self->config->set('first_layer_height', $self->config->layer_height)
        if !$self->config->first_layer_height;
    $self->config->set_ifndef('small_perimeter_speed',  $self->config->perimeter_speed);
    $self->config->set_ifndef('bridge_speed',           $self->config->infill_speed);
    $self->config->set_ifndef('solid_infill_speed',     $self->config->infill_speed);
    $self->config->set_ifndef('top_solid_infill_speed', $self->config->solid_infill_speed);
    $self->config->set_ifndef('top_solid_layers',       $self->config->solid_layers);
    $self->config->set_ifndef('bottom_solid_layers',    $self->config->solid_layers);
    
    # G-code flavors
    $self->config->set('extrusion_axis', 'A') if $self->config->gcode_flavor eq 'mach3';
    $self->config->set('extrusion_axis', '')  if $self->config->gcode_flavor eq 'no-extrusion';
    
    # enforce some settings when spiral_vase is set
    if ($self->config->spiral_vase) {
        $self->config->set('perimeters', 1);
        $self->config->set('fill_density', 0);
        $self->config->set('top_solid_layers', 0);
        $self->config->set('support_material', 0);
        $self->config->set('support_material_enforce_layers', 0);
        $self->config->set('retract_layer_change', [0]);  # TODO: only apply this to the spiral layers
    }
}

sub _build_has_support_material {
    my $self = shift;
    return $self->config->support_material
        || $self->config->raft_layers > 0
        || $self->config->support_material_enforce_layers > 0;
}

# caller is responsible for supplying models whose objects don't collide
# and have explicit instance positions
sub add_model {
    my $self = shift;
    my ($model) = @_;
    
    # append/merge materials and preserve a mapping between the original material ID
    # and our numeric material index
    my %materials = ();
    {
        my @material_ids = sort keys %{$model->materials};
        @material_ids = (0) if !@material_ids;
        for (my $i = $self->regions_count; $i < @material_ids; $i++) {
            push @{$self->regions}, Slic3r::Print::Region->new;
            $materials{$material_ids[$i]} = $#{$self->regions};
        }
    }
    
    # optimization: if avoid_crossing_perimeters is enabled, split
    # this mesh into distinct objects so that we reduce the complexity
    # of the graphs 
    $model->split_meshes if $Slic3r::Config->avoid_crossing_perimeters && !$Slic3r::Config->complete_objects;
    
    foreach my $object (@{ $model->objects }) {
        # we align object to origin before applying transformations
        my @align = $object->align_to_origin;
        
        # extract meshes by material
        my @meshes = ();  # by region_id
        foreach my $volume (@{$object->volumes}) {
            my $region_id = defined $volume->material_id ? $materials{$volume->material_id} : 0;
            my $mesh = $volume->mesh->clone;
            # should the object contain multiple volumes of the same material, merge them
            $meshes[$region_id] = $meshes[$region_id]
                ? Slic3r::TriangleMesh->merge($meshes[$region_id], $mesh)
                : $mesh;
        }
        
        foreach my $mesh (grep $_, @meshes) {
            $mesh->check_manifoldness;
            
            # the order of these transformations must be the same as the one used in plater
            # to make the object positioning consistent with the visual preview
            
            # we ignore the per-instance transformations currently and only 
            # consider the first one
            if ($object->instances && @{$object->instances}) {
                $mesh->rotate($object->instances->[0]->rotation, $object->center);
                $mesh->scale($object->instances->[0]->scaling_factor);
            }
            
            $mesh->scale(1 / &Slic3r::SCALING_FACTOR);
        }
        
        # we also align object after transformations so that we only work with positive coordinates
        # and the assumption that bounding_box === size works
        my $bb = Slic3r::Geometry::BoundingBox->new_from_points_3D([ map @{$_->used_vertices}, grep $_, @meshes ]);
        my @align2 = map -$bb->extents->[$_][MIN], (X,Y,Z);
        $_->move(@align2) for grep $_, @meshes;
        
        # initialize print object
        push @{$self->objects}, Slic3r::Print::Object->new(
            print       => $self,
            meshes      => [ @meshes ],
            copies      => [
                $object->instances
                    ? (map [ scale($_->offset->[X] - $align[X]) - $align2[X], scale($_->offset->[Y] - $align[Y]) - $align2[Y] ], @{$object->instances})
                    : [0,0],
            ],
            size        => $bb->size,  # transformed size
            input_file  => $object->input_file,
            layer_height_ranges => $object->layer_height_ranges,
        );
    }
}

sub validate {
    my $self = shift;
    
    if ($Slic3r::Config->complete_objects) {
        # check horizontal clearance
        {
            my @a = ();
            for my $obj_idx (0 .. $#{$self->objects}) {
                my $clearance;
                {
                    my @points = map [ @$_[X,Y] ], map @{$_->vertices}, @{$self->objects->[$obj_idx]->meshes};
                    my $convex_hull = Slic3r::Polygon->new(convex_hull(\@points));
                    ($clearance) = map Slic3r::Polygon->new($_), 
                                        Slic3r::Geometry::Clipper::offset(
                                            [$convex_hull], scale $Slic3r::Config->extruder_clearance_radius / 2, 1, JT_ROUND);
                }
                for my $copy (@{$self->objects->[$obj_idx]->copies}) {
                    my $copy_clearance = $clearance->clone;
                    $copy_clearance->translate(@$copy);
                    if (@{ intersection_ex(\@a, [$copy_clearance]) }) {
                        die "Some objects are too close; your extruder will collide with them.\n";
                    }
                    @a = map @$_, @{union_ex([ @a, $copy_clearance ])};
                }
            }
        }
        
        # check vertical clearance
        {
            my @obj_copies = $self->object_copies;
            pop @obj_copies;  # ignore the last copy: its height doesn't matter
            my $scaled_clearance = scale $Slic3r::Config->extruder_clearance_height;
            if (grep { +($_->size)[Z] > $scaled_clearance } map @{$self->objects->[$_->[0]]->meshes}, @obj_copies) {
                die "Some objects are too tall and cannot be printed without extruder collisions.\n";
            }
        }
    }
    
    if ($Slic3r::Config->spiral_vase) {
        if ((map @{$_->copies}, @{$self->objects}) > 1) {
            die "The Spiral Vase option can only be used when printing a single object.\n";
        }
        if (@{$self->regions} > 1) {
            die "The Spiral Vase option can only be used when printing single material objects.\n";
        }
    }
}

sub init_extruders {
    my $self = shift;
    
    # map regions to extruders (ghetto mapping for now)
    my %extruder_mapping = map { $_ => $_ } 0..$#{$self->regions};
    
    # initialize all extruder(s) we need
    my @used_extruders = (
        0,
        (map $self->config->get("${_}_extruder")-1, qw(perimeter infill support_material)),
        (values %extruder_mapping),
    );
    for my $extruder_id (keys %{{ map {$_ => 1} @used_extruders }}) {
        $self->extruders->[$extruder_id] = Slic3r::Extruder->new(
            id => $extruder_id,
            map { $_ => $self->config->get($_)->[$extruder_id] // $self->config->get($_)->[0] } #/
                @{&Slic3r::Extruder::OPTIONS}
        );
    }
    
    # calculate regions' flows
    for my $region_id (0 .. $#{$self->regions}) {
        my $region = $self->regions->[$region_id];
        
        # per-role extruders and flows
        for (qw(perimeter infill solid_infill top_infill)) {
            my $extruder_name = $_;
            $extruder_name =~ s/^(?:solid|top)_//;
            $region->extruders->{$_} = ($self->regions_count > 1)
                ? $self->extruders->[$extruder_mapping{$region_id}]
                : $self->extruders->[$self->config->get("${extruder_name}_extruder")-1];
            $region->flows->{$_} = $region->extruders->{$_}->make_flow(
                width => $self->config->get("${_}_extrusion_width") || $self->config->extrusion_width,
                role  => $_,
            );
            $region->first_layer_flows->{$_} = $region->extruders->{$_}->make_flow(
                layer_height    => $self->config->get_value('first_layer_height'),
                width           => $self->config->first_layer_extrusion_width,
                role            => $_,
            ) if $self->config->first_layer_extrusion_width;
        }
    }
    
    # calculate support material flow
    if ($self->has_support_material) {
        my $extruder = $self->extruders->[$self->config->support_material_extruder-1];
        $self->support_material_flow($extruder->make_flow(
            width => $self->config->support_material_extrusion_width || $self->config->extrusion_width,
            role  => 'support_material',
        ));
        $self->first_layer_support_material_flow($extruder->make_flow(
            layer_height    => $self->config->get_value('first_layer_height'),
            width           => $self->config->first_layer_extrusion_width,
            role            => 'support_material',
        ));
    }
}

sub object_copies {
    my $self = shift;
    my @oc = ();
    for my $obj_idx (0 .. $#{$self->objects}) {
        push @oc, map [ $obj_idx, $_ ], @{$self->objects->[$obj_idx]->copies};
    }
    return @oc;
}

sub layer_count {
    my $self = shift;
    return max(map { scalar @{$_->layers} } @{$self->objects});
}

sub regions_count {
    my $self = shift;
    return scalar @{$self->regions};
}

sub bounding_box {
    my $self = shift;
    
    my @points = ();
    foreach my $object (@{$self->objects}) {
        foreach my $copy (@{$object->copies}) {
            push @points,
                [ $copy->[X], $copy->[Y] ],
                [ $copy->[X] + $object->size->[X], $copy->[Y] ],
                [ $copy->[X] + $object->size->[X], $copy->[Y] + $object->size->[Y] ],
                [ $copy->[X], $copy->[Y] + $object->size->[Y] ];
        }
    }
    return Slic3r::Geometry::bounding_box(\@points);
}

sub size {
    my $self = shift;
    
    my @bb = $self->bounding_box;
    return [ $bb[X2] - $bb[X1], $bb[Y2] - $bb[Y1] ];
}

sub _simplify_slices {
    my $self = shift;
    my ($distance) = @_;
    
    foreach my $layer (map @{$_->layers}, @{$self->objects}) {
        @$_ = map $_->simplify($distance), @$_
            for $layer->slices, (map $_->slices, @{$layer->regions});
    }
}

sub export_gcode {
    my $self = shift;
    my %params = @_;
    
    $self->init_extruders;
    my $status_cb = $params{status_cb} || sub {};
    my $t0 = [gettimeofday];
    
    # skein the STL into layers
    # each layer has surfaces with holes
    $status_cb->(10, "Processing triangulated mesh");
    $_->slice for @{$self->objects};
    
    # remove empty layers and abort if there are no more
    # as some algorithms assume all objects have at least one layer
    # note: this will change object indexes
    @{$self->objects} = grep @{$_->layers}, @{$self->objects};
    die "No layers were detected. You might want to repair your STL file(s) or check their size and retry.\n"
        if !@{$self->objects};
    
    if ($Slic3r::Config->resolution) {
        $status_cb->(15, "Simplifying input");
        $self->_simplify_slices(scale $Slic3r::Config->resolution);
    }
    
    # make perimeters
    # this will add a set of extrusion loops to each layer
    # as well as generate infill boundaries
    $status_cb->(20, "Generating perimeters");
    $_->make_perimeters for @{$self->objects};
    
    # simplify slices (both layer and region slices),
    # we only need the max resolution for perimeters
    $self->_simplify_slices(&Slic3r::SCALED_RESOLUTION);
    
    # this will assign a type (top/bottom/internal) to $layerm->slices
    # and transform $layerm->fill_surfaces from expolygon 
    # to typed top/bottom/internal surfaces;
    $status_cb->(30, "Detecting solid surfaces");
    $_->detect_surfaces_type for @{$self->objects};
    
    # decide what surfaces are to be filled
    $status_cb->(35, "Preparing infill surfaces");
    $_->prepare_fill_surfaces for map @{$_->regions}, map @{$_->layers}, @{$self->objects};
    
    # this will detect bridges and reverse bridges
    # and rearrange top/bottom/internal surfaces
    $status_cb->(45, "Detect bridges");
    $_->process_external_surfaces for map @{$_->regions}, map @{$_->layers}, @{$self->objects};
    
    # detect which fill surfaces are near external layers
    # they will be split in internal and internal-solid surfaces
    $status_cb->(60, "Generating horizontal shells");
    $_->discover_horizontal_shells for @{$self->objects};
    $_->clip_fill_surfaces for @{$self->objects};
    # the following step needs to be done before combination because it may need
    # to remove only half of the combined infill
    $_->bridge_over_infill for @{$self->objects};
    
    # combine fill surfaces to honor the "infill every N layers" option
    $status_cb->(70, "Combining infill");
    $_->combine_infill for @{$self->objects};
    
    # this will generate extrusion paths for each layer
    $status_cb->(80, "Infilling layers");
    {
        Slic3r::parallelize(
            items => sub {
                my @items = ();  # [obj_idx, layer_id]
                for my $obj_idx (0 .. $#{$self->objects}) {
                    for my $region_id (0 .. ($self->regions_count-1)) {
                        push @items, map [$obj_idx, $_, $region_id], 0..($self->objects->[$obj_idx]->layer_count-1);
                    }
                }
                @items;
            },
            thread_cb => sub {
                my $q = shift;
                $Slic3r::Geometry::Clipper::clipper = Math::Clipper->new;
                my $fills = {};
                while (defined (my $obj_layer = $q->dequeue)) {
                    my ($obj_idx, $layer_id, $region_id) = @$obj_layer;
                    my $object = $self->objects->[$obj_idx];
                    $fills->{$obj_idx} ||= {};
                    $fills->{$obj_idx}{$layer_id} ||= {};
                    $fills->{$obj_idx}{$layer_id}{$region_id} = [
                        $object->fill_maker->make_fill($object->layers->[$layer_id]->regions->[$region_id]),
                    ];
                }
                return $fills;
            },
            collect_cb => sub {
                my $fills = shift;
                foreach my $obj_idx (keys %$fills) {
                    my $object = $self->objects->[$obj_idx];
                    foreach my $layer_id (keys %{$fills->{$obj_idx}}) {
                        my $layer = $object->layers->[$layer_id];
                        foreach my $region_id (keys %{$fills->{$obj_idx}{$layer_id}}) {
                            $layer->regions->[$region_id]->fills($fills->{$obj_idx}{$layer_id}{$region_id});
                        }
                    }
                }
            },
            no_threads_cb => sub {
                foreach my $layerm (map @{$_->regions}, map @{$_->layers}, @{$self->objects}) {
                    $layerm->fills([ $layerm->layer->object->fill_maker->make_fill($layerm) ]);
                }
            },
        );
    }
    
    # generate support material
    if ($self->has_support_material) {
        $status_cb->(85, "Generating support material");
        $_->generate_support_material for @{$self->objects};
    }
    
    # free memory (note that support material needs fill_surfaces)
    $_->fill_surfaces(undef) for map @{$_->regions}, map @{$_->layers}, @{$self->objects};
    
    # make skirt
    $status_cb->(88, "Generating skirt");
    $self->make_skirt;
    $self->make_brim;  # must come after make_skirt
    
    # time to make some statistics
    if (0) {
        eval "use Devel::Size";
        print  "MEMORY USAGE:\n";
        printf "  meshes        = %.1fMb\n", List::Util::sum(map Devel::Size::total_size($_->meshes), @{$self->objects})/1024/1024;
        printf "  layer slices  = %.1fMb\n", List::Util::sum(map Devel::Size::total_size($_->slices), map @{$_->layers}, @{$self->objects})/1024/1024;
        printf "  region slices = %.1fMb\n", List::Util::sum(map Devel::Size::total_size($_->slices), map @{$_->regions}, map @{$_->layers}, @{$self->objects})/1024/1024;
        printf "  perimeters    = %.1fMb\n", List::Util::sum(map Devel::Size::total_size($_->perimeters), map @{$_->regions}, map @{$_->layers}, @{$self->objects})/1024/1024;
        printf "  fills         = %.1fMb\n", List::Util::sum(map Devel::Size::total_size($_->fills), map @{$_->regions}, map @{$_->layers}, @{$self->objects})/1024/1024;
        printf "  print object  = %.1fMb\n", Devel::Size::total_size($self)/1024/1024;
    }
    if (1) {
        eval "use Slic3r::Test::SectionCut";
        Slic3r::Test::SectionCut->new(print => $self)->export_svg("section_cut.svg");
    }
    
    # output everything to a G-code file
    my $output_file = $self->expanded_output_filepath($params{output_file});
    $status_cb->(90, "Exporting G-code" . ($output_file ? " to $output_file" : ""));
    $self->write_gcode($params{output_fh} || $output_file);
    
    # run post-processing scripts
    if (@{$Slic3r::Config->post_process}) {
        $status_cb->(95, "Running post-processing scripts");
        $Slic3r::Config->setenv;
        for (@{$Slic3r::Config->post_process}) {
            Slic3r::debugf "  '%s' '%s'\n", $_, $output_file;
            system($_, $output_file);
        }
    }
    
    # output some statistics
    unless ($params{quiet}) {
        $self->processing_time(tv_interval($t0));
        printf "Done. Process took %d minutes and %.3f seconds\n", 
            int($self->processing_time/60),
            $self->processing_time - int($self->processing_time/60)*60;
        
        # TODO: more statistics!
        printf "Filament required: %.1fmm (%.1fcm3)\n",
            $self->total_extrusion_length, $self->total_extrusion_volume;
    }
}

sub export_svg {
    my $self = shift;
    my %params = @_;
    
    # this shouldn't be needed, but we're currently relying on ->make_surfaces() which
    # calls ->perimeter_flow
    $self->init_extruders;
    
    $_->slice for @{$self->objects};
    
    my $fh = $params{output_fh};
    if ($params{output_file}) {
        my $output_file = $self->expanded_output_filepath($params{output_file});
        $output_file =~ s/\.gcode$/.svg/i;
        Slic3r::open(\$fh, ">", $output_file) or die "Failed to open $output_file for writing\n";
        print "Exporting to $output_file..." unless $params{quiet};
    }
    
    my $print_size = $self->size;
    print $fh sprintf <<"EOF", unscale($print_size->[X]), unscale($print_size->[Y]);
<?xml version="1.0" encoding="UTF-8" standalone="yes"?>
<!DOCTYPE svg PUBLIC "-//W3C//DTD SVG 1.0//EN" "http://www.w3.org/TR/2001/REC-SVG-20010904/DTD/svg10.dtd">
<svg width="%s" height="%s" xmlns="http://www.w3.org/2000/svg" xmlns:svg="http://www.w3.org/2000/svg" xmlns:xlink="http://www.w3.org/1999/xlink" xmlns:slic3r="http://slic3r.org/namespaces/slic3r">
  <!-- 
  Generated using Slic3r $Slic3r::VERSION
  http://slic3r.org/
   -->
EOF
    
    my $print_polygon = sub {
        my ($polygon, $type) = @_;
        printf $fh qq{    <polygon slic3r:type="%s" points="%s" style="fill: %s" />\n},
            $type, (join ' ', map { join ',', map unscale $_, @$_ } @$polygon),
            ($type eq 'contour' ? 'white' : 'black');
    };
    
    my @previous_layer_slices = ();
    for my $layer_id (0..$self->layer_count-1) {
        my @layers = map $_->layers->[$layer_id], @{$self->objects};
        printf $fh qq{  <g id="layer%d" slic3r:z="%s">\n}, $layer_id, unscale +(grep defined $_, @layers)[0]->slice_z;
        
        my @current_layer_slices = ();
        for my $obj_idx (0 .. $#{$self->objects}) {
            my $layer = $self->objects->[$obj_idx]->layers->[$layer_id] or next;
            
            # sort slices so that the outermost ones come first
            my @slices = sort { $a->contour->encloses_point($b->contour->[0]) ? 0 : 1 } @{$layer->slices};
            foreach my $copy (@{$self->objects->[$obj_idx]->copies}) {
                foreach my $slice (@slices) {
                    my $expolygon = $slice->clone;
                    $expolygon->translate(@$copy);
                    $print_polygon->($expolygon->contour, 'contour');
                    $print_polygon->($_, 'hole') for $expolygon->holes;
                    push @current_layer_slices, $expolygon;
                }
            }
        }
        # generate support material
        if ($self->has_support_material && $layer_id > 0) {
            my (@supported_slices, @unsupported_slices) = ();
            foreach my $expolygon (@current_layer_slices) {
                my $intersection = intersection_ex(
                    [ map @$_, @previous_layer_slices ],
                    $expolygon,
                );
                @$intersection
                    ? push @supported_slices, $expolygon
                    : push @unsupported_slices, $expolygon;
            }
            my @supported_points = map @$_, @$_, @supported_slices;
            foreach my $expolygon (@unsupported_slices) {
                # look for the nearest point to this island among all
                # supported points
                my $support_point = nearest_point($expolygon->contour->[0], \@supported_points)
                    or next;
                my $anchor_point = nearest_point($support_point, $expolygon->contour);
                printf $fh qq{    <line x1="%s" y1="%s" x2="%s" y2="%s" style="stroke-width: 2; stroke: white" />\n},
                    map @$_, $support_point, $anchor_point;
            }
        }
        print $fh qq{  </g>\n};
        @previous_layer_slices = @current_layer_slices;
    }
    
    print $fh "</svg>\n";
    close $fh;
    print "Done.\n" unless $params{quiet};
}

sub make_skirt {
    my $self = shift;
    return unless $Slic3r::Config->skirts > 0;
    
    # collect points from all layers contained in skirt height
    my @points = ();
    foreach my $obj_idx (0 .. $#{$self->objects}) {
        my $skirt_height = $Slic3r::Config->skirt_height;
        $skirt_height = $self->objects->[$obj_idx]->layer_count if $skirt_height > $self->objects->[$obj_idx]->layer_count;
        my @layers = map $self->objects->[$obj_idx]->layers->[$_], 0..($skirt_height-1);
        my @layer_points = (
            (map @$_, map @$_, map @{$_->slices}, @layers),
            (map @$_, map @{$_->thin_walls}, map @{$_->regions}, @layers),
            (map @{$_->unpack->polyline}, map @{$_->support_fills->paths}, grep $_->support_fills, @layers),
        );
        push @points, map move_points($_, @layer_points), @{$self->objects->[$obj_idx]->copies};
    }
    return if @points < 3;  # at least three points required for a convex hull
    
    # find out convex hull
    my $convex_hull = convex_hull(\@points);
    
    my @extruded_length = ();  # for each extruder
    
    # TODO: use each extruder's own flow
    my $spacing = $self->objects->[0]->layers->[0]->regions->[0]->perimeter_flow->spacing;
    
    my $first_layer_height = $Slic3r::Config->get_value('first_layer_height');
    my @extruders_e_per_mm = ();
    my $extruder_idx = 0;
    
    # draw outlines from outside to inside
    # loop while we have less skirts than required or any extruder hasn't reached the min length if any
    my $distance = scale $Slic3r::Config->skirt_distance;
    for (my $i = $Slic3r::Config->skirts; $i > 0; $i--) {
        $distance += scale $spacing;
        my ($loop) = Slic3r::Geometry::Clipper::offset([$convex_hull], $distance, 0.0001, JT_ROUND);
        push @{$self->skirt}, Slic3r::ExtrusionLoop->pack(
            polygon         => Slic3r::Polygon->new(@$loop),
            role            => EXTR_ROLE_SKIRT,
            flow_spacing    => $spacing,
        );
        
        if ($Slic3r::Config->min_skirt_length > 0) {
            bless $loop, 'Slic3r::Polygon';
            $extruded_length[$extruder_idx]     ||= 0;
            $extruders_e_per_mm[$extruder_idx]  ||= $self->extruders->[$extruder_idx]->e_per_mm($spacing, $first_layer_height);
            $extruded_length[$extruder_idx]     += unscale $loop->length * $extruders_e_per_mm[$extruder_idx];
            $i++ if defined first { ($extruded_length[$_] // 0) < $Slic3r::Config->min_skirt_length } 0 .. $#{$self->extruders};
            if ($extruded_length[$extruder_idx] >= $Slic3r::Config->min_skirt_length) {
                if ($extruder_idx < $#{$self->extruders}) {
                    $extruder_idx++;
                    next;
                }
            }
        }
    }
    
    @{$self->skirt} = reverse @{$self->skirt};
}

sub make_brim {
    my $self = shift;
    return unless $Slic3r::Config->brim_width > 0;
    
    my $flow = $self->objects->[0]->layers->[0]->regions->[0]->perimeter_flow;
    
    my $grow_distance = $flow->scaled_width / 2;
    my @islands = (); # array of polygons
    foreach my $obj_idx (0 .. $#{$self->objects}) {
        my $layer0 = $self->objects->[$obj_idx]->layers->[0];
        my @object_islands = (
            (map $_->contour, @{$layer0->slices}),
            (map { $_->isa('Slic3r::Polygon') ? $_ : $_->grow($grow_distance) } map @{$_->thin_walls}, @{$layer0->regions}),
            (map $_->unpack->polyline->grow($grow_distance), map @{$_->support_fills->paths}, grep $_->support_fills, $layer0),
        );
        foreach my $copy (@{$self->objects->[$obj_idx]->copies}) {
            push @islands, map $_->clone->translate(@$copy), @object_islands;
        }
    }
    
    # if brim touches skirt, make it around skirt too
    # TODO: calculate actual skirt width (using each extruder's flow in multi-extruder setups)
    if ($Slic3r::Config->skirt_distance + (($Slic3r::Config->skirts - 1) * $flow->spacing) <= $Slic3r::Config->brim_width) {
        push @islands, map $_->unpack->split_at_first_point->polyline->grow($grow_distance), @{$self->skirt};
    }
    
    my @loops = ();
    my $num_loops = sprintf "%.0f", $Slic3r::Config->brim_width / $flow->width;
    for my $i (reverse 1 .. $num_loops) {
        # JT_SQUARE ensures no vertex is outside the given offset distance
        # -0.5 because islands are not represented by their centerlines
        # TODO: we need the offset inwards/offset outwards logic to avoid overlapping extrusions
        push @loops, offset2(\@islands, ($i - 1.5) * $flow->scaled_spacing, +1.0 * $flow->scaled_spacing, undef, JT_SQUARE);
    }
    
    @{$self->brim} = map Slic3r::ExtrusionLoop->pack(
        polygon         => Slic3r::Polygon->new($_),
        role            => EXTR_ROLE_SKIRT,
        flow_spacing    => $flow->spacing,
    ), reverse traverse_pt( union_pt(\@loops, PFT_EVENODD) );
}

sub write_gcode {
    my $self = shift;
    my ($file) = @_;
    
    # open output gcode file if we weren't supplied a file-handle
    my $fh;
    if (ref $file eq 'IO::Scalar') {
        $fh = $file;
    } else {
        Slic3r::open(\$fh, ">", $file)
            or die "Failed to open $file for writing\n";
    }
    
    # write some information
    my @lt = localtime;
    printf $fh "; generated by Slic3r $Slic3r::VERSION on %04d-%02d-%02d at %02d:%02d:%02d\n\n",
        $lt[5] + 1900, $lt[4]+1, $lt[3], $lt[2], $lt[1], $lt[0];

    print $fh "; $_\n" foreach split /\R/, $Slic3r::Config->notes;
    print $fh "\n" if $Slic3r::Config->notes;
    
    for (qw(layer_height perimeters top_solid_layers bottom_solid_layers fill_density perimeter_speed infill_speed travel_speed)) {
        printf $fh "; %s = %s\n", $_, $Slic3r::Config->$_;
    }
    for (qw(nozzle_diameter filament_diameter extrusion_multiplier)) {
        printf $fh "; %s = %s\n", $_, $Slic3r::Config->$_->[0];
    }
    printf $fh "; perimeters extrusion width = %.2fmm\n", $self->regions->[0]->flows->{perimeter}->width;
    printf $fh "; infill extrusion width = %.2fmm\n", $self->regions->[0]->flows->{infill}->width;
    printf $fh "; solid infill extrusion width = %.2fmm\n", $self->regions->[0]->flows->{solid_infill}->width;
    printf $fh "; top infill extrusion width = %.2fmm\n", $self->regions->[0]->flows->{top_infill}->width;
    printf $fh "; support material extrusion width = %.2fmm\n", $self->support_material_flow->width
        if $self->support_material_flow;
    printf $fh "; first layer extrusion width = %.2fmm\n", $self->regions->[0]->first_layer_flows->{perimeter}->width
        if $self->regions->[0]->first_layer_flows->{perimeter};
    print  $fh "\n";
    
    # set up our extruder object
    my $gcodegen = Slic3r::GCode->new(
        config              => $self->config,
        multiple_extruders  => (@{$self->extruders} > 1),
        layer_count         => $self->layer_count,
    );
    print $fh "G21 ; set units to millimeters\n" if $Slic3r::Config->gcode_flavor ne 'makerware';
    print $fh $gcodegen->set_fan(0, 1) if $Slic3r::Config->cooling && $Slic3r::Config->disable_fan_first_layers;
    
    # write start commands to file
    printf $fh $gcodegen->set_bed_temperature($Slic3r::Config->first_layer_bed_temperature, 1),
        if $Slic3r::Config->first_layer_bed_temperature && $Slic3r::Config->start_gcode !~ /M(?:190|140)/i;
    my $print_first_layer_temperature = sub {
        for my $t (grep $self->extruders->[$_], 0 .. $#{$Slic3r::Config->first_layer_temperature}) {
            printf $fh $gcodegen->set_temperature($self->extruders->[$t]->first_layer_temperature, 0, $t)
                if $self->extruders->[$t]->first_layer_temperature;
        }
    };
    $print_first_layer_temperature->() if $Slic3r::Config->start_gcode !~ /M(?:109|104)/i;
    printf $fh "%s\n", $Slic3r::Config->replace_options($Slic3r::Config->start_gcode);
    for my $t (grep $self->extruders->[$_], 0 .. $#{$Slic3r::Config->first_layer_temperature}) {
        printf $fh $gcodegen->set_temperature($self->extruders->[$t]->first_layer_temperature, 1, $t)
            if $self->extruders->[$t]->first_layer_temperature && $Slic3r::Config->start_gcode !~ /M(?:109|104)/i;
    }
    print  $fh "G90 ; use absolute coordinates\n" if $Slic3r::Config->gcode_flavor ne 'makerware';
    if ($Slic3r::Config->gcode_flavor =~ /^(?:reprap|teacup)$/) {
        printf $fh $gcodegen->reset_e;
        if ($Slic3r::Config->use_relative_e_distances) {
            print $fh "M83 ; use relative distances for extrusion\n";
        } else {
            print $fh "M82 ; use absolute distances for extrusion\n";
        }
    }
    
    # calculate X,Y shift to center print around specified origin
    my @print_bb = $self->bounding_box;
    my @shift = (
        $Slic3r::Config->print_center->[X] - (unscale ($print_bb[X2] - $print_bb[X1]) / 2) - unscale $print_bb[X1],
        $Slic3r::Config->print_center->[Y] - (unscale ($print_bb[Y2] - $print_bb[Y1]) / 2) - unscale $print_bb[Y1],
    );
    
    # initialize a motion planner for object-to-object travel moves
    if ($Slic3r::Config->avoid_crossing_perimeters) {
        my $distance_from_objects = 1;
        # compute the offsetted convex hull for each object and repeat it for each copy.
        my @islands = ();
        foreach my $obj_idx (0 .. $#{$self->objects}) {
            my $convex_hull = convex_hull([
                map @{$_->contour}, map @{$_->slices}, @{$self->objects->[$obj_idx]->layers},
            ]);
            # discard layers only containing thin walls (offset would fail on an empty polygon)
            if (@$convex_hull) {
                my @island = Slic3r::ExPolygon->new($convex_hull)
                    ->translate(scale $shift[X], scale $shift[Y])
                    ->offset_ex(scale $distance_from_objects, 1, JT_SQUARE);
                foreach my $copy (@{ $self->objects->[$obj_idx]->copies }) {
                    push @islands, map $_->clone->translate(@$copy), @island;
                }
            }
        }
        $gcodegen->external_mp(Slic3r::GCode::MotionPlanner->new(
            islands     => union_ex([ map @$_, @islands ]),
            no_internal => 1,
        ));
    }
    
    # prepare the layer processor
    my $layer_gcode = Slic3r::GCode::Layer->new(
        print       => $self,
        gcodegen    => $gcodegen,
        shift       => \@shift,
    );
    
    # do all objects for each layer
    if ($Slic3r::Config->complete_objects) {
        
        # print objects from the smallest to the tallest to avoid collisions
        # when moving onto next object starting point
        my @obj_idx = sort { $self->objects->[$a]->size->[Z] <=> $self->objects->[$b]->size->[Z] } 0..$#{$self->objects};
        
        my $finished_objects = 0;
        for my $obj_idx (@obj_idx) {
            for my $copy (@{ $self->objects->[$obj_idx]->copies }) {
                # move to the origin position for the copy we're going to print.
                # this happens before Z goes down to layer 0 again, so that 
                # no collision happens hopefully.
                if ($finished_objects > 0) {
                    $gcodegen->set_shift(map $shift[$_] + unscale $copy->[$_], X,Y);
                    print $fh $gcodegen->retract;
                    print $fh $gcodegen->G0(Slic3r::Point->new(0,0), undef, 0, 'move to origin position for next object');
                }
                
                my $buffer = Slic3r::GCode::CoolingBuffer->new(
                    config      => $Slic3r::Config,
                    gcodegen    => $gcodegen,
                );
                
                my $object = $self->objects->[$obj_idx];
                my @layers = sort { $a->print_z <=> $b->print_z } @{$object->layers}, @{$object->support_layers};
                for my $layer (@layers) {
                    # if we are printing the bottom layer of an object, and we have already finished
                    # another one, set first layer temperatures. this happens before the Z move
                    # is triggered, so machine has more time to reach such temperatures
                    if ($layer->id == 0 && $finished_objects > 0) {
                        printf $fh $gcodegen->set_bed_temperature($Slic3r::Config->first_layer_bed_temperature),
                            if $Slic3r::Config->first_layer_bed_temperature;
                        $print_first_layer_temperature->();
                    }
                    print $fh $buffer->append(
                        $layer_gcode->process_layer($layer, [$copy]),
                        $layer->object."",
                        $layer->id,
                        $layer->print_z,
                    );
                }
                print $fh $buffer->flush;
                $finished_objects++;
            }
        }
    } else {
        # order objects using a nearest neighbor search
        my @obj_idx = chained_path([ map $_->copies->[0], @{$self->objects} ]);
        
        # sort layers by Z
        my %layers = ();  # print_z => [ layer, layer, layer ]  by obj_idx
        foreach my $obj_idx (0 .. $#{$self->objects}) {
            foreach my $layer (@{$self->objects->[$obj_idx]->layers}) {
                $layers{ $layer->print_z } ||= [];
                $layers{ $layer->print_z }[$obj_idx] = $layer;  # turn this into [$layer] when merging support layers
            }
        }
        
        my $buffer = Slic3r::GCode::CoolingBuffer->new(
            config      => $Slic3r::Config,
            gcodegen    => $gcodegen,
        );
<<<<<<< HEAD
        my @layers = sort { $a->print_z <=> $b->print_z } map { @{$_->layers}, @{$_->support_layers} } @{$self->objects};
        foreach my $layer (@layers) {
            print $fh $buffer->append(
                $layer_gcode->process_layer($layer, $layer->object->copies),
                $layer->object."",
                $layer->id,
                $layer->print_z,
            );
=======
        foreach my $print_z (sort { $a <=> $b } keys %layers) {
            foreach my $obj_idx (@obj_idx) {
                next unless my $layer = $layers{$print_z}[$obj_idx];
                print $fh $buffer->append(
                    $layer_gcode->process_layer($layer, $layer->object->copies),
                    $layer->object."",
                    $layer->id,
                    $layer->print_z,
                );
            }
>>>>>>> 2993a165
        }
        print $fh $buffer->flush;
    }
    
    # save statistic data
    $self->total_extrusion_length($gcodegen->total_extrusion_length);
    
    # write end commands to file
    print $fh $gcodegen->retract if $gcodegen->extruder;  # empty prints don't even set an extruder
    print $fh $gcodegen->set_fan(0);
    printf $fh "%s\n", $Slic3r::Config->replace_options($Slic3r::Config->end_gcode);
    
    printf $fh "; filament used = %.1fmm (%.1fcm3)\n",
        $self->total_extrusion_length, $self->total_extrusion_volume;
    
    if ($Slic3r::Config->gcode_comments) {
        # append full config
        print $fh "\n";
        foreach my $opt_key (sort keys %{$Slic3r::Config}) {
            next if $Slic3r::Config::Options->{$opt_key}{shortcut};
            next if $Slic3r::Config::Options->{$opt_key}{gui_only};
            printf $fh "; %s = %s\n", $opt_key, $Slic3r::Config->serialize($opt_key);
        }
    }
    
    # close our gcode file
    close $fh;
}

sub total_extrusion_volume {
    my $self = shift;
    return $self->total_extrusion_length * ($self->extruders->[0]->filament_diameter**2) * PI/4 / 1000;
}

# this method will return the supplied input file path after expanding its
# format variables with their values
sub expanded_output_filepath {
    my $self = shift;
    my ($path, $input_file) = @_;
    
    # if no input file was supplied, take the first one from our objects
    $input_file ||= $self->objects->[0]->input_file;
    return undef if !defined $input_file;
    
    # if output path is an existing directory, we take that and append
    # the specified filename format
    $path = File::Spec->join($path, $Slic3r::Config->output_filename_format) if ($path && -d $path);

    # if no explicit output file was defined, we take the input
    # file directory and append the specified filename format
    $path ||= (fileparse($input_file))[1] . $Slic3r::Config->output_filename_format;
    
    my $input_filename = my $input_filename_base = basename($input_file);
    $input_filename_base =~ s/\.(?:stl|amf(?:\.xml)?)$//i;
    
    return $Slic3r::Config->replace_options($path, {
        input_filename      => $input_filename,
        input_filename_base => $input_filename_base,
        %{ $self->extra_variables },
    });
}

1;<|MERGE_RESOLUTION|>--- conflicted
+++ resolved
@@ -838,11 +838,13 @@
         my @obj_idx = chained_path([ map $_->copies->[0], @{$self->objects} ]);
         
         # sort layers by Z
-        my %layers = ();  # print_z => [ layer, layer, layer ]  by obj_idx
+        my %layers = ();  # print_z => [ [layers], [layers], [layers] ]  by obj_idx
         foreach my $obj_idx (0 .. $#{$self->objects}) {
-            foreach my $layer (@{$self->objects->[$obj_idx]->layers}) {
+            my $object = $self->objects->[$obj_idx];
+            foreach my $layer (@{$object->layers}, @{$object->support_layers}) {
                 $layers{ $layer->print_z } ||= [];
-                $layers{ $layer->print_z }[$obj_idx] = $layer;  # turn this into [$layer] when merging support layers
+                $layers{ $layer->print_z }[$obj_idx] ||= [];
+                push @{$layers{ $layer->print_z }[$obj_idx]}, $layer;
             }
         }
         
@@ -850,27 +852,17 @@
             config      => $Slic3r::Config,
             gcodegen    => $gcodegen,
         );
-<<<<<<< HEAD
-        my @layers = sort { $a->print_z <=> $b->print_z } map { @{$_->layers}, @{$_->support_layers} } @{$self->objects};
-        foreach my $layer (@layers) {
-            print $fh $buffer->append(
-                $layer_gcode->process_layer($layer, $layer->object->copies),
-                $layer->object."",
-                $layer->id,
-                $layer->print_z,
-            );
-=======
         foreach my $print_z (sort { $a <=> $b } keys %layers) {
             foreach my $obj_idx (@obj_idx) {
-                next unless my $layer = $layers{$print_z}[$obj_idx];
-                print $fh $buffer->append(
-                    $layer_gcode->process_layer($layer, $layer->object->copies),
-                    $layer->object."",
-                    $layer->id,
-                    $layer->print_z,
-                );
-            }
->>>>>>> 2993a165
+                foreach my $layer (@{ $layers{$print_z}[$obj_idx] // [] }) {
+                    print $fh $buffer->append(
+                        $layer_gcode->process_layer($layer, $layer->object->copies),
+                        $layer->object . ref($layer),  # differentiate $obj_id between normal layers and support layers
+                        $layer->id,
+                        $layer->print_z,
+                    );
+                }
+            }
         }
         print $fh $buffer->flush;
     }
